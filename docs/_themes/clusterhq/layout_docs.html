--- conflicted
+++ resolved
@@ -71,11 +71,7 @@
                         <ul class="menu hidden-xs">
                             <li><a href="{{ pathto('gettingstarted/index') }}">Getting Started</a></li>
                             <li class="current-menu-item"><a href="{{ pathto('index') }}">Docs</a></li>
-<<<<<<< HEAD
-                            <li><a href="https://clusterhq.com/solutions/">Solutions</a></li>
-=======
                             <li><a href="https://clusterhq.com/storage-solutions-docker/">Solutions</a></li>
->>>>>>> 1c2733ce
                             <li><a href="https://clusterhq.com/about/">About</a></li>
                             <li><a href="https://clusterhq.com/careers/">Careers</a></li>
                             <li class="button menu hidden-xs"><a href="{{ pathto('gettingstarted/index') }}">Try Flocker</a></li>
