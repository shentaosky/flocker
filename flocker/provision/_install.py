# Copyright Hybrid Logic Ltd.  See LICENSE file for details.
# -*- test-case-name: flocker.provision.test.test_install -*-

"""
Install flocker on a remote node.
"""

from pipes import quote as shell_quote
import posixpath
from textwrap import dedent
from urlparse import urljoin
from characteristic import attributes

from ._common import PackageSource

ZFS_REPO = ("https://s3.amazonaws.com/archive.zfsonlinux.org/"
            "fedora/zfs-release$(rpm -E %dist).noarch.rpm")
CLUSTERHQ_REPO = ("https://storage.googleapis.com/archive.clusterhq.com/"
                  "fedora/clusterhq-release$(rpm -E %dist).noarch.rpm")


@attributes(["command"])
class Run(object):
    """
    Run a shell command on a remote host.

    :param bytes command: The command to run.
    """
    @classmethod
    def from_args(cls, command_args):
        return cls(command=" ".join(map(shell_quote, command_args)))


@attributes(["command"])
class Sudo(object):
    """
    Run a shell command on a remote host.

    :param bytes command: The command to run.
    """
    @classmethod
    def from_args(cls, command_args):
        return cls(command=" ".join(map(shell_quote, command_args)))


@attributes(["content", "path"])
class Put(object):
    """
    Create a file with the given content on a remote host.

    :param bytes content: The desired contests.
    :param bytes path: The remote path to create.
    """


@attributes(["comment"])
class Comment(object):
    """
    Record a comment to be shown in the documentation corresponding to a task.

    :param bytes comment: The desired comment.
    """


def run_with_fabric(username, address, commands):
    """
    Run a series of commands on a remote host.

    :param bytes username: User to connect as.
    :param bytes address: Address to connect to
    :param list commands: List of commands to run.
    """
    from fabric.api import settings, run, put, sudo
    from fabric.network import disconnect_all
    from StringIO import StringIO

    handlers = {
        Run: lambda e: run(e.command),
        Sudo: lambda e: sudo(e.command),
        Put: lambda e: put(StringIO(e.content), e.path),
        Comment: lambda e: None,
    }

    host_string = "%s@%s" % (username, address)
    with settings(
            connection_attempts=24,
            timeout=5,
            pty=False,
            host_string=host_string):

        for command in commands:
            handlers[type(command)](command)
    disconnect_all()


run = run_with_fabric


def task_test_homebrew(recipe_url):
    return [
        Run(command="brew update"),
        Run(command="brew install {url}".format(url=recipe_url)),
        Run(command="brew test {url}".format(url=recipe_url)),
    ]


def task_install_ssh_key():
    return [
        Sudo.from_args(['cp', '.ssh/authorized_keys',
                       '/root/.ssh/authorized_keys']),
    ]


def task_upgrade_kernel():
    """
    Upgrade kernel.
    """
    return [
        Run.from_args(['yum', 'upgrade', '-y', 'kernel']),
        Comment(comment="# The upgrade doesn't make the new kernel default."),
        Run.from_args(['grubby', '--set-default-index', '0']),
    ]


def task_install_kernel_devel():
    """
    Install development headers corresponding to running kernel.

    This is so we can compile zfs.
    """
    return [Run(command="""
UNAME_R=$(uname -r)
PV=${UNAME_R%.*}
KV=${PV%%-*}
SV=${PV##*-}
ARCH=$(uname -m)
yum install -y https://kojipkgs.fedoraproject.org/packages/kernel/\
${KV}/${SV}/${ARCH}/kernel-devel-${UNAME_R}.rpm
""")]


def task_enable_docker():
    """
    Start docker and configure it to start automatically.
    """
    return [
        Run(command="systemctl enable docker.service"),
        Run(command="systemctl start docker.service"),
    ]


<<<<<<< HEAD
=======
def configure_firewalld(rule):
    """
    Configure firewalld with a given rule.

    :param list rule: List of `firewall-cmd` arguments.
    """
    return [
        Run.from_args(command + rule)
        for command in [['firewall-cmd', '--permanent'],
                        ['firewall-cmd']]
    ]


def task_disable_firewall():
    """
    Disable the firewall.
    """
    return configure_firewalld(
        ['--direct', '--add-rule', 'ipv4', 'filter',
         'FORWARD', '0', '-j', 'ACCEPT'])


def task_open_control_firewall():
    """
    Open the firewall for flocker-control.
    """
    return reduce(list.__add__, [
        configure_firewalld(['--add-service', service])
        for service in ['flocker-control-api', 'flocker-control-agent']
    ])


>>>>>>> 40742953
def task_create_flocker_pool_file():
    """
    Create a file-back zfs pool for flocker.
    """
    return [
        Run(command='mkdir -p /var/opt/flocker'),
        Run(command='truncate --size 10G /var/opt/flocker/pool-vdev'),
        Run(command='zpool create flocker /var/opt/flocker/pool-vdev'),
    ]


def task_install_flocker(package_source=PackageSource(),
                         distribution=None):
    """
    Install flocker.

    :param bytes distribution: The distribution the node is running.
    :param PackageSource package_source: The source from which to install the
        package.
    """
    commands = [
        Run(command="yum install -y " + ZFS_REPO),
        Run(command="yum install -y " + CLUSTERHQ_REPO)
    ]

    if package_source.branch:
        result_path = posixpath.join(
            '/results/omnibus/', package_source.branch, distribution)
        base_url = urljoin(package_source.build_server, result_path)
        repo = dedent(b"""\
            [clusterhq-build]
            name=clusterhq-build
            baseurl=%s
            gpgcheck=0
            enabled=0
            """) % (base_url,)
        commands.append(Put(content=repo,
                            path='/etc/yum.repos.d/clusterhq-build.repo'))
        branch_opt = ['--enablerepo=clusterhq-build']
    else:
        branch_opt = []

    if package_source.os_version:
        package = 'clusterhq-flocker-node-%s' % (package_source.os_version,)
    else:
        package = 'clusterhq-flocker-node'

    commands.append(Run.from_args(
        ["yum", "install"] + branch_opt + ["-y", package]))

    return commands


def task_upgrade_selinux():
    return [
        Run.from_args(['yum', 'upgrade', '-y', 'selinux-policy']),
    ]


ACCEPTANCE_IMAGES = [
    "clusterhq/elasticsearch",
    "clusterhq/logstash",
    "clusterhq/kibana",
    "postgres:latest",
    "clusterhq/mongodb:latest",
]


def task_pull_docker_images(images=ACCEPTANCE_IMAGES):
    """
    Pull docker images.

    :param list images: List of images to pull. Defaults to images used in
        acceptance tests.
    """
    return [Run.from_args(['docker', 'pull', image]) for image in images]


def provision(distribution, package_source):
    """
    Provision the node for running flocker.

    :param bytes address: Address of the node to provision.
    :param bytes username: Username to connect as.
    :param bytes distribution: See func:`task_install`
    :param PackageSource package_source: See func:`task_install`
    """
    commands = []
    commands += task_install_kernel_devel()
    commands += task_install_flocker(package_source=package_source,
                                     distribution=distribution)
    commands += task_enable_docker()
    commands += task_create_flocker_pool_file()
    commands += task_pull_docker_images()
    return commands<|MERGE_RESOLUTION|>--- conflicted
+++ resolved
@@ -149,8 +149,6 @@
     ]
 
 
-<<<<<<< HEAD
-=======
 def configure_firewalld(rule):
     """
     Configure firewalld with a given rule.
@@ -162,15 +160,6 @@
         for command in [['firewall-cmd', '--permanent'],
                         ['firewall-cmd']]
     ]
-
-
-def task_disable_firewall():
-    """
-    Disable the firewall.
-    """
-    return configure_firewalld(
-        ['--direct', '--add-rule', 'ipv4', 'filter',
-         'FORWARD', '0', '-j', 'ACCEPT'])
 
 
 def task_open_control_firewall():
@@ -183,7 +172,6 @@
     ])
 
 
->>>>>>> 40742953
 def task_create_flocker_pool_file():
     """
     Create a file-back zfs pool for flocker.
