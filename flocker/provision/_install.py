--- conflicted
+++ resolved
@@ -1569,7 +1569,6 @@
             ]) for certnkey, node
             in zip(cluster.certificates.nodes, cluster.agent_nodes)
         ])
-<<<<<<< HEAD
     ])
 
 
@@ -1633,81 +1632,4 @@
     commands.append(
         provision_as_root(node, package_source, variants))
 
-    return sequence(commands)
-
-
-def reinstall_flocker_at_version(
-    reactor, nodes, control_node, package_source, distribution
-):
-    """
-    Put the version of Flocker indicated by ``package_source`` onto all of
-    the given nodes.
-
-    This takes a primitive approach of uninstalling the software and then
-    installing the new version instead of trying to take advantage of any
-    OS-level package upgrade support.  Because it's easier.  The package
-    removal step is allowed to fail in case the package is not installed
-    yet (other failures are not differentiated).  The only action taken on
-    failure is that the failure is logged.
-
-    :param reactor: The reactor to use to schedule the work.
-    :param nodes: An iterable of node addresses of nodes in the cluster.
-    :param control_node: The address of the control node.
-    :param PackageSource package_source: The version of the software to
-        install.
-    :param distribution: The distribution installed on the nodes.
-
-    :return: A ``Deferred`` that fires when the software has been upgraded.
-    """
-    managed_nodes = list(
-        ManagedNode(address=node, distribution=distribution)
-        for node in nodes
-    )
-    dispatcher = make_dispatcher(reactor)
-
-    uninstalling = perform(dispatcher, uninstall_flocker(managed_nodes))
-
-    uninstalling.addErrback(write_failure, logger=None)
-
-    def install(ignored):
-        return perform(
-            dispatcher,
-            install_flocker(managed_nodes, package_source),
-        )
-    uninstalling.addCallback(install)
-
-    def restart_services(ignored):
-        return perform(
-            dispatcher,
-            parallel([
-                run_remotely(
-                    username='root',
-                    address=node.address,
-                    commands=sequence([
-                        task_enable_docker_plugin(node.distribution),
-                        task_enable_flocker_agent(
-                            distribution=node.distribution,
-                            action='restart',
-                        )
-                    ])
-                )
-                for node in managed_nodes
-            ] + [
-                run_remotely(
-                    username='root',
-                    address=control_node,
-                    commands=sequence([
-                        task_enable_flocker_control(
-                            distribution,
-                            'restart'),
-                    ])
-                )
-            ])
-        )
-
-    uninstalling.addCallback(restart_services)
-
-    return uninstalling
-=======
-    ])
->>>>>>> fe4d2f04
+    return sequence(commands)