from pipes import quote as shell_quote
from pyrsistent import PRecord, field
from effect import Effect, sync_performer


def identity(arg):
    """Return argument untouched."""
    return arg


class RunRemotely(PRecord):
    """
    Run some commands on a remote host.

    :ivar bytes address: The address of the remote host to connect to.
    :ivar bytes username: The user to connect as.
    :ivar Effect commands: The commands to run.
    :ivar int port: The port of the ssh server to connect to.
    :ivar callable log_command_filter: A filter to apply to any logging
        of the executed command.
    """
    username = field(type=bytes, mandatory=True)
    address = field(type=bytes, mandatory=True)
    commands = field(type=Effect, mandatory=True)
    port = field(type=int, initial=22)
    log_command_filter = field(mandatory=True)


def run_remotely(
        username, address, commands, port=22, log_command_filter=identity):
    """
    Run some commands on a remote host.

    :param bytes address: The address of the remote host to connect to.
    :param bytes username: The user to connect as.
    :param Effect commands: The commands to run.
    :param int port: The port of the ssh server to connect to.
    :param callable log_command_filter: A filter to apply to any logging
        of the executed command.

    :return Effect:
    """
    return Effect(RunRemotely(
        username=username, address=address, commands=commands, port=port,
        log_command_filter=log_command_filter))


class Run(PRecord):
    """
    Run a shell command on a remote host.

    :ivar bytes command: The command to run.
    :ivar callable log_command_filter: A filter to apply to any logging
        of the executed command.
    :ivar bytes pre_command: A command to run before the ``command``,
        generally to setup the environment for the command.
    """
    command = field(type=bytes, mandatory=True)
    log_command_filter = field(mandatory=True)
    pre_command = field()

    @classmethod
    def from_args(
            cls, command_args, log_command_filter=identity, pre_command=None):
        return cls(
            command=" ".join(map(shell_quote, command_args)),
            log_command_filter=log_command_filter,
            pre_command=pre_command)


class Sudo(PRecord):
    """
    Run a shell command on a remote host with sudo.

    :ivar bytes command: The command to run.
    :ivar callable log_command_filter: A filter to apply to any logging
        of the executed command.
    """
    command = field(type=bytes, mandatory=True)
    log_command_filter = field(mandatory=True)

    @classmethod
    def from_args(cls, command_args, log_command_filter=identity):
        return cls(
            command=" ".join(map(shell_quote, command_args)),
            log_command_filter=log_command_filter)


@sync_performer
def perform_sudo(dispatcher, intent):
    """
    Default implementation of `Sudo`.
    """
    return Effect(Run(
        command='sudo ' + intent.command, log_command_filter=identity))


class Put(PRecord):
    """
    Create a file with the given content on a remote host.

    :ivar bytes content: The desired contents.
    :ivar bytes path: The remote path to create.
    :ivar callable log_content_filter: A filter to apply to any logging
        of the transferred content.
    """
    content = field(type=bytes, mandatory=True)
    path = field(type=bytes, mandatory=True)
    log_content_filter = field(mandatory=True)


@sync_performer
def perform_put(dispatcher, intent):
    """
    Default implementation of `Put`.
    """
    def create_put_command(content, path):
        return 'printf -- %s > %s' % (shell_quote(content), shell_quote(path))
    return Effect(Run(
        command=create_put_command(intent.content, intent.path),
        log_command_filter=lambda _: create_put_command(
            intent.log_content_filter(intent.content), intent.path)
        ))


class Comment(PRecord):
    """
    Record a comment to be shown in the documentation corresponding to a task.

    :ivar bytes comment: The desired comment.
    """
    comment = field(type=bytes, mandatory=True)


<<<<<<< HEAD
def run(command, log_command_filter=identity, pre_command=None):
=======
@sync_performer
def perform_comment(dispatcher, intent):
    """
    Default implementation of `Comment`.
    """


def run(command, log_command_filter=identity):
>>>>>>> e822953e
    """
    Run a shell command on a remote host.

    :param bytes command: The command to run.
    :param callable log_command_filter: A filter to apply to any logging
        of the executed command.
    :param bytes pre_command: A command to run before the ``command``,
        generally to setup the environment for the command.
    """
    return Effect(Run(
        command=command, log_command_filter=log_command_filter,
        pre_command=pre_command))


def sudo(command, log_command_filter=identity):
    """
    Run a shell command on a remote host with sudo.

    :param bytes command: The command to run.
    :param callable log_command_filter: A filter to apply to any logging
        of the executed command.

    :return Effect:
    """
    return Effect(Sudo(command=command, log_command_filter=log_command_filter))


def put(content, path, log_content_filter=identity):
    """
    Create a file with the given content on a remote host.

    :param bytes content: The desired contents.
    :param bytes path: The remote path to create.
    :param callable log_content_filter: A filter to apply to any logging
        of the transferred content.

    :return Effect:
    """
    return Effect(Put(
        content=content, path=path, log_content_filter=log_content_filter))


def comment(comment):
    """
    Record a comment to be shown in the documentation corresponding to a task.

    :param bytes comment: The desired comment.

    :return Effect:
    """
    return Effect(Comment(comment=comment))


def run_from_args(command, log_command_filter=identity, pre_command=None):
    """
    Run a command on a remote host. This quotes the provided arguments, so they
    are not interpreted by the shell.

    :param list command: The command to run.
    :param callable log_command_filter: A filter to apply to any logging
        of the executed command.
    :param bytes pre_command: A command to run before the ``command``,
        generally to setup the environment for the command.

    :return Effect:
    """
    return Effect(
        Run.from_args(
            command, log_command_filter=log_command_filter,
            pre_command=pre_command))


def sudo_from_args(command, log_command_filter=identity):
    """
    Run a command on a remote host with sudo. This quotes the provided
    arguments, so they are not interpreted by the shell.

    :param list command: The command to run.
    :param callable log_command_filter: A filter to apply to any logging
        of the executed command.

    :return Effect:
    """
    return Effect(
        Sudo.from_args(command, log_command_filter=log_command_filter))<|MERGE_RESOLUTION|>--- conflicted
+++ resolved
@@ -132,9 +132,6 @@
     comment = field(type=bytes, mandatory=True)
 
 
-<<<<<<< HEAD
-def run(command, log_command_filter=identity, pre_command=None):
-=======
 @sync_performer
 def perform_comment(dispatcher, intent):
     """
@@ -142,8 +139,7 @@
     """
 
 
-def run(command, log_command_filter=identity):
->>>>>>> e822953e
+def run(command, log_command_filter=identity, pre_command=None):
     """
     Run a shell command on a remote host.
 
