--- conflicted
+++ resolved
@@ -29,10 +29,7 @@
 from ...testtools import (
     find_free_port, flaky, DockerImageBuilder, assertContainsAll,
     random_name,
-<<<<<<< HEAD
-=======
     TestCase, AsyncTestCase,
->>>>>>> b58c0a35
 )
 
 from ..test.test_docker import ANY_IMAGE, make_idockerclient_tests
