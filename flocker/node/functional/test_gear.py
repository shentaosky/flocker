# Copyright Hybrid Logic Ltd.  See LICENSE file for details.

"""Functional tests for :module:`flocker.node.gear`."""

import os
import json
import subprocess
import socket
from unittest import skipIf

from twisted.trial.unittest import TestCase
from twisted.python.procutils import which
from twisted.python.filepath import FilePath
from twisted.internet.defer import succeed
from twisted.internet.error import ConnectionRefusedError
from twisted.internet.endpoints import TCP4ServerEndpoint
from twisted.internet import reactor

from treq import request, content

from ...testtools import (
    loop_until, find_free_port, make_capture_protocol,
    ProtocolPoppingFactory, DockerImageBuilder)

from ..test.test_gear import make_igearclient_tests, random_name
<<<<<<< HEAD
from ..gear import GearClient, GearError, GEAR_PORT
from .._model import PortMap
=======
from ..gear import GearClient, GearError, GEAR_PORT, PortMap, Unit
>>>>>>> e6db0b18


def _gear_running():
    """Return whether gear is running on this machine.

    :return: ``True`` if gear can be reached, otherwise ``False``.
    """
    if not which("gear"):
        return False
    sock = socket.socket()
    try:
        return not sock.connect_ex((b'127.0.0.1', GEAR_PORT))
    finally:
        sock.close()
_if_gear_configured = skipIf(not _gear_running(),
                             "Must run on machine with `gear daemon` running.")
_if_root = skipIf(os.getuid() != 0, "Must run as root.")


class IGearClientTests(make_igearclient_tests(
        lambda test_case: GearClient("127.0.0.1"))):
    """``IGearClient`` tests for ``FakeGearClient``."""

    @_if_gear_configured
    def setUp(self):
        pass


class GearClientTests(TestCase):
    """Implementation-specific tests for ``GearClient``."""

    @_if_gear_configured
    def setUp(self):
        pass

    def start_container(self, unit_name,
                        image_name=u"openshift/busybox-http-app",
                        ports=None, links=None, expected_state=None):
        """
        Start a unit and wait until it reaches the `active` state or the
        supplied `expected_state`.

        :param unicode unit_name: See ``IGearClient.add``.
        :param unicode image_name: See ``IGearClient.add``.
        :param list ports: See ``IGearClient.add``.
        :param list links: See ``IGearClient.add``.
        :param Unit expected_state: A ``Unit`` representing target state at
            which the newly started unit will be considered started. By default
            this is a ``Unit`` with the supplied name and an `activation_state`
            of `active` but this can be overridden in tests for units which are
            expected to fail.

        :return: ``Deferred`` that fires with the ``GearClient`` when the unit
            reaches the expected state.
        """
        if expected_state is None:
            expected_state = Unit(name=unit_name, activation_state=u"active",
                                  sub_state=u"running")
        client = GearClient("127.0.0.1")
        d = client.add(
            unit_name=unit_name,
            image_name=image_name,
            ports=ports,
            links=links,
        )
        self.addCleanup(client.remove, unit_name)

        def is_started(units):
            return expected_state in units

        def check_if_started():
            responded = client.list()
            responded.addCallback(is_started)
            return responded

        def added(_):
            return loop_until(check_if_started)
        d.addCallback(added)
        d.addCallback(lambda _: client)
        return d

    def test_add_starts_container(self):
        """``GearClient.add`` starts the container."""
        name = random_name()
        return self.start_container(name)

    @_if_root
    def test_correct_image_used(self):
        """``GearClient.add`` creates a container with the specified image."""
        name = random_name()
        d = self.start_container(name)

        def started(_):
            data = subprocess.check_output(
                [b"docker", b"inspect", name.encode("ascii")])
            self.assertEqual(json.loads(data)[0][u"Config"][u"Image"],
                             u"openshift/busybox-http-app")
        d.addCallback(started)
        return d

    def test_add_error(self):
        """``GearClient.add`` returns ``Deferred`` that errbacks with
        ``GearError`` if response code is not a success response code.
        """
        client = GearClient("127.0.0.1")
        # add() calls exists(), and we don't want exists() to be the one
        # failing since that's not the code path we're testing, so bypass
        # it:
        client.exists = lambda _: succeed(False)
        # Illegal container name should make gear complain when we try to
        # install the container:
        d = client.add(u"!!!###!!!", u"busybox")
        return self.assertFailure(d, GearError)

    def test_remove_error(self):
        """``GearClient.remove`` returns ``Deferred`` that errbacks with
        ``GearError`` if response code is not a success response code.
        """
        client = GearClient("127.0.0.1")
        # Illegal container name should make gear complain when we try to
        # remove it:
        d = client.remove(u"!!##!!")
        return self.assertFailure(d, GearError)

    def test_stopped_is_listed(self):
        """
        ``GearClient.list()`` includes stopped units.

        In certain old versions of geard the API was such that you had to
        explicitly request stopped units to be listed, so we want to make
        sure this keeps working.
        """
        name = random_name()
        d = self.start_container(name)

        def started(client):
            self.addCleanup(client.remove, name)

            # Stop the unit, an operation that is not exposed directly by
            # our current API:
            stopped = client._container_request(
                b"PUT", name, operation=b"stopped")
            stopped.addCallback(client._ensure_ok)
            stopped.addCallback(lambda _: client)
            return stopped
        d.addCallback(started)

        def stopped(client):
            def is_stopped(units):
                return [unit for unit in units if
                        (unit.name == name and
                         unit.activation_state in
                         (u"inactive", u"deactivating", u"failed"))]

            def check_if_stopped():
                responded = client.list()
                responded.addCallback(is_stopped)
                return responded

            return loop_until(check_if_stopped)

        d.addCallback(stopped)
        return d

    def test_dead_is_listed(self):
        """
        ``GearClient.list()`` includes dead units.

        We use a `busybox` image here, because it will exit immediately and
        reach an `inactive` substate of `dead`.

        There are no assertions in this test, because it will fail with a
        timeout if the unit with that expected state is never listed or if that
        unit never reaches that state.
        """
        name = random_name()
        expected_state = Unit(name=name, activation_state=u'inactive',
                              sub_state=u'dead')
        d = self.start_container(unit_name=name, image_name="busybox",
                                 expected_state=expected_state)
        return d

    def request_until_response(self, port):
        """
        Resend a test HTTP request until a response is received.

        The container may have started, but the webserver inside may take a
        little while to start serving requests.

        :param int port: The localhost port to which an HTTP request will be
            sent.

        :return: A ``Deferred`` which fires with the result of the first
            successful HTTP request.
        """
        def send_request():
            """
            Send an HTTP request in a loop until the request is answered.
            """
            response = request(
                b"GET", b"http://127.0.0.1:%d" % (port,),
                persistent=False)

            def check_error(failure):
                """
                Catch ConnectionRefused errors and return False so that
                loop_until repeats the request.

                Other error conditions will be passed down the errback chain.
                """
                failure.trap(ConnectionRefusedError)
                return False
            response.addErrback(check_error)
            return response

        return loop_until(send_request)

    def test_add_with_port(self):
        """
        GearClient.add accepts a ports argument which is passed to gear to
        expose those ports on the unit.

        Assert that the busybox-http-app returns the expected "Hello world!"
        response.

        XXX: We should use a stable internal container instead. See
        https://github.com/hybridlogic/flocker/issues/120

        XXX: The busybox-http-app returns headers in the body of its response,
        hence this over complicated custom assertion. See
        https://github.com/openshift/geard/issues/213
        """
        expected_response = b'Hello world!\n'
        external_port = find_free_port()[1]
        name = random_name()
        d = self.start_container(
            name, ports=[PortMap(internal_port=8080,
                                 external_port=external_port)])

        d.addCallback(
            lambda ignored: self.request_until_response(external_port))

        def started(response):
            d = content(response)
            d.addCallback(lambda body: self.assertIn(expected_response, body))
            return d
        d.addCallback(started)
        return d

    def test_add_with_links(self):
        """
        ``GearClient.add`` accepts a links argument which sets up links between
        container local ports and host local ports.
        """
        internal_port = 31337
        expected_bytes = b'foo bar baz'
        image_name = b'flocker/send_bytes_to'
        # Create a Docker image
        image = DockerImageBuilder(
            source_dir=FilePath(__file__).sibling('docker'),
            tag=image_name,
            working_dir=FilePath(self.mktemp())
        )
        image.build(
            dockerfile_variables=dict(
                host=b'127.0.0.1',
                port=internal_port,
                bytes=expected_bytes,
                timeout=30
            )
        )

        # This is the target of the proxy which will be created.
        server = TCP4ServerEndpoint(reactor, 0)
        capture_finished, protocol = make_capture_protocol()

        def check_data(data):
            self.assertEqual(expected_bytes, data)
        capture_finished.addCallback(check_data)

        factory = ProtocolPoppingFactory(protocols=[protocol])
        d = server.listen(factory)

        def start_container(port):
            self.addCleanup(port.stopListening)
            host_port = port.getHost().port
            return self.start_container(
                unit_name=random_name(),
                image_name=image_name,
                links=[PortMap(internal_port=internal_port,
                               external_port=host_port)]
            )
        d.addCallback(start_container)

        def started(ignored):
            return capture_finished
        d.addCallback(started)

        return d<|MERGE_RESOLUTION|>--- conflicted
+++ resolved
@@ -23,12 +23,8 @@
     ProtocolPoppingFactory, DockerImageBuilder)
 
 from ..test.test_gear import make_igearclient_tests, random_name
-<<<<<<< HEAD
-from ..gear import GearClient, GearError, GEAR_PORT
+from ..gear import GearClient, GearError, GEAR_PORT, Unit
 from .._model import PortMap
-=======
-from ..gear import GearClient, GearError, GEAR_PORT, PortMap, Unit
->>>>>>> e6db0b18
 
 
 def _gear_running():
