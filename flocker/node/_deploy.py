--- conflicted
+++ resolved
@@ -187,19 +187,17 @@
             # Find any applications with volumes that are moving to or from
             # this node - or that are being newly created by this new
             # configuration.
-            volumes = find_volume_changes(hostname, current_state, desired_state)
+            volumes = find_volume_changes(hostname, current_state,
+                                          desired_state)
 
             return StateChanges(
                 applications_to_start=start_containers,
                 applications_to_stop=stop_containers,
-<<<<<<< HEAD
+                applications_to_restart=restart_containers,
                 volumes_to_handoff=volumes.going,
                 volumes_to_acquire=volumes.coming,
-                volumes_to_create=volumes.creating
-=======
-                applications_to_restart=restart_containers,
->>>>>>> 0446cf32
-                proxies=desired_proxies
+                volumes_to_create=volumes.creating,
+                proxies=desired_proxies,
             )
         d.addCallback(find_differences)
         return d
