# Copyright Hybrid Logic Ltd.  See LICENSE file for details.
# -*- test-case-name: flocker.node.test.test_script,flocker.node.functional.test_script -*- # noqa

"""
The command-line ``flocker-*-agent`` tools.
"""

from functools import partial
from socket import socket
from os import getpid

import yaml

from jsonschema import FormatChecker, Draft4Validator

from pyrsistent import PRecord, field

from zope.interface import implementer

from twisted.python.filepath import FilePath
from twisted.python.usage import Options
from twisted.internet.ssl import Certificate

from ..volume.service import (
    ICommandLineVolumeScript, VolumeScript,
)

from ..volume.script import flocker_volume_options
from ..common.script import (
    ICommandLineScript,
    flocker_standard_options, FlockerScriptRunner, main_for_service)
from . import P2PManifestationDeployer, ApplicationNodeDeployer
from ._loop import AgentLoopService
from .agents.blockdevice import LoopbackBlockDeviceAPI, BlockDeviceDeployer
from ..control._model import ip_to_uuid
from ..ca import ControlServicePolicy, NodeCredential


__all__ = [
    "flocker_dataset_agent_main",
]


def _get_external_ip(host, port):
    """
    Get an external IP address for this node that can in theory connect to
    the given host and port.

    See https://clusterhq.atlassian.net/browse/FLOC-1751 for better solution.
    :param host: A host to connect to.
    :param port: The port to connect to.

    :return unicode: IP address of external interface on this node.
    """
    sock = socket()
    try:
        sock.setblocking(False)
        sock.connect_ex((host, port))
        return unicode(sock.getsockname()[0], "ascii")
    finally:
        sock.close()


def _context_factory(path, host, port):
    """
    Load a TLS context factory for the AMP client from the path where
    configuration and certificates live.

    The CA certificate and node private key and certificate are expected
    to be siblings of the configuration file.

    :param FilePath path: Path to directory where configuration lives.
    :param bytes host: The host we will be connecting to.
    :param int port: The port we will be connecting to.

    :return: TLS context factory that will validate the control service
        and present the node's certificate to the control service.
    """
    ca = Certificate.loadPEM(path.child(b"cluster.crt").getContent())
    # This is a hack; from_path should be more
    # flexible. https://clusterhq.atlassian.net/browse/FLOC-1865
    node_credential = NodeCredential.from_path(path, b"node")
    policy = ControlServicePolicy(
        ca_certificate=ca, client_credential=node_credential.credential)
    return policy.creatorForNetloc(host, port)


def validate_configuration(configuration):
    """
    Validate a provided configuration.

    :param dict configuration: A desired configuration for an agent.

    :raises: jsonschema.ValidationError if the configuration is invalid.
    """
    # XXX Create a function which loads and validates, and also setting
    # defaults. FLOC-1925.
    schema = {
        "$schema": "http://json-schema.org/draft-04/schema#",
        "type": "object",
        "required": ["version", "control-service", "dataset"],
        "properties": {
            "version": {
                "type": "number",
                "maximum": 1,
                "minimum": 1,
            },
            "control-service": {
                "type": "object",
                "required": ["hostname"],
                "properties": {
                    "hostname": {
                        "type": "string",
                        "format": "hostname",
                    },
                    "port": {"type": "integer"},
                }
            },
            "dataset": {
                "type": "object",
                "oneOf": [
                    {
                        "required": ["backend"],
                        "properties": {
                            "backend": {
                                "type": "string",
                                "pattern": "zfs",
                            },
                            "pool": {
                                "type": "string",
                            },
                        }
                    },
                    {
                        "required": ["backend"],
                        "properties": {
                            "backend": {
                                "type": "string",
                                "pattern": "loopback",
                            },
                            "pool": {
                                "type": "string",
                            },
                        }

                    },
                ]
            }
        }
    }

    v = Draft4Validator(schema, format_checker=FormatChecker())
    v.validate(configuration)


<<<<<<< HEAD
=======
@implementer(ICommandLineVolumeScript)
class ZFSAgentScript(object):
    """
    A command to start a long-running process to manage volumes on one node of
    a Flocker cluster.
    """
    def main(self, reactor, options, volume_service):
        agent_config = options[u'agent-config']
        configuration = yaml.safe_load(agent_config.getContent())

        validate_configuration(configuration=configuration)

        host = configuration['control-service']['hostname']
        port = configuration['control-service'].get("port", 4524)
        ip = _get_external_ip(host, port)
        # Soon we'll extract this from TLS certificate for node.  Until then
        # we'll just do a temporary hack (probably to be fixed in FLOC-1783).
        node_uuid = ip_to_uuid(ip)
        deployer = P2PManifestationDeployer(ip, volume_service,
                                            node_uuid=node_uuid)
        loop = AgentLoopService(reactor=reactor, deployer=deployer,
                                host=host, port=port,
                                context_factory=_context_factory(
                                    options["agent-config"].parent(),
                                    host, port))
        volume_service.setServiceParent(loop)
        return main_for_service(reactor, loop)


>>>>>>> 8fb84aea
@flocker_standard_options
@flocker_volume_options
class _AgentOptions(Options):
    """
    Command line options for agents.
    """
    # Use as basis for subclass' synopsis:
    synopsis = "Usage: {} [OPTIONS]"

    optParameters = [
        ["agent-config", "c", "/etc/flocker/agent.yml",
         "The configuration file to set the control service."],
    ]

    def postOptions(self):
        self['agent-config'] = FilePath(self['agent-config'])


class DatasetAgentOptions(_AgentOptions):
    """
    Command line options for ``flocker-dataset-agent``.
    """
    longdesc = """\
    flocker-dataset-agent runs a dataset convergence agent on a node.
    """

    synopsis = _AgentOptions.synopsis.format("flocker-dataset-agent")


class ContainerAgentOptions(_AgentOptions):
    """
    Command line options for ``flocker-container-agent``.
    """
    longdesc = """\
    flocker-container-agent runs a container convergence agent on a node.
    """

    synopsis = _AgentOptions.synopsis.format("flocker-container-agent")


@implementer(ICommandLineScript)
class AgentScript(PRecord):
    """
    XXX This is temporarily not used for the ``flocker-dataset-agent`` script.
    See FLOC-1924.

    Implement top-level logic for the ``flocker-dataset-agent`` and
    ``flocker-container-agent`` scripts.

    :ivar service_factory: A two-argument callable that returns an ``IService``
        provider that will get run when this script is run.  The arguments
        passed to it are the reactor being used and a ``AgentOptions``
        instance which has parsed any command line options that were given.
    """
    service_factory = field(mandatory=True)

    def main(self, reactor, options):
        return main_for_service(
            reactor,
            self.service_factory(reactor, options)
        )


class AgentServiceFactory(PRecord):
    """
    Implement general agent setup in a way that's usable by
    ``AgentScript`` but also easily testable.

    Possibly ``ICommandLineScript`` should be replaced by something that is
    inherently more easily tested so that this separation isn't required.

    :ivar deployer_factory: A two-argument callable to create an
        ``IDeployer`` provider for this script.  The arguments are a
        ``hostname`` keyword argument and a ``node_uuid`` keyword
        argument. They must be passed by keyword.
    """
    deployer_factory = field(mandatory=True)

    def get_service(self, reactor, options):
        """
        Create an ``AgentLoopService`` instance.

        :param reactor: The reactor to give to the service so it can schedule
            timed events and make network connections.

        :param AgentOptions options: The command-line options to use to
            configure the loop and the loop's deployer.

        :return: The ``AgentLoopService`` instance.
        """
        agent_config = options[u'agent-config']
        configuration = yaml.safe_load(agent_config.getContent())

        validate_configuration(configuration=configuration)

        host = configuration['control-service']['hostname']
        port = configuration['control-service'].get('port', 4524)
        ip = _get_external_ip(host, port)
        return AgentLoopService(
            reactor=reactor,
            # Temporary hack, to be fixed in FLOC-1783 probably:
            deployer=self.deployer_factory(node_uuid=ip_to_uuid(ip),
                                           hostname=ip),
            host=host, port=port,
            context_factory=_context_factory(options["agent-config"].parent(),
                                             host, port),
        )


def zfs_dataset_deployer(volume_service):
    """
    Create a deployer factory for a ZFS backend.

    :param VolumeService dataset_configuration: An already started volume
        service.

    :return: A callable which can be called with a node UUID and hostname to
        create a ZFS deployer.
    """
    return partial(
        P2PManifestationDeployer,
        volume_service=volume_service,
    )


def loopback_dataset_deployer(volume_service):
    """
    Create a deployer factory for a loopback backend.

    :param VolumeService dataset_configuration: An already started volume
        service.

    :return: A callable which can be called with a node UUID and hostname to
        create a loopback deployer.
    """
    # Later, construction of this object can be moved into
    # AgentServiceFactory.get_service where various options passed on
    # the command line could alter what is created and how it is initialized.
    api = LoopbackBlockDeviceAPI.from_path(
        b"/var/lib/flocker/loopback",
        # Make up a new value every time this script starts.  This will ensure
        # different instances of the script using this backend always appear to
        # be running on different nodes (as far as attachment is concerned).
        # This is a good thing since it makes it easy to simulate a multi-node
        # cluster by running multiple instances of the script.  Similar effect
        # could be achieved by making this id a command line argument but that
        # would be harder to implement and harder to use.
        compute_instance_id=bytes(getpid()).decode('utf-8'),
    )
    return partial(
        BlockDeviceDeployer,
        block_device_api=api,
    )


def dataset_deployer_from_configuration(dataset_configuration, volume_service):
    """
    Given a dataset configuration, return a dataset deployer factory.

    :param dict dataset_configuration: Desired configuration for a dataset
        deployer.
    :param VolumeService dataset_configuration: An already started volume
        service.

    :return: A callable which can be called with a node UUID and hostname to
        create a dataset deployer.
    """
    backend_to_deployer_factory = {
        'zfs': zfs_dataset_deployer,
        'loopback': loopback_dataset_deployer,
    }
    backend = dataset_configuration['backend']
    deployer_factory = backend_to_deployer_factory[backend]
    return deployer_factory(
        volume_service=volume_service
    )


@implementer(ICommandLineVolumeScript)
class GenericAgentScript(PRecord):
    """
    Implement top-level logic for the ``flocker-dataset-agent`` script.

    This is a temporary script, until the volume service can be created in
    ``zfs_dataset_deployer``. The majority of this script will be in
    ``flocker_dataset_agent_main`` and ``AgentScript``. See FLOC-1924.

    In the meantime it lacks direct tests, and is only tested by the acceptance
    tests.
    """
    def main(self, reactor, options, volume_service):
        agent_config = options[u'agent-config']
        configuration = yaml.safe_load(agent_config.getContent())

        validate_configuration(configuration=configuration)

        deployer_factory = dataset_deployer_from_configuration(
            dataset_configuration=configuration['dataset'],
            volume_service=volume_service
        )

        service_factory = AgentServiceFactory(
            deployer_factory=deployer_factory
        ).get_service

        service = service_factory(reactor, options)

        if configuration['dataset']['backend'] == 'zfs':
            # XXX This should not be a special case,
            # see https://clusterhq.atlassian.net/browse/FLOC-1924.
            volume_service.setServiceParent(service)

        return main_for_service(
            reactor=reactor,
            service=service,
        )


def flocker_dataset_agent_main():
    """
    Implementation of the ``flocker-dataset-agent`` command line script.

    This starts a dataset convergence agent.  It currently supports only the
    loopback block device backend.  Later it will be capable of starting a
    dataset agent using any of the support dataset backends.
    """
    options = DatasetAgentOptions()

    return FlockerScriptRunner(
        script=VolumeScript(GenericAgentScript()),
        options=options,
    ).main()


def flocker_container_agent_main():
    """
    Implementation of the ``flocker-container-agent`` command line script.

    This starts a Docker-based container convergence agent.
    """
    service_factory = AgentServiceFactory(
        deployer_factory=ApplicationNodeDeployer
    ).get_service
    agent_script = AgentScript(service_factory=service_factory)
    return FlockerScriptRunner(
        script=agent_script,
        options=ContainerAgentOptions()
    ).main()<|MERGE_RESOLUTION|>--- conflicted
+++ resolved
@@ -153,38 +153,6 @@
     v.validate(configuration)
 
 
-<<<<<<< HEAD
-=======
-@implementer(ICommandLineVolumeScript)
-class ZFSAgentScript(object):
-    """
-    A command to start a long-running process to manage volumes on one node of
-    a Flocker cluster.
-    """
-    def main(self, reactor, options, volume_service):
-        agent_config = options[u'agent-config']
-        configuration = yaml.safe_load(agent_config.getContent())
-
-        validate_configuration(configuration=configuration)
-
-        host = configuration['control-service']['hostname']
-        port = configuration['control-service'].get("port", 4524)
-        ip = _get_external_ip(host, port)
-        # Soon we'll extract this from TLS certificate for node.  Until then
-        # we'll just do a temporary hack (probably to be fixed in FLOC-1783).
-        node_uuid = ip_to_uuid(ip)
-        deployer = P2PManifestationDeployer(ip, volume_service,
-                                            node_uuid=node_uuid)
-        loop = AgentLoopService(reactor=reactor, deployer=deployer,
-                                host=host, port=port,
-                                context_factory=_context_factory(
-                                    options["agent-config"].parent(),
-                                    host, port))
-        volume_service.setServiceParent(loop)
-        return main_for_service(reactor, loop)
-
-
->>>>>>> 8fb84aea
 @flocker_standard_options
 @flocker_volume_options
 class _AgentOptions(Options):
@@ -371,9 +339,6 @@
     This is a temporary script, until the volume service can be created in
     ``zfs_dataset_deployer``. The majority of this script will be in
     ``flocker_dataset_agent_main`` and ``AgentScript``. See FLOC-1924.
-
-    In the meantime it lacks direct tests, and is only tested by the acceptance
-    tests.
     """
     def main(self, reactor, options, volume_service):
         agent_config = options[u'agent-config']
