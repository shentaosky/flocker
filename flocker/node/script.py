--- conflicted
+++ resolved
@@ -496,7 +496,6 @@
     :returns BlockDeviceDeployer: The :class:`BlockDeviceDeployer` to be used
         by the dataset agent.
     """
-<<<<<<< HEAD
     link_root = FilePath("/var/flocker/links")
     shared_root = FilePath("/flocker/v2")
     block_device_manager = BlockDeviceManager()
@@ -511,17 +510,6 @@
                                    block_device_manager=block_device_manager,
                                    **kw)
 
-=======
-    deployer = BlockDeviceDeployer(block_device_api=ProcessLifetimeCache(api),
-                                   _underlying_blockdevice_api=api,
-                                   **kw)
-
-    # For now, create the link root if it does not exist. Soon this will be
-    # replaced proper validation that the paths are set up correctly.
-    if not deployer.link_root.exists():
-        deployer.link_root.makedirs()
-
->>>>>>> 486f2128
     return deployer
 
 
