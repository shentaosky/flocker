# Copyright Hybrid Logic Ltd.  See LICENSE file for details.

"""
Tests for ``flocker.node.agents.blockdevice``.
"""

from errno import ENOTDIR
from functools import partial
from os import getuid, statvfs
import time
from uuid import UUID, uuid4
<<<<<<< HEAD
from subprocess import STDOUT, PIPE, Popen, check_output, CalledProcessError
=======
from subprocess import STDOUT, PIPE, Popen, check_output, check_call
>>>>>>> 21a4b518

from bitmath import Byte, MB, MiB, GB, GiB

import psutil

from zope.interface import implementer
from zope.interface.verify import verifyObject

from pyrsistent import (
    InvariantException, PRecord, field, ny as match_anything, discard, pmap,
)

from twisted.python.runtime import platform
from twisted.python.filepath import FilePath
from twisted.trial.unittest import SynchronousTestCase, SkipTest

from eliot import start_action, write_traceback, Message, Logger
from eliot.testing import (
    validate_logging, capture_logging,
    LoggedAction, assertHasMessage,
)

from .. import blockdevice
from ...test.istatechange import make_istatechange_tests

from ..blockdevice import (
    BlockDeviceDeployer, LoopbackBlockDeviceAPI, IBlockDeviceAPI,
    BlockDeviceVolume, UnknownVolume, AlreadyAttachedVolume,
    CreateBlockDeviceDataset, UnattachedVolume,
    DestroyBlockDeviceDataset, UnmountBlockDevice, DetachVolume,
    ResizeBlockDeviceDataset, ResizeVolume, AttachVolume, CreateFilesystem,
    DestroyVolume, MountBlockDevice, ResizeFilesystem,
    _losetup_list_parse, _losetup_list, _blockdevicevolume_from_dataset_id,

    DESTROY_BLOCK_DEVICE_DATASET, UNMOUNT_BLOCK_DEVICE, DETACH_VOLUME,
    DESTROY_VOLUME,
    RESIZE_BLOCK_DEVICE_DATASET, RESIZE_VOLUME, ATTACH_VOLUME,
    RESIZE_FILESYSTEM, MOUNT_BLOCK_DEVICE,

    INVALID_DEVICE_PATH,

    IBlockDeviceAsyncAPI,
    _SyncToThreadedAsyncAPIAdapter,
    DatasetWithoutVolume,
    allocated_size,
    check_allocatable_size,
    get_blockdevice_volume,
    _backing_file_name,
)

from ... import run_state_change, in_parallel
from ...testtools import ideployer_tests_factory, to_node
from ....testtools import (
    REALISTIC_BLOCKDEVICE_SIZE, run_process, make_with_init_tests, random_name,
)
from ....control import (
    Dataset, Manifestation, Node, NodeState, Deployment, DeploymentState,
    NonManifestDatasets, Application, AttachedVolume, DockerImage
)
# Move these somewhere else, write tests for them. FLOC-1774
from ....common.test.test_thread import NonThreadPool, NonReactor

CLEANUP_RETRY_LIMIT = 10
LOOPBACK_ALLOCATION_UNIT = int(MiB(1).to_Byte().value)
# Enough space for the Ext4 journal
# And enough space for predictable inode counts after resize in
# ResizeFilesystemTests.test_shrink
LOOPBACK_MINIMUM_ALLOCATABLE_SIZE = int(MiB(16).to_Byte().value)

# Eliot is transitioning away from the "Logger instances all over the place"
# approach. So just use this global logger for now.
_logger = Logger()

if not platform.isLinux():
    # The majority of Flocker isn't supported except on Linux - this test
    # module just happens to run some code that obviously breaks on some other
    # platforms.  Rather than skipping each test module individually it would
    # be nice to have some single global solution.  FLOC-1560, FLOC-1205
    skip = "flocker.node.agents.blockdevice is only supported on Linux"


class _SizeInfo(PRecord):
    """
    :ivar int actual: The number of bytes allocated in the filesystem to a
        file, as computed by counting block size.  A sparse file may have less
        space allocated to it than might be expected given just its reported
        size.
    :ivar int reported: The size of the file as a number of bytes, as computed
        by the apparent position of the end of the file (ie, what ``stat``
        reports).
    """
    actual = field(type=int, mandatory=True)
    reported = field(type=int, mandatory=True)


def get_size_info(api, volume):
    """
    Retrieve information about the size of the backing file for the given
    volume.

    :param LoopbackBlockDeviceAPI api: The loopback backend to use to retrieve
        the size information.
    :param BlockDeviceVolume volume: The volume the size of which to look up.

    :return: A ``_SizeInfo`` giving information about actual storage and
        reported size of the backing file for the given volume.
    """
    backing_file = api._root_path.descendant(
        ['unattached', _backing_file_name(volume)]
    )
    # Get actual number of 512 byte blocks used by the file.  See
    # http://stackoverflow.com/a/3212102
    backing_file.restat()
    actual = backing_file.statinfo.st_blocks * 512
    reported = backing_file.getsize()
    return _SizeInfo(actual=actual, reported=reported)


def make_filesystem(device, block_device):
    """
    Synchronously initialize a device file with an ext4 filesystem.

    :param FilePath device: The path to the file onto which to put the
        filesystem.  Anything accepted by ``mkfs`` is acceptable (including a
        regular file instead of a device file).
    :param bool block_device: If ``True`` then the device is expected to be a
        block device and the ``-F`` flag will not be passed to ``mkfs``.  If
        ``False`` then the device is expected to be a regular file rather than
        an actual device and ``-F`` will be passed to ``mkfs`` to force it to
        create the filesystem.  It's possible to detect whether the given file
        is a device file or not.  This flag is required anyway because it's
        about what the caller *expects*.  This is meant to provide an extra
        measure of safety (these tests run as root, this function potentially
        wipes the filesystem from the device specified, this could have bad
        consequences if it goes wrong).
    """
    options = []
    if block_device and not device.isBlockDevice():
        raise Exception(
            "{} is not a block device but it was expected to be".format(
                device.path
            )
        )
    elif device.isBlockDevice() and not block_device:
        raise Exception(
            "{} is a block device but it was not expected to be".format(
                device.path
            )
        )
    if not block_device:
        options.extend([
            # Force mkfs to make the filesystem even though the target is not a
            # block device.
            b"-F",
        ])
    command = [b"mkfs"] + options + [b"-t", b"ext4", device.path]
    run_process(command)


def mount(device, mountpoint):
    """
    Synchronously mount a filesystem.

    :param FilePath device: The path to the device file containing the
        filesystem.
    :param mountpoint device: The path to an existing directory at which to
        mount the filesystem.
    """
    run_process([b"mount", device.path, mountpoint.path])


def create_blockdevicedeployer(
        test_case, hostname=u"192.0.2.1", node_uuid=uuid4()
):
    """
    Create a new ``BlockDeviceDeployer``.

    :param unicode hostname: The hostname to assign the deployer.
    :param UUID node_uuid: The unique identifier of the node to assign the
        deployer.

    :return: The newly created ``BlockDeviceDeployer``.
    """
    api = loopbackblockdeviceapi_for_test(test_case)
    async_api = _SyncToThreadedAsyncAPIAdapter(
        _sync=api, _reactor=NonReactor(), _threadpool=NonThreadPool(),
    )
    return BlockDeviceDeployer(
        hostname=hostname,
        node_uuid=node_uuid,
        block_device_api=api,
        _async_block_device_api=async_api,
        mountroot=mountroot_for_test(test_case),
    )


def detach_destroy_volumes(api):
    """
    Detach and destroy all volumes known to this API.
    If we failed to detach a volume for any reason,
    sleep for 1 second and retry until we hit CLEANUP_RETRY_LIMIT.
    This is to facilitate best effort cleanup of volume
    environment after each test run, so that future runs
    are not impacted.
    """
    volumes = api.list_volumes()
    retry = 0
    action_type = u"agent:blockdevice:cleanup:details"
    with start_action(action_type=action_type):
        while retry < CLEANUP_RETRY_LIMIT and len(volumes) > 0:
            for volume in volumes:
                try:
                    if volume.attached_to is not None:
                        api.detach_volume(volume.blockdevice_id)
                    api.destroy_volume(volume.blockdevice_id)
                except:
                    write_traceback(_logger)

            time.sleep(1.0)
            volumes = api.list_volumes()
            retry += 1

        if len(volumes) > 0:
            Message.new(u"agent:blockdevice:failedcleanup:volumes",
                        volumes=volumes).write()


class BlockDeviceDeployerTests(
        ideployer_tests_factory(create_blockdevicedeployer)
):
    """
    Tests for ``BlockDeviceDeployer``.
    """


class BlockDeviceDeployerAsyncAPITests(SynchronousTestCase):
    """
    Tests for ``BlockDeviceDeployer.async_block_device_api``.
    """
    def test_default(self):
        """
        When not otherwise initialized, the attribute evaluates to a
        ``_SyncToThreadedAsyncAPIAdapter`` using the global reactor, the global
        reactor's thread pool, and the value of ``block_device_api``.
        """
        from twisted.internet import reactor
        threadpool = reactor.getThreadPool()

        api = UnusableAPI()
        deployer = BlockDeviceDeployer(
            hostname=u"192.0.2.1",
            node_uuid=uuid4(),
            block_device_api=api,
        )

        self.assertEqual(
            _SyncToThreadedAsyncAPIAdapter(
                _reactor=reactor, _threadpool=threadpool, _sync=api
            ),
            deployer.async_block_device_api,
        )

    def test_overridden(self):
        """
        The object ``async_block_device_api`` refers to can be overridden by
        supplying the ``_async_block_device_api`` keyword argument to the
        initializer.
        """
        api = UnusableAPI()
        async_api = _SyncToThreadedAsyncAPIAdapter(
            _reactor=NonReactor(), _threadpool=NonThreadPool(), _sync=api,
        )
        deployer = BlockDeviceDeployer(
            hostname=u"192.0.2.1",
            node_uuid=uuid4(),
            block_device_api=api,
            _async_block_device_api=async_api,
        )
        self.assertIs(async_api, deployer.async_block_device_api)


def assert_discovered_state(case,
                            deployer,
                            expected_manifestations,
                            expected_nonmanifest_datasets=(),
                            expected_devices=pmap()):
    """
    Assert that the manifestations on the state object returned by
    ``deployer.discover_state`` equals the given list of manifestations.

    :param TestCase case: The running test.
    :param IDeployer deployer: The object to use to discover the state.
    :param list expected_manifestations: The ``Manifestation``\ s expected to
        be discovered on the deployer's node.
    :param expected_nonmanifest_datasets: Sequence of the ``Dataset``\ s
        expected to be discovered on the cluster but not attached to any
        node.
    :param dict expected_devices: The OS device files which are expected to be
        discovered as allocated to volumes attached to the node.  See
        ``NodeState.devices``.

    :raise: A test failure exception if the manifestations are not what is
        expected.
    """
    previous_state = NodeState(
        uuid=deployer.node_uuid, hostname=deployer.hostname,
        applications=None, used_ports=None, manifestations=None, paths=None,
        devices=None,
    )
    discovering = deployer.discover_state(previous_state)
    state = case.successResultOf(discovering)
    expected_paths = {}
    for manifestation in expected_manifestations:
        dataset_id = manifestation.dataset.dataset_id
        mountpath = deployer._mountpath_for_manifestation(manifestation)
        expected_paths[dataset_id] = mountpath
    expected = (
        NodeState(
            applications=None,
            used_ports=None,
            uuid=deployer.node_uuid,
            hostname=deployer.hostname,
            manifestations={
                m.dataset_id: m for m in expected_manifestations},
            paths=expected_paths,
            devices=expected_devices,
        ),
    )
    # FLOC-1806 - Make this actually be a dictionary (callers pass a list
    # instead) and construct the ``NonManifestDatasets`` with the
    # ``Dataset`` instances that are present as values.
    expected += (
        NonManifestDatasets(datasets={
            unicode(dataset_id):
            Dataset(dataset_id=unicode(dataset_id))
            for dataset_id in expected_nonmanifest_datasets
        }),)
    case.assertEqual(expected, state)


class BlockDeviceDeployerDiscoverStateTests(SynchronousTestCase):
    """
    Tests for ``BlockDeviceDeployer.discover_state``.
    """
    def setUp(self):
        self.expected_hostname = u'192.0.2.123'
        self.expected_uuid = uuid4()
        self.api = loopbackblockdeviceapi_for_test(self)
        self.this_node = self.api.compute_instance_id()
        self.deployer = BlockDeviceDeployer(
            node_uuid=self.expected_uuid,
            hostname=self.expected_hostname,
            block_device_api=self.api,
            mountroot=mountroot_for_test(self),
        )

    def test_no_devices(self):
        """
        ``BlockDeviceDeployer.discover_state`` returns a ``NodeState`` with
        empty ``manifestations`` if the ``api`` reports no locally attached
        volumes.
        """
        assert_discovered_state(self, self.deployer, [])

    def test_attached_unmounted_device(self):
        """
        If a volume is attached but not mounted, it is included as a
        non-manifest dataset returned by ``BlockDeviceDeployer.discover_state``
        and not as a manifestation on the ``NodeState``.
        """
        unmounted = self.api.create_volume(
            dataset_id=uuid4(),
            size=LOOPBACK_MINIMUM_ALLOCATABLE_SIZE,
        )
        self.api.attach_volume(
            unmounted.blockdevice_id,
            attach_to=self.this_node,
        )
        assert_discovered_state(
            self, self.deployer,
            expected_manifestations=[],
            # FLOC-1806 Expect dataset with size.
            expected_nonmanifest_datasets=[unmounted.dataset_id],
            expected_devices={
                unmounted.dataset_id:
                    self.api.get_device_path(unmounted.blockdevice_id),
            },
        )

    def test_attached_and_mismounted(self):
        """
        If a volume is attached and mounted but not mounted at the location
        ``BlockDeviceDeployer`` expects, it is included as a non-manifest
        dataset returned by ``BlockDeviceDeployer.discover_state`` and not as a
        manifestation on the ``NodeState``.
        """
        unexpected = self.api.create_volume(
            dataset_id=uuid4(),
            size=LOOPBACK_MINIMUM_ALLOCATABLE_SIZE,
        )

        self.api.attach_volume(
            unexpected.blockdevice_id,
            attach_to=self.this_node,
        )

        device = self.api.get_device_path(unexpected.blockdevice_id)
        make_filesystem(device, block_device=True)

        # Mount it somewhere beneath the expected mountroot (so that it is
        # cleaned up automatically) but not at the expected place beneath it.
        mountpoint = self.deployer.mountroot.child(b"nonsense")
        mountpoint.makedirs()
        mount(device, mountpoint)

        assert_discovered_state(
            self, self.deployer,
            expected_manifestations=[],
            # FLOC-1806 Expect dataset with size.
            expected_nonmanifest_datasets=[unexpected.dataset_id],
            expected_devices={
                unexpected.dataset_id: device,
            },
        )

    def _incorrect_device_path_test(self, bad_value):
        """
        Assert that when ``IBlockDeviceAPI.get_device_path`` returns a value
        that must be wrong, the corresponding manifestation is not included in
        the discovered state for the node.
        """
        volume = self.api.create_volume(
            dataset_id=uuid4(), size=LOOPBACK_MINIMUM_ALLOCATABLE_SIZE,
        )
        self.api.attach_volume(
            volume.blockdevice_id, self.api.compute_instance_id(),
        )

        # Break the API object now.
        self.patch(
            self.api, "get_device_path", lambda blockdevice_id: bad_value
        )

        assert_discovered_state(
            self, self.deployer,
            expected_manifestations=[],
            expected_nonmanifest_datasets=[],
            expected_devices={},
        )

    @capture_logging(
        assertHasMessage,
        INVALID_DEVICE_PATH, {
            u"invalid_value": FilePath(b"/definitely/wrong"),
        },
    )
    def test_attached_with_incorrect_device_path(self, logger):
        """
        If a volume is attached but the ``IBlockDeviceAPI`` returns a path that
        is not a block device, an error is logged and no manifestation
        corresponding to the volume is included in the discovered state.
        """
        self.patch(blockdevice, "_logger", logger)
        self._incorrect_device_path_test(FilePath(b"/definitely/wrong"))

    @capture_logging(
        assertHasMessage,
        INVALID_DEVICE_PATH, {
            u"invalid_value": None,
        },
    )
    def test_attached_with_wrong_device_path_type(self, logger):
        """
        If a volume is attached but the ``IBlockDeviceAPI`` returns a value
        other than a ``FilePath``, an error is logged and no manifestation
        corresponding to the volume is included in the discovered state.
        """
        self.patch(blockdevice, "_logger", logger)
        self._incorrect_device_path_test(None)

    def test_unrelated_mounted(self):
        """
        If a volume is attached but an unrelated filesystem is mounted at the
        expected location for that volume, it is included as a non-manifest
        dataset returned by ``BlockDeviceDeployer.discover_state`` and not as a
        manifestation on the ``NodeState``.
        """
        unrelated_device = FilePath(self.mktemp())
        with unrelated_device.open("w") as unrelated_file:
            unrelated_file.truncate(LOOPBACK_MINIMUM_ALLOCATABLE_SIZE)

        unmounted = self.api.create_volume(
            dataset_id=uuid4(),
            size=LOOPBACK_MINIMUM_ALLOCATABLE_SIZE,
        )
        mountpoint = self.deployer.mountroot.child(bytes(unmounted.dataset_id))
        mountpoint.makedirs()
        self.api.attach_volume(
            unmounted.blockdevice_id,
            attach_to=self.this_node,
        )

        make_filesystem(unrelated_device, block_device=False)
        mount(unrelated_device, mountpoint)

        assert_discovered_state(
            self, self.deployer,
            expected_manifestations=[],
            # FLOC-1806 Expect dataset with size.
            expected_nonmanifest_datasets=[unmounted.dataset_id],
            expected_devices={
                unmounted.dataset_id:
                    self.api.get_device_path(unmounted.blockdevice_id),
            }
        )

    def test_one_device(self):
        """
        ``BlockDeviceDeployer.discover_state`` returns a ``NodeState`` with one
        ``manifestations`` if the ``api`` reports one locally attached volume
        and the volume's filesystem is mounted in the right place.
        """
        dataset_id = uuid4()
        new_volume = self.api.create_volume(
            dataset_id=dataset_id,
            size=LOOPBACK_MINIMUM_ALLOCATABLE_SIZE,
        )
        self.api.attach_volume(
            new_volume.blockdevice_id,
            attach_to=self.this_node,
        )
        device = self.api.get_device_path(new_volume.blockdevice_id)
        mountpoint = self.deployer.mountroot.child(bytes(dataset_id))
        mountpoint.makedirs()
        make_filesystem(device, block_device=True)
        mount(device, mountpoint)
        expected_dataset = Dataset(
            dataset_id=dataset_id,
            maximum_size=LOOPBACK_MINIMUM_ALLOCATABLE_SIZE,
        )
        expected_manifestation = Manifestation(
            dataset=expected_dataset, primary=True
        )
        assert_discovered_state(
            self, self.deployer,
            [expected_manifestation],
            expected_devices={
                dataset_id: device,
            },
        )

    def test_only_remote_device(self):
        """
        ``BlockDeviceDeployer.discover_state`` does not consider remotely
        attached volumes.
        """
        dataset_id = uuid4()
        new_volume = self.api.create_volume(
            dataset_id=dataset_id,
            size=LOOPBACK_MINIMUM_ALLOCATABLE_SIZE
        )
        self.api.attach_volume(
            new_volume.blockdevice_id,
            # This is a hack.  We don't know any other IDs, though.
            # https://clusterhq.atlassian.net/browse/FLOC-1839
            attach_to=u'some.other.host',
        )
        assert_discovered_state(self, self.deployer, [])

    def test_only_unattached_devices(self):
        """
        ``BlockDeviceDeployer.discover_state`` discovers volumes that are not
        attached to any node and creates entries in a ``NonManifestDatasets``
        instance corresponding to them.
        """
        dataset_id = uuid4()
        self.api.create_volume(
            dataset_id=dataset_id,
            size=LOOPBACK_MINIMUM_ALLOCATABLE_SIZE)
        assert_discovered_state(
            self, self.deployer,
            expected_manifestations=[],
            # FLOC-1806 Expect dataset with size.
            expected_nonmanifest_datasets=[dataset_id],
        )


@implementer(IBlockDeviceAPI)
class UnusableAPI(object):
    """
    A non-implementation of ``IBlockDeviceAPI`` where it is explicitly required
    that the object not be used for anything.
    """


def assert_calculated_changes(
    case, node_state, node_config, nonmanifest_datasets, expected_changes,
    additional_node_states=frozenset(),
):
    """
    Assert that ``BlockDeviceDeployer.calculate_changes`` returns certain
    changes when it is invoked with the given state and configuration.

    :param TestCase case: The ``TestCase`` to use to make assertions (typically
        the one being run at the moment).
    :param NodeState node_state: The ``BlockDeviceDeployer`` will be asked to
        calculate changes for a node that has this state.
    :param Node node_config: The ``BlockDeviceDeployer`` will be asked to
        calculate changes for a node with this desired configuration.
    :param set nonmanifest_datasets: Datasets which will be presented as part
        of the cluster state without manifestations on any node.
    :param expected_changes: The ``IStateChange`` expected to be returned.
    :param set additional_node_states: A set of ``NodeState`` for other nodes.
    """
    cluster_state = DeploymentState(
        nodes={node_state} | additional_node_states,
        nonmanifest_datasets={
            dataset.dataset_id: dataset
            for dataset in nonmanifest_datasets
        },
    )
    cluster_configuration = Deployment(nodes={node_config})

    api = UnusableAPI()

    deployer = BlockDeviceDeployer(
        node_uuid=node_state.uuid,
        hostname=node_state.hostname,
        block_device_api=api,
    )

    changes = deployer.calculate_changes(
        cluster_configuration, cluster_state,
    )

    case.assertEqual(expected_changes, changes)


class ScenarioMixin(object):
    """
    A mixin for tests which defines some basic Flocker cluster state.
    """
    DATASET_ID = uuid4()
    NODE = u"192.0.2.1"
    NODE_UUID = uuid4()

    MANIFESTATION = Manifestation(
        dataset=Dataset(
            dataset_id=unicode(DATASET_ID),
            maximum_size=REALISTIC_BLOCKDEVICE_SIZE,
        ),
        primary=True,
    )

    # The state of a single node which has a single primary manifestation for a
    # dataset.  Common starting point for several of the test scenarios.
    ONE_DATASET_STATE = NodeState(
        hostname=NODE,
        uuid=NODE_UUID,
        manifestations={
            unicode(DATASET_ID): MANIFESTATION,
        },
        paths={
            unicode(DATASET_ID):
            FilePath(b"/flocker/").child(bytes(DATASET_ID)),
        },
        devices={
            DATASET_ID: FilePath(b"/dev/sda"),
        },
        applications=[], used_ports=[],
    )


def add_application_with_volume(node_state):
    """
    Add a matching application that has the current dataset attached as a
    volume.

    :param NodeState node_state: Has dataset with ID ``DATASET_ID``.

    :return NodeState: With ``Application`` added.
    """
    manifestation = list(node_state.manifestations.values())[0]
    return node_state.set(
        "applications", {Application(
            name=u"myapplication",
            image=DockerImage.from_string(u"image"),
            volume=AttachedVolume(manifestation=manifestation,
                                  mountpoint=FilePath(b"/data")))})


class BlockDeviceDeployerAlreadyConvergedCalculateChangesTests(
        SynchronousTestCase, ScenarioMixin
):
    """
    Tests for the cases of ``BlockDeviceDeployer.calculate_changes`` where no
    changes are necessary because the local state already matches the desired
    configuration.
    """
    def test_no_changes(self):
        """
        ``BlockDeviceDeployer.calculate_changes`` calculates no changes when
        the local state is already converged with the desired configuration.
        """
        local_state = self.ONE_DATASET_STATE
        local_config = to_node(local_state)

        assert_calculated_changes(
            self, local_state, local_config, set(),
            in_parallel(changes=[])
        )

    def test_deleted_ignored(self):
        """
        Deleted datasets for which no corresponding volumes exist do not result
        in any convergence operations.
        """
        local_state = self.ONE_DATASET_STATE.transform(
            # Remove the dataset.  This reflects its deletedness.
            ["manifestations", unicode(self.DATASET_ID)], discard
        ).transform(
            # Remove its device too.
            ["devices", self.DATASET_ID], discard
        )

        local_config = to_node(self.ONE_DATASET_STATE).transform(
            ["manifestations", unicode(self.DATASET_ID), "dataset"],
            lambda d: d.set(
                # Mark it as deleted in the configuration.
                deleted=True,
                # Change a bunch of other things too.  They shouldn't matter.
                maximum_size=d.maximum_size * 2,
                metadata={u"foo": u"bar"},
            )
        )

        assert_calculated_changes(
            self, local_state, local_config, set(),
            in_parallel(changes=[]),
        )
    test_deleted_ignored.skip = (
        "This will pass when the deployer is smart enough to know it should "
        "not delete things that do not exist.  FLOC-1756."
    )


class BlockDeviceDeployerIgnorantCalculateChangesTests(
        SynchronousTestCase, ScenarioMixin
):
    """
    Tests for the cases of ``BlockDeviceDeployer.calculate_changes`` where no
    changes can be calculated because application state is unknown.
    """
    def test_unknown_applications(self):
        """
        If applications are unknown, no changes are calculated.
        """
        # We're ignorant about application state:
        local_state = NodeState(
            hostname=self.NODE, uuid=self.NODE_UUID, applications=None)

        # We want to create a dataset:
        local_config = to_node(self.ONE_DATASET_STATE)

        assert_calculated_changes(self, local_state, local_config, set(),
                                  in_parallel(changes=[]))

    def test_another_node_ignorant(self):
        """
        If a different node is ignorant about its state, it is still possible
        to calculate state for the current node.
        """
        local_state = self.ONE_DATASET_STATE
        local_config = to_node(local_state).transform(
            ["manifestations", unicode(self.DATASET_ID), "dataset", "deleted"],
            True
        )
        assert_calculated_changes(
            self, local_state, local_config, set(),
            in_parallel(changes=[
                DestroyBlockDeviceDataset(dataset_id=self.DATASET_ID)
            ]),
            # Another node which is ignorant about its state:
            set([NodeState(hostname=u"1.2.3.4", uuid=uuid4())])
        )


class BlockDeviceDeployerDestructionCalculateChangesTests(
        SynchronousTestCase, ScenarioMixin
):
    """
    Tests for ``BlockDeviceDeployer.calculate_changes`` in the cases relating
    to dataset destruction.
    """
    def test_deleted_dataset_volume_exists(self):
        """
        If the configuration indicates a dataset with a primary manifestation
        on the node has been deleted and the volume associated with that
        dataset still exists, ``BlockDeviceDeployer.calculate_changes`` returns
        a ``DestroyBlockDeviceDataset`` state change operation.
        """
        local_state = self.ONE_DATASET_STATE
        local_config = to_node(local_state).transform(
            ["manifestations", unicode(self.DATASET_ID), "dataset", "deleted"],
            True
        )
        assert_calculated_changes(
            self, local_state, local_config, set(),
            in_parallel(changes=[
                DestroyBlockDeviceDataset(dataset_id=self.DATASET_ID)
            ]),
        )

    def test_deleted_dataset_belongs_to_other_node(self):
        """
        If a dataset with a primary manifestation on one node is marked as
        deleted in the configuration, the ``BlockDeviceDeployer`` for a
        different node does not return a ``DestroyBlockDeviceDataset`` from its
        ``calculate_necessary_state_changes`` for that dataset.
        """
        other_node = u"192.0.2.2"
        local_state = self.ONE_DATASET_STATE
        cluster_state = DeploymentState(
            nodes={local_state}
        )

        local_config = to_node(local_state).transform(
            ["manifestations", unicode(self.DATASET_ID), "dataset", "deleted"],
            True
        )
        cluster_configuration = Deployment(
            nodes={local_config}
        )

        api = loopbackblockdeviceapi_for_test(self)
        volume = api.create_volume(
            dataset_id=self.DATASET_ID, size=LOOPBACK_MINIMUM_ALLOCATABLE_SIZE
        )
        api.attach_volume(volume.blockdevice_id, self.NODE)

        deployer = BlockDeviceDeployer(
            # This deployer is responsible for *other_node*, not node.
            hostname=other_node,
            node_uuid=uuid4(),
            block_device_api=api,
        )

        changes = deployer.calculate_changes(
            cluster_configuration, cluster_state,
        )

        self.assertEqual(
            in_parallel(changes=[]),
            changes
        )

    def test_delete_before_resize(self):
        """
        If a dataset has been marked as deleted *and* its maximum_size has
        changed, only a ``DestroyBlockDeviceDataset`` state change is returned.
        """
        local_state = self.ONE_DATASET_STATE
        local_config = to_node(local_state).transform(
            ["manifestations", unicode(self.DATASET_ID), "dataset"],
            # Delete and resize the dataset.
            lambda d: d.set(deleted=True, maximum_size=d.maximum_size * 2)
        )
        assert_calculated_changes(
            self, local_state, local_config, set(),
            in_parallel(changes=[
                DestroyBlockDeviceDataset(dataset_id=self.DATASET_ID)
            ])
        )

    def test_no_delete_if_in_use(self):
        """
        If a dataset has been marked as deleted *and* it is in use by an
        application, no changes are made.
        """
        # Application using a dataset:
        local_state = add_application_with_volume(self.ONE_DATASET_STATE)

        # Dataset is deleted:
        local_config = to_node(self.ONE_DATASET_STATE).transform(
            ["manifestations", unicode(self.DATASET_ID), "dataset", "deleted"],
            True)
        local_config = add_application_with_volume(local_config)

        assert_calculated_changes(
            self, local_state, local_config, set(),
            in_parallel(changes=[]),
        )


class BlockDeviceDeployerAttachCalculateChangesTests(
        SynchronousTestCase, ScenarioMixin
):
    """
    Tests for ``BlockDeviceDeployer.calculate_changes`` in the cases relating
    to attaching existing datasets.
    """
    def test_attach_existing_nonmanifest(self):
        """
        If a dataset exists but is not manifest anywhere in the cluster and the
        configuration specifies it should be manifest on the deployer's node,
        ``BlockDeviceDeployer.calculate_changes`` returns state changes to
        attach that dataset to its node and then mount its filesystem.
        """
        deployer = create_blockdevicedeployer(
            self, hostname=self.NODE, node_uuid=self.NODE_UUID
        )
        # Give it a configuration that says a dataset should have a
        # manifestation on the deployer's node.
        node_config = to_node(self.ONE_DATASET_STATE)
        cluster_config = Deployment(nodes={node_config})

        # Give the node an empty state.
        node_state = self.ONE_DATASET_STATE.transform(
            ["manifestations", unicode(self.DATASET_ID)], discard
        ).transform(
            ["devices", self.DATASET_ID], discard
        )

        # Take the dataset in the configuration and make it part of the
        # cluster's non-manifest datasets state.
        manifestation = node_config.manifestations[unicode(self.DATASET_ID)]
        dataset = manifestation.dataset
        cluster_state = DeploymentState(
            nodes={node_state},
            nonmanifest_datasets={
                unicode(dataset.dataset_id): dataset,
            }
        )

        changes = deployer.calculate_changes(cluster_config, cluster_state)
        self.assertEqual(
            in_parallel(changes=[
                AttachVolume(
                    dataset_id=UUID(dataset.dataset_id),
                ),
            ]),
            changes
        )


class BlockDeviceDeployerMountCalculateChangesTests(
    SynchronousTestCase, ScenarioMixin
):
    """
    Tests for ``BlockDeviceDeployer.calculate_changes`` in the cases relating
    to mounting of filesystems.
    """
    def test_mount_manifestation(self):
        """
        If the volume for a dataset is attached to the node but the filesystem
        is not mounted and the configuration says the dataset is meant to be
        manifest on the node, ``BlockDeviceDeployer.calculate_changes`` returns
        a state change to mount the filesystem.
        """
        # Give it a state that says the volume is attached but nothing is
        # mounted.
        node_state = self.ONE_DATASET_STATE.set(
            manifestations={},
            paths={},
            devices={self.DATASET_ID: FilePath(b"/dev/sda")},
        )

        # Give it a configuration that says there should be a manifestation.
        node_config = to_node(self.ONE_DATASET_STATE)

        assert_calculated_changes(
            self, node_state, node_config,
            {Dataset(dataset_id=unicode(self.DATASET_ID))},
            in_parallel(changes=[
                MountBlockDevice(
                    dataset_id=self.DATASET_ID,
                    mountpoint=FilePath(b"/flocker/").child(
                        bytes(self.DATASET_ID)
                    )
                ),
            ])
        )


class BlockDeviceDeployerUnmountCalculateChangesTests(
    SynchronousTestCase, ScenarioMixin
):
    """
    Tests for ``BlockDeviceDeployer.calculate_changes`` in the cases relating
    to unmounting of filesystems.
    """
    def test_unmount_manifestation(self):
        """
        If the filesystem for a dataset is mounted on the node and the
        configuration says the dataset is not meant to be manifest on that
        node, ``BlockDeviceDeployer.calculate_changes`` returns a state change
        to unmount the filesystem.
        """
        # Give it a state that says it has a manifestation of the dataset.
        node_state = self.ONE_DATASET_STATE

        # Give it a configuration that says it shouldn't have that
        # manifestation.
        node_config = to_node(self.ONE_DATASET_STATE).transform(
            ["manifestations", unicode(self.DATASET_ID)], discard
        )

        assert_calculated_changes(
            self, node_state, node_config, set(),
            in_parallel(changes=[
                UnmountBlockDevice(dataset_id=self.DATASET_ID)
            ])
        )

    def test_no_unmount_if_in_use(self):
        """
        If a dataset should be unmounted *and* it is in use by an application,
        no changes are made.
        """
        # State has a dataset in use by application
        local_state = add_application_with_volume(self.ONE_DATASET_STATE)

        # Give it a configuration that says it shouldn't have that
        # manifestation.
        node_config = to_node(self.ONE_DATASET_STATE).transform(
            ["manifestations", unicode(self.DATASET_ID)], discard
        )

        assert_calculated_changes(
            self, local_state, node_config, set(),
            in_parallel(changes=[]),
        )


class BlockDeviceDeployerCreationCalculateChangesTests(
        SynchronousTestCase
):
    """
    Tests for ``BlockDeviceDeployer.calculate_changes`` in the cases relating
    to dataset creation.
    """
    def test_no_devices_no_local_datasets(self):
        """
        If no devices exist and no datasets are part of the configuration for
        the deployer's node, no state changes are calculated.
        """
        dataset_id = unicode(uuid4())
        manifestation = Manifestation(
            dataset=Dataset(dataset_id=dataset_id), primary=True
        )
        node = u"192.0.2.1"
        node_uuid = uuid4()
        other_node = u"192.0.2.2"
        other_node_uuid = uuid4()
        configuration = Deployment(
            nodes={
                Node(
                    hostname=other_node,
                    uuid=other_node_uuid,
                    manifestations={dataset_id: manifestation},
                )
            }
        )
        state = DeploymentState(nodes=[])
        deployer = create_blockdevicedeployer(
            self, hostname=node, node_uuid=node_uuid
        )
        changes = deployer.calculate_changes(configuration, state)
        self.assertEqual(in_parallel(changes=[]), changes)

    def test_no_devices_one_dataset(self):
        """
        If no devices exist but a dataset is part of the configuration for the
        deployer's node, a ``CreateBlockDeviceDataset`` change is calculated.
        """
        uuid = uuid4()
        dataset_id = unicode(uuid4())
        dataset = Dataset(
            dataset_id=dataset_id,
            maximum_size=int(GiB(1).to_Byte().value)
        )
        manifestation = Manifestation(
            dataset=dataset, primary=True
        )
        node = u"192.0.2.1"
        configuration = Deployment(
            nodes={
                Node(
                    uuid=uuid,
                    manifestations={dataset_id: manifestation},
                )
            }
        )
        state = DeploymentState(nodes=[NodeState(
            uuid=uuid, hostname=node, applications=[], manifestations={},
            devices={}, paths={}, used_ports=[])])
        deployer = create_blockdevicedeployer(
            self, hostname=node, node_uuid=uuid,
        )
        changes = deployer.calculate_changes(configuration, state)
        mountpoint = deployer.mountroot.child(dataset_id.encode("ascii"))
        self.assertEqual(
            in_parallel(
                changes=[
                    CreateBlockDeviceDataset(
                        dataset=dataset, mountpoint=mountpoint
                    )
                ]),
            changes
        )

    def _calculate_changes(self, local_uuid, local_hostname, local_state,
                           desired_configuration):
        """
        Create a ``BlockDeviceDeployer`` and call its
        ``calculate_necessary_state_changes`` method with the given arguments
        and an empty cluster state.

        :param UUID local_uuid: The node identifier to give the to the
            ``BlockDeviceDeployer``.
        :param unicode local_hostname: The node IP to give to the
            ``BlockDeviceDeployer``.
        :param desired_configuration: As accepted by
            ``IDeployer.calculate_changes``.

        :return: The return value of ``BlockDeviceDeployer.calculate_changes``.
        """
        # It is expected that someone will have merged local state into cluster
        # state.
        current_cluster_state = DeploymentState(nodes={local_state})

        deployer = create_blockdevicedeployer(
            self, node_uuid=local_uuid, hostname=local_hostname,
        )

        return deployer.calculate_changes(
            desired_configuration, current_cluster_state
        )

    def test_match_configuration_to_state_of_datasets(self):
        """
        ``BlockDeviceDeployer.calculate_changes`` does not yield a
        ``CreateBlockDeviceDataset`` change if a dataset with the same ID
        exists with different metadata.
        """
        expected_hostname = u'192.0.2.123'
        expected_dataset_id = unicode(uuid4())

        local_state = NodeState(
            hostname=expected_hostname,
            uuid=uuid4(),
            paths={
                expected_dataset_id: FilePath(b"/flocker").child(
                    expected_dataset_id.encode("ascii")),
            },
            devices={},
            manifestations={
                expected_dataset_id:
                Manifestation(
                    primary=True,
                    dataset=Dataset(
                        dataset_id=expected_dataset_id,
                        maximum_size=REALISTIC_BLOCKDEVICE_SIZE,
                        # Dataset state will always have empty metadata and
                        # deleted will always be False.
                        metadata={},
                        deleted=False,
                    ),
                ),
            },
        )

        # Give the dataset some metadata in the configuration, thus diverging
        # it from the representation in local_state.
        desired_configuration = Deployment(nodes=[Node(
            hostname=expected_hostname,
            uuid=local_state.uuid,
            manifestations=local_state.manifestations.transform(
                (expected_dataset_id, "dataset", "metadata"),
                {u"name": u"my_volume"}
            ))])
        actual_changes = self._calculate_changes(
            local_state.uuid,
            expected_hostname,
            local_state,
            desired_configuration
        )

        expected_changes = in_parallel(changes=[])

        self.assertEqual(expected_changes, actual_changes)

    def test_dataset_without_maximum_size(self):
        """
        When supplied with a configuration containing a dataset with a null
        size, ``BlockDeviceDeployer.calculate_changes`` returns a
        ``CreateBlockDeviceDataset`` for a 100GiB dataset.
        XXX: Make the default size configurable. FLOC-2044
        """
        node_id = uuid4()
        node_address = u"192.0.2.1"
        dataset_id = unicode(uuid4())

        requested_dataset = Dataset(dataset_id=dataset_id, maximum_size=None)

        configuration = Deployment(
            nodes={
                Node(
                    uuid=node_id,
                    manifestations={
                        dataset_id: Manifestation(
                            dataset=requested_dataset,
                            primary=True
                        )
                    },
                )
            }
        )
        state = DeploymentState(
            nodes=[
                NodeState(
                    uuid=node_id,
                    hostname=node_address,
                    applications=[],
                    manifestations={},
                    devices={},
                    paths={},
                    used_ports=[]
                )
            ]
        )
        deployer = create_blockdevicedeployer(
            self,
            hostname=node_address,
            node_uuid=node_id,
        )
        changes = deployer.calculate_changes(configuration, state)
        mountpoint = deployer.mountroot.child(dataset_id.encode("ascii"))
        expected_size = int(GiB(100).to_Byte().value)
        self.assertEqual(
            in_parallel(
                changes=[
                    CreateBlockDeviceDataset(
                        dataset=requested_dataset.set(
                            'maximum_size', expected_size
                        ),
                        mountpoint=mountpoint
                    )
                ]),
            changes
        )


class BlockDeviceDeployerDetachCalculateChangesTests(
        SynchronousTestCase, ScenarioMixin
):
    def test_detach_manifestation(self):
        """
        ``BlockDeviceDeployer.calculate_changes`` recognizes a volume that is
        attached but not mounted which is not associated with a dataset
        configured to have a manifestation on the deployer's node and returns a
        state change to detach the volume.
        """
        # Give it a state that says it has no manifestations but it does have
        # some attached volumes.
        node_state = NodeState(
            uuid=self.NODE_UUID, hostname=self.NODE,
            applications={},
            used_ports=set(),
            manifestations={},
            devices={self.DATASET_ID: FilePath(b"/dev/xda")},
            paths={},
        )

        # Give it a configuration that says no datasets should be manifest on
        # the deployer's node.
        node_config = to_node(node_state)

        assert_calculated_changes(
            self, node_state, node_config,
            {Dataset(dataset_id=unicode(self.DATASET_ID))},
            in_parallel(changes=[DetachVolume(dataset_id=self.DATASET_ID)])
        )


class BlockDeviceDeployerResizeCalculateChangesTests(
        SynchronousTestCase, ScenarioMixin
):
    """
    Tests for ``BlockDeviceDeployer.calculate_changes`` in the cases relating
    to resizing a dataset.
    """
    def _maximum_size_change_test(self, size_factor):
        """
        Assert that if the size of an existing dataset is changed by the
        configuration, ``BlockDeviceDeployer.calculate_changes`` computes a
        ``ResizeBlockDeviceDataset`` which will change that dataset's size to
        the size in the configuration.

        :param size_factor: A multiplier to apply to the current size of the
            dataset to determine the new size that will appear in the
            configuration used by the test.  For example, a value greater than
            1 to test growing and a value between 0 and 1 to test shrinking.

        :raise: A test-failing exception if a change to resize the dataset to
            its new size is not calculated.
        """
        new_size = int(REALISTIC_BLOCKDEVICE_SIZE * size_factor)
        local_state = self.ONE_DATASET_STATE
        local_config = to_node(local_state).transform(
            ["manifestations", unicode(self.DATASET_ID), "dataset",
             "maximum_size"],
            new_size,
        )

        assert_calculated_changes(
            self, local_state, local_config, set(),
            in_parallel(changes=[
                ResizeBlockDeviceDataset(
                    dataset_id=self.DATASET_ID,
                    size=new_size,
                )]
            )
        )

    def test_maximum_size_increased(self):
        """
        ``BlockDeviceDeployer.calculate_changes`` returns a
        ``ResizeBlockDeviceDataset`` state change operation if the
        ``maximum_size`` of the configured ``Dataset`` is larger than the size
        reported in the local node state.
        """
        self._maximum_size_change_test(2)

    def test_maximum_size_decreased(self):
        """
        ``BlockDeviceDeployer.calculate_changes`` returns a
        ``ResizeBlockDeviceDataset`` state change operation if the
        ``maximum_size`` of the configured ``Dataset`` is smaller than the size
        reported in the local node state.
        """
        self._maximum_size_change_test(0.5)

    def test_multiple_resize(self):
        """
        ``BlockDeviceDeployer.calculate_changes`` returns a
        ``ResizeBlockDeviceDataset`` state change operation for each configured
        dataset which has a different maximum_size in the local state.
        """
        dataset_id = uuid4()
        dataset = Dataset(
            dataset_id=dataset_id,
            maximum_size=REALISTIC_BLOCKDEVICE_SIZE * 2
        )
        manifestation = Manifestation(dataset=dataset, primary=True)
        # Put another dataset into the state.
        local_state = self.ONE_DATASET_STATE.transform(
            ["manifestations", unicode(dataset_id)], manifestation
        )
        local_config = to_node(local_state).transform(
            ["manifestations", match_anything, "dataset"],
            lambda dataset: dataset.set(maximum_size=dataset.maximum_size * 2)
        )

        assert_calculated_changes(
            self, local_state, local_config, set(),
            in_parallel(changes=[
                ResizeBlockDeviceDataset(
                    dataset_id=dataset_id,
                    size=REALISTIC_BLOCKDEVICE_SIZE * 4,
                ),
                ResizeBlockDeviceDataset(
                    dataset_id=self.DATASET_ID,
                    size=REALISTIC_BLOCKDEVICE_SIZE * 2,
                ),
            ])
        )

    def test_no_resize_if_in_use(self):
        """
        If a dataset should be resized *and* it is in use by an application,
        no changes are made.
        """
        def double_size(dataset):
            return dataset.set(maximum_size=dataset.maximum_size * 2)

        # State has a dataset in use by application
        local_state = add_application_with_volume(self.ONE_DATASET_STATE)

        # Give it a configuration that says it should be resized:
        node_config = add_application_with_volume(
            to_node(self.ONE_DATASET_STATE).transform(
                ["manifestations", match_anything, "dataset"], double_size))

        assert_calculated_changes(
            self, local_state, node_config, set(),
            in_parallel(changes=[]),
        )


class BlockDeviceInterfaceTests(SynchronousTestCase):
    """
    Tests for ``IBlockDeviceAPI`` and ``IBlockDeviceAsyncAPI``.
    """
    def test_names(self):
        """
        The two interfaces have all of the same names defined.
        """
        self.assertItemsEqual(
            list(IBlockDeviceAPI.names()),
            list(IBlockDeviceAsyncAPI.names()),
        )

    def test_same_signatures(self):
        """
        Methods of the two interfaces all have the same signature.
        """
        def parts(method):
            return (
                method.positional, method.kwargs,
                method.required, method.varargs
            )

        names = list(IBlockDeviceAPI.names())
        self.assertItemsEqual(
            list(parts(IBlockDeviceAPI[name]) for name in names),
            list(parts(IBlockDeviceAsyncAPI[name]) for name in names),
        )


class IBlockDeviceAPITestsMixin(object):
    """
    Tests to perform on ``IBlockDeviceAPI`` providers.
    """
    this_node = None

    def _verify_volume_size(self, requested_size, expected_volume_size):
        """
        Assert the implementation of
        ``IBlockDeviceAPI.list_volumes`` returns ``BlockDeviceVolume``s
        with the ``expected_volume_size`` and that
        ``IBlockDeviceAPI.create_volume`` creates devices with an
        ``expected_device_size`` (expected_volume_size plus platform
        specific over allocation).

        A device is created and attached, then ``lsblk`` is used to
        measure the size of the block device, as reported by the
        kernel of the machine to which the device is attached.

        :param int requested_size: Requested size of created volume.
        :param int expected_size: Expected size of created device.
        """
        dataset_id = uuid4()
        # Create a new volume.
        volume = self.api.create_volume(
            dataset_id=dataset_id,
            size=requested_size,
        )
        # Attach it, so that we can measure its size, as reported by
        # the kernel of the machine to which it's attached.
        self.api.attach_volume(
            volume.blockdevice_id, attach_to=self.this_node,
        )
        # Reload the volume using ``IBlockDeviceAPI.list_volumes`` in
        # case the implementation hasn't verified that the requested
        # size has actually been stored.
        volume = get_blockdevice_volume(self.api, volume.blockdevice_id)

        device_path = self.api.get_device_path(volume.blockdevice_id).path

        command = [b"/bin/lsblk", b"--noheadings", b"--bytes",
                   b"--output", b"SIZE", device_path.encode("ascii")]
        command_output = check_output(command).split(b'\n')[0]
        device_size = int(command_output.strip().decode("ascii"))
        if self.device_allocation_unit is None:
            expected_device_size = expected_volume_size
        else:
            expected_device_size = allocated_size(
                self.device_allocation_unit, expected_volume_size
            )
        self.assertEqual(
            (expected_volume_size, expected_device_size),
            (volume.size, device_size)
        )

    def test_interface(self):
        """
        ``api`` instances provide ``IBlockDeviceAPI``.
        """
        self.assertTrue(
            verifyObject(IBlockDeviceAPI, self.api)
        )

    def test_compute_instance_id_unicode(self):
        """
        ``compute_instance_id`` returns a ``unicode`` string.
        """
        self.assertIsInstance(self.this_node, unicode)

    def test_compute_instance_id_nonempty(self):
        """
        ``compute_instance_id`` returns a non-empty string.
        """
        self.assertNotEqual(u"", self.this_node)

    def test_list_volume_empty(self):
        """
        ``list_volumes`` returns an empty ``list`` if no block devices have
        been created.
        """
        self.assertEqual([], self.api.list_volumes())

    def test_created_is_listed(self):
        """
        ``create_volume`` returns a ``BlockDeviceVolume`` that is returned by
        ``list_volumes``.
        """
        dataset_id = uuid4()
        new_volume = self.api.create_volume(
            dataset_id=dataset_id,
            size=self.minimum_allocatable_size)
        self.assertIn(new_volume, self.api.list_volumes())

    def test_listed_volume_attributes(self):
        """
        ``list_volumes`` returns ``BlockDeviceVolume`` s that have the
        same dataset_id and (maybe over-allocated size) as was passed
        to ``create_volume``.
        """
        expected_dataset_id = uuid4()

        self.api.create_volume(
            dataset_id=expected_dataset_id,
            size=self.minimum_allocatable_size,
        )
        [listed_volume] = self.api.list_volumes()

        self.assertEqual(
            (expected_dataset_id, self.minimum_allocatable_size),
            (listed_volume.dataset_id, listed_volume.size)
        )

    def test_created_volume_attributes(self):
        """
        ``create_volume`` returns a ``BlockDeviceVolume`` that has a dataset_id
        and a size.
        """
        expected_dataset_id = uuid4()

        new_volume = self.api.create_volume(
            dataset_id=expected_dataset_id,
            size=self.minimum_allocatable_size,
        )

        self.assertEqual(
            (expected_dataset_id, self.minimum_allocatable_size),
            (new_volume.dataset_id, new_volume.size)
        )

    def test_attach_unknown_volume(self):
        """
        An attempt to attach an unknown ``BlockDeviceVolume`` raises
        ``UnknownVolume``.
        """
        self.assertRaises(
            UnknownVolume,
            self.api.attach_volume,
            blockdevice_id=unicode(uuid4()),
            attach_to=self.this_node,
        )

    def test_device_size(self):
        """
        ``attach_volume`` results in a device with the expected size.
        """
        requested_size = self.minimum_allocatable_size
        self._verify_volume_size(
            requested_size=requested_size,
            expected_volume_size=requested_size
        )

    def test_attach_attached_volume(self):
        """
        An attempt to attach an already attached ``BlockDeviceVolume`` raises
        ``AlreadyAttachedVolume``.
        """
        dataset_id = uuid4()

        new_volume = self.api.create_volume(
            dataset_id=dataset_id,
            size=self.minimum_allocatable_size
        )
        attached_volume = self.api.attach_volume(
            new_volume.blockdevice_id, attach_to=self.this_node,
        )

        self.assertRaises(
            AlreadyAttachedVolume,
            self.api.attach_volume,
            blockdevice_id=attached_volume.blockdevice_id,
            attach_to=self.this_node,
        )

    def test_attach_elsewhere_attached_volume(self):
        """
        An attempt to attach a ``BlockDeviceVolume`` already attached to
        another host raises ``AlreadyAttachedVolume``.
        """
        # This is a hack.  We don't know any other IDs though.
        # https://clusterhq.atlassian.net/browse/FLOC-1839
        another_node = self.this_node + u"-different"

        new_volume = self.api.create_volume(
            dataset_id=uuid4(),
            size=self.minimum_allocatable_size
        )
        attached_volume = self.api.attach_volume(
            new_volume.blockdevice_id,
            attach_to=self.this_node,
        )

        self.assertRaises(
            AlreadyAttachedVolume,
            self.api.attach_volume,
            blockdevice_id=attached_volume.blockdevice_id,
            attach_to=another_node,
        )

    def test_attach_unattached_volume(self):
        """
        An unattached ``BlockDeviceVolume`` can be attached.
        """
        dataset_id = uuid4()
        new_volume = self.api.create_volume(
            dataset_id=dataset_id,
            size=self.minimum_allocatable_size
        )
        expected_volume = BlockDeviceVolume(
            blockdevice_id=new_volume.blockdevice_id,
            size=new_volume.size,
            attached_to=self.this_node,
            dataset_id=dataset_id
        )
        attached_volume = self.api.attach_volume(
            blockdevice_id=new_volume.blockdevice_id,
            attach_to=self.this_node,
        )
        self.assertEqual(expected_volume, attached_volume)

    def test_attached_volume_listed(self):
        """
        An attached ``BlockDeviceVolume`` is listed.
        """
        dataset_id = uuid4()
        new_volume = self.api.create_volume(
            dataset_id=dataset_id,
            size=self.minimum_allocatable_size
        )
        expected_volume = BlockDeviceVolume(
            blockdevice_id=new_volume.blockdevice_id,
            size=new_volume.size,
            attached_to=self.this_node,
            dataset_id=dataset_id,
        )
        self.api.attach_volume(
            blockdevice_id=new_volume.blockdevice_id,
            attach_to=self.this_node,
        )
        self.assertEqual([expected_volume], self.api.list_volumes())

    def test_list_attached_and_unattached(self):
        """
        ``list_volumes`` returns both attached and unattached
        ``BlockDeviceVolume``s.
        """
        new_volume1 = self.api.create_volume(
            dataset_id=uuid4(),
            size=self.minimum_allocatable_size
        )
        new_volume2 = self.api.create_volume(
            dataset_id=uuid4(),
            size=self.minimum_allocatable_size
        )
        attached_volume = self.api.attach_volume(
            blockdevice_id=new_volume2.blockdevice_id,
            attach_to=self.this_node,
        )
        self.assertItemsEqual(
            [new_volume1, attached_volume],
            self.api.list_volumes()
        )

    def test_multiple_volumes_attached_to_host(self):
        """
        ``attach_volume`` can attach multiple block devices to a single host.
        """
        volume1 = self.api.create_volume(
            dataset_id=uuid4(),
            size=self.minimum_allocatable_size
        )
        volume2 = self.api.create_volume(
            dataset_id=uuid4(),
            size=self.minimum_allocatable_size
        )
        attached_volume1 = self.api.attach_volume(
            volume1.blockdevice_id, attach_to=self.this_node,
        )
        attached_volume2 = self.api.attach_volume(
            volume2.blockdevice_id, attach_to=self.this_node,
        )

        self.assertItemsEqual(
            [attached_volume1, attached_volume2],
            self.api.list_volumes()
        )

    def test_get_device_path_unknown_volume(self):
        """
        ``get_device_path`` raises ``UnknownVolume`` if the supplied
        ``blockdevice_id`` has not been created.
        """
        unknown_blockdevice_id = unicode(uuid4())
        exception = self.assertRaises(
            UnknownVolume,
            self.api.get_device_path,
            unknown_blockdevice_id
        )
        self.assertEqual(unknown_blockdevice_id, exception.blockdevice_id)

    def test_get_device_path_unattached_volume(self):
        """
        ``get_device_path`` raises ``UnattachedVolume`` if the supplied
        ``blockdevice_id`` corresponds to an unattached volume.
        """
        new_volume = self.api.create_volume(
            dataset_id=uuid4(),
            size=self.minimum_allocatable_size
        )
        exception = self.assertRaises(
            UnattachedVolume,
            self.api.get_device_path,
            new_volume.blockdevice_id
        )
        self.assertEqual(new_volume.blockdevice_id, exception.blockdevice_id)

    def test_get_device_path_device(self):
        """
        ``get_device_path`` returns a ``FilePath`` to the device representing
        the attached volume.
        """
        new_volume = self.api.create_volume(
            dataset_id=uuid4(),
            size=self.minimum_allocatable_size
        )
        attached_volume = self.api.attach_volume(
            new_volume.blockdevice_id,
            attach_to=self.this_node,
        )
        device_path = self.api.get_device_path(attached_volume.blockdevice_id)
        self.assertTrue(
            device_path.isBlockDevice(),
            u"Not a block device. Path: {!r}".format(device_path)
        )

    def test_get_device_path_device_repeatable_results(self):
        """
        ``get_device_path`` returns the same ``FilePath`` for the volume device
        when called multiple times.
        """
        new_volume = self.api.create_volume(
            dataset_id=uuid4(),
            size=self.minimum_allocatable_size
        )
        attached_volume = self.api.attach_volume(
            new_volume.blockdevice_id,
            attach_to=self.this_node,
        )

        device_path1 = self.api.get_device_path(attached_volume.blockdevice_id)
        device_path2 = self.api.get_device_path(attached_volume.blockdevice_id)

        self.assertEqual(device_path1, device_path2)

    def test_destroy_unknown_volume(self):
        """
        ``destroy_volume`` raises ``UnknownVolume`` if the supplied
        ``blockdevice_id`` does not exist.
        """
        volume = self.api.create_volume(
            dataset_id=uuid4(),
            size=self.minimum_allocatable_size,
        )
        self.api.destroy_volume(volume.blockdevice_id)
        exception = self.assertRaises(
            UnknownVolume,
            self.api.destroy_volume, blockdevice_id=volume.blockdevice_id
        )
        self.assertEqual(exception.args, (volume.blockdevice_id,))

    def test_destroy_volume(self):
        """
        An unattached volume can be destroyed using ``destroy_volume``.
        """
        unrelated = self.api.create_volume(
            dataset_id=uuid4(),
            size=self.minimum_allocatable_size,
        )
        volume = self.api.create_volume(
            dataset_id=uuid4(),
            size=self.minimum_allocatable_size,
        )
        self.api.destroy_volume(volume.blockdevice_id)
        self.assertEqual([unrelated], self.api.list_volumes())

    def _destroyed_volume(self):
        """
        :return: A ``BlockDeviceVolume`` representing a volume which has been
            destroyed.
        """
        volume = self.api.create_volume(
            dataset_id=uuid4(), size=self.minimum_allocatable_size
        )
        self.api.destroy_volume(volume.blockdevice_id)
        return volume

    def test_destroy_destroyed_volume(self):
        """
        ``destroy_volume`` raises ``UnknownVolume`` if the supplied
        ``blockdevice_id`` was associated with a volume but that volume has
        been destroyed.
        """
        volume = self._destroyed_volume()
        exception = self.assertRaises(
            UnknownVolume,
            self.api.destroy_volume, blockdevice_id=volume.blockdevice_id
        )
        self.assertEqual(exception.args, (volume.blockdevice_id,))

    def test_detach_unknown_volume(self):
        """
        ``detach_volume`` raises ``UnknownVolume`` if the supplied
        ``blockdevice_id`` does not exist.
        """
        blockdevice_id = unicode(uuid4)
        exception = self.assertRaises(
            UnknownVolume,
            self.api.detach_volume, blockdevice_id=blockdevice_id
        )
        self.assertEqual(exception.args, (blockdevice_id,))

    def test_detach_detached_volume(self):
        """
        ``detach_volume`` raises ``UnattachedVolume`` if the supplied
        ``blockdevice_id`` is not attached to a host.
        """
        volume = self.api.create_volume(
            dataset_id=uuid4(), size=self.minimum_allocatable_size
        )
        exception = self.assertRaises(
            UnattachedVolume,
            self.api.detach_volume, volume.blockdevice_id
        )
        self.assertEqual(exception.args, (volume.blockdevice_id,))

    def test_detach_volume(self):
        """
        A volume that is attached becomes detached after ``detach_volume`` is
        called with its ``blockdevice_id``.
        """
        def fail_mount(device):
            mountpoint = FilePath(self.mktemp())
            mountpoint.makedirs()
            process = Popen(
                [b"mount", device_path.path, mountpoint.path],
                stdout=PIPE,
                stderr=STDOUT
            )
            output = process.stdout.read()
            process.wait()
            return output

        # Create an unrelated, attached volume that should be undisturbed.
        unrelated = self.api.create_volume(
            dataset_id=uuid4(), size=self.minimum_allocatable_size
        )
        unrelated = self.api.attach_volume(
            unrelated.blockdevice_id, attach_to=self.this_node
        )

        # Create the volume we'll detach.
        volume = self.api.create_volume(
            dataset_id=uuid4(), size=self.minimum_allocatable_size
        )
        volume = self.api.attach_volume(
            volume.blockdevice_id, attach_to=self.this_node
        )

        device_path = self.api.get_device_path(volume.blockdevice_id)

        attached_error = fail_mount(device_path)

        self.api.detach_volume(volume.blockdevice_id)

        self.assertEqual(
            {unrelated, volume.set(attached_to=None)},
            set(self.api.list_volumes())
        )

        detached_error = fail_mount(device_path)

        # Make an incredibly indirect assertion to try to demonstrate we've
        # successfully detached the device.  The volume never had a filesystem
        # initialized on it so we couldn't mount it before when it was
        # attached.  Now that it's detached we still shouldn't be able to mount
        # it - but the reason we can't mount it should have changed.
        #
        # This isn't particularly great, no.
        self.assertNotEqual(attached_error, detached_error)

    def test_reattach_detached_volume(self):
        """
        A volume that has been detached can be re-attached.
        """
        # Create the volume we'll detach.
        volume = self.api.create_volume(
            dataset_id=uuid4(), size=self.minimum_allocatable_size
        )
        attached_volume = self.api.attach_volume(
            volume.blockdevice_id, attach_to=self.this_node
        )
        self.api.detach_volume(volume.blockdevice_id)
        reattached_volume = self.api.attach_volume(
            volume.blockdevice_id, attach_to=self.this_node
        )
        self.assertEqual(
            (attached_volume, [attached_volume]),
            (reattached_volume, self.api.list_volumes())
        )

    def test_attach_destroyed_volume(self):
        """
        ``attach_volume`` raises ``UnknownVolume`` when called with the
        ``blockdevice_id`` of a volume which has been destroyed.
        """
        volume = self._destroyed_volume()
        exception = self.assertRaises(
            UnknownVolume,
            self.api.attach_volume, volume.blockdevice_id,
            attach_to=self.this_node,
        )
        self.assertEqual(exception.args, (volume.blockdevice_id,))

    def test_resize_unknown_volume(self):
        """
        ``resize_volume`` raises ``UnknownVolume`` if passed a
        ``blockdevice_id`` does not exist.
        """
        blockdevice_id = unicode(uuid4())
        exception = self.assertRaises(
            UnknownVolume,
            self.api.resize_volume,
            blockdevice_id=blockdevice_id,
            size=self.minimum_allocatable_size * 10,
        )
        self.assertEqual(exception.args, (blockdevice_id,))

    def test_resize_volume_listed(self):
        """
        ``resize_volume`` returns when the ``BlockDeviceVolume`` has been
        resized and ``list_volumes`` then reports the ``BlockDeviceVolume``
        with the new size.
        """
        unrelated_volume = self.api.create_volume(
            dataset_id=uuid4(),
            size=self.minimum_allocatable_size,
        )
        original_volume = self.api.create_volume(
            dataset_id=uuid4(),
            size=self.minimum_allocatable_size,
        )
        new_size = self.minimum_allocatable_size * 8
        self.api.resize_volume(original_volume.blockdevice_id, new_size)
        larger_volume = original_volume.set(size=new_size)

        self.assertItemsEqual(
            [unrelated_volume, larger_volume],
            self.api.list_volumes()
        )

    def test_resize_destroyed_volume(self):
        """
        ``resize_volume`` raises ``UnknownVolume`` if the supplied
        ``blockdevice_id`` was associated with a volume but that volume has
        been destroyed.
        """
        volume = self._destroyed_volume()
        exception = self.assertRaises(
            UnknownVolume,
            self.api.resize_volume,
            blockdevice_id=volume.blockdevice_id,
            size=self.minimum_allocatable_size,
        )
        self.assertEqual(exception.args, (volume.blockdevice_id,))

    def assert_foreign_volume(self, flocker_volume):
        """
        Assert that a volume does not belong to the API object under test.

        :param BlockDeviceVolume flocker_volume: A volume to check for
            membership.

        :raise: A test-failing exception if the volume is found in the list of
            volumes returned by the API object under test.

        :return: ``None`` if the volume is not found in the list of volumes
            returned by the API object under test.
        """
        self.assertNotIn(flocker_volume, self.api.list_volumes())


def make_iblockdeviceapi_tests(
        blockdevice_api_factory,
        minimum_allocatable_size,
        device_allocation_unit
):
    """
    :param blockdevice_api_factory: A factory which will be called
        with the generated ``TestCase`` during the ``setUp`` for each
        test and which should return an implementation of
        ``IBlockDeviceAPI`` to be tested.
    :param int minimum_allocatable_size: The minumum block device size
        (in bytes) supported on the platform under test. This must be
        a multiple ``IBlockDeviceAPI.allocation_unit()``.
    :param int device_allocation_unit: A size interval (in ``bytes``)
        which the storage system is expected to allocate eg Cinder
        allows sizes to be supplied in GiB, but certain Cinder storage
        drivers may be constrained to create sizes with 8GiB
        intervals.
    :returns: A ``TestCase`` with tests that will be performed on the
       supplied ``IBlockDeviceAPI`` provider.
    """
    class Tests(IBlockDeviceAPITestsMixin, SynchronousTestCase):
        def setUp(self):
            self.api = blockdevice_api_factory(test_case=self)
            check_allocatable_size(
                self.api.allocation_unit(),
                minimum_allocatable_size
            )
            self.minimum_allocatable_size = minimum_allocatable_size
            self.device_allocation_unit = device_allocation_unit
            self.this_node = self.api.compute_instance_id()

    return Tests


class IBlockDeviceAsyncAPITestsMixin(object):
    """
    Tests to perform on ``IBlockDeviceAsyncAPI`` providers.
    """
    def test_interface(self):
        """
        The API object provides ``IBlockDeviceAsyncAPI``.
        """
        self.assertTrue(
            verifyObject(IBlockDeviceAsyncAPI, self.api)
        )


def make_iblockdeviceasyncapi_tests(blockdeviceasync_api_factory):
    """
    :return: A ``TestCase`` with tests that will be performed on the supplied
        ``IBlockDeviceAsyncAPI`` provider.  These tests are not exhaustive
        because we currently assume ``make_iblockdeviceapi_tests`` will be used
        on the wrapped object.
    """
    class Tests(IBlockDeviceAsyncAPITestsMixin, SynchronousTestCase):
        def setUp(self):
            self.api = blockdeviceasync_api_factory(test_case=self)

    return Tests


class SyncToThreadedAsyncAPIAdapterTests(
    make_iblockdeviceasyncapi_tests(
        lambda test_case:
            _SyncToThreadedAsyncAPIAdapter(
                _reactor=None,
                _threadpool=None,
                # Okay to bypass loopbackblockdeviceapi_for_test here as long
                # as we don't call any methods on the object.  This lets these
                # tests run even as non-root.
                _sync=LoopbackBlockDeviceAPI.from_path(
                    root_path=test_case.mktemp(),
                    compute_instance_id=u"sync-threaded-tests",
                )
            )
    )
):
    """
    Tests for ``_SyncToThreadedAsyncAPIAdapter``.
    """


def losetup_detach(device_file):
    """
    Detach the supplied loopback ``device_file``.
    """
    check_output(['losetup', '--detach', device_file.path])


def losetup_detach_all(root_path):
    """
    Detach all loop devices associated with files contained in ``root_path``.

    :param FilePath root_path: A directory in which to search for loop device
        backing files.
    """
    for device_file, backing_file in _losetup_list():
        try:
            backing_file.segmentsFrom(root_path)
        except ValueError:
            pass
        else:
            losetup_detach(device_file)


def loopbackblockdeviceapi_for_test(test_case, allocation_unit=None):
    """
    :returns: A ``LoopbackBlockDeviceAPI`` with a temporary root directory
        created for the supplied ``test_case``.
    """
    user_id = getuid()
    if user_id != 0:
        raise SkipTest(
            "``LoopbackBlockDeviceAPI`` uses ``losetup``, "
            "which requires root privileges. "
            "Required UID: 0, Found UID: {!r}".format(user_id)
        )

    root_path = test_case.mktemp()
    loopback_blockdevice_api = LoopbackBlockDeviceAPI.from_path(
        root_path=root_path,
        compute_instance_id=random_name(test_case),
        allocation_unit=allocation_unit,
    )
    test_case.addCleanup(detach_destroy_volumes, loopback_blockdevice_api)
    return loopback_blockdevice_api


class LoopbackBlockDeviceAPITests(
        make_iblockdeviceapi_tests(
            blockdevice_api_factory=partial(
                loopbackblockdeviceapi_for_test,
                allocation_unit=LOOPBACK_ALLOCATION_UNIT
            ),
            minimum_allocatable_size=LOOPBACK_MINIMUM_ALLOCATABLE_SIZE,
            device_allocation_unit=None,
        )
):
    """
    Interface adherence Tests for ``LoopbackBlockDeviceAPI``.
    """


class LoopbackBlockDeviceAPIConstructorTests(SynchronousTestCase):
    """
    Implementation specific constructor tests.
    """
    def test_from_path_creates_instance_id_if_not_provided(self):
        """
        Calling ``from_path`` with empty instance id creates an id.
        """
        loopback_blockdevice_api = LoopbackBlockDeviceAPI.from_path(
            root_path=b'',
        )
        id = loopback_blockdevice_api.compute_instance_id()
        self.assertIsInstance(id, unicode)
        self.assertNotEqual(u"", id)

    def test_unique_instance_id_if_not_provided(self):
        """
        Calling constructor with empty instance id creates a different
        id each time.
        """
        a = LoopbackBlockDeviceAPI.from_path(root_path=b'')
        b = LoopbackBlockDeviceAPI.from_path(root_path=b'')
        self.assertNotEqual(
            a.compute_instance_id(),
            b.compute_instance_id(),
        )


class LoopbackBlockDeviceAPIImplementationTests(SynchronousTestCase):
    """
    Implementation specific tests for ``LoopbackBlockDeviceAPI``.
    """
    def assertDirectoryStructure(self, directory):
        """
        Assert that the supplied ``directory`` has all the sub-directories
        required by ``LoopbackBlockDeviceAPI``.
        """
        attached_directory = directory.child(
            LoopbackBlockDeviceAPI._attached_directory_name
        )
        unattached_directory = directory.child(
            LoopbackBlockDeviceAPI._unattached_directory_name
        )

        LoopbackBlockDeviceAPI.from_path(
            root_path=directory.path,
            compute_instance_id=random_name(self),
        )

        self.assertTrue(
            (True, True),
            (attached_directory.exists(), unattached_directory.exists())
        )

    def setUp(self):
        self.api = loopbackblockdeviceapi_for_test(
            test_case=self,
            allocation_unit=LOOPBACK_ALLOCATION_UNIT,
        )
        self.minimum_allocatable_size = LOOPBACK_MINIMUM_ALLOCATABLE_SIZE

    def test_initialise_directories(self):
        """
        ``from_path`` creates a directory structure if it doesn't already
        exist.
        """
        directory = FilePath(self.mktemp()).child('loopback')
        self.assertDirectoryStructure(directory)

    def test_initialise_directories_attached_exists(self):
        """
        ``from_path`` uses existing attached directory if present.
        """
        directory = FilePath(self.mktemp())
        attached_directory = directory.child(
            LoopbackBlockDeviceAPI._attached_directory_name
        )
        attached_directory.makedirs()
        self.assertDirectoryStructure(directory)

    def test_initialise_directories_unattached_exists(self):
        """
        ``from_path`` uses existing unattached directory if present.
        """
        directory = FilePath(self.mktemp())
        unattached_directory = directory.child(
            LoopbackBlockDeviceAPI._unattached_directory_name
        )
        unattached_directory.makedirs()
        self.assertDirectoryStructure(directory)

    def test_create_sparse(self):
        """
        ``create_volume`` creates sparse files.
        """
        requested_size = self.minimum_allocatable_size
        volume = self.api.create_volume(
            dataset_id=uuid4(),
            size=requested_size,
        )
        allocated_size = volume.size
        size = get_size_info(self.api, volume)

        self.assertEqual(
            (0, allocated_size),
            (size.actual, size.reported)
        )

    def test_create_with_non_allocation_unit(self):
        """
        ``create_volume`` raises ``ValueError`` unless the supplied
        ``size`` is a multiple of
        ``IBlockDeviceAPI.allocated_unit()``.
        """
        self.assertRaises(
            ValueError,
            self.api.create_volume,
            dataset_id=uuid4(),
            size=self.minimum_allocatable_size + 1,
        )

    def test_resize_grow_sparse(self):
        """
        ``resize_volume`` extends backing files sparsely.
        """
        requested_size = self.minimum_allocatable_size
        volume = self.api.create_volume(
            dataset_id=uuid4(), size=requested_size
        )

        larger_size = requested_size * 2
        self.api.resize_volume(
            volume.blockdevice_id, larger_size,
        )
        [volume] = self.api.list_volumes()
        allocated_size_2 = volume.size
        size = get_size_info(self.api, volume)
        self.assertEqual(
            (0, allocated_size_2),
            (size.actual, size.reported)
        )

    def test_resize_with_non_allocation_unit(self):
        """
        ``resize_volume`` raises ``ValueError`` unless the supplied
        ``size`` is a multiple of
        ``IBlockDeviceAPI.allocated_unit()``.
        """
        volume = self.api.create_volume(
            dataset_id=uuid4(), size=self.minimum_allocatable_size
        )

        self.assertRaises(
            ValueError,
            self.api.resize_volume,
            blockdevice_id=volume.blockdevice_id,
            size=self.minimum_allocatable_size + 1,
        )

    def test_resize_data_preserved(self):
        """
        ``resize_volume`` does not modify the data contained inside the backing
        file.
        """
        start_size = self.minimum_allocatable_size
        end_size = start_size * 2
        volume = self.api.create_volume(dataset_id=uuid4(), size=start_size)
        backing_file = self.api._root_path.descendant(
            ['unattached', _backing_file_name(volume)]
        )
        # Make up a bit pattern that seems kind of interesting.  Not being
        # particularly rigorous here.  Assuming any failures will be pretty
        # obvious.
        pattern = b"\x00\x0f\xf0\xff"
        expected_data = pattern * (start_size / len(pattern))

        # Make sure we didn't do something insane:
        self.assertEqual(len(expected_data), start_size)

        with backing_file.open("w") as fObj:
            fObj.write(expected_data)

        self.api.resize_volume(volume.blockdevice_id, end_size)
        [volume] = self.api.list_volumes()

        backing_file = self.api._root_path.descendant(
            ['unattached', _backing_file_name(volume)]
        )
        with backing_file.open("r") as fObj:
            data_after_resize = fObj.read(start_size)

        self.assertEqual(expected_data, data_after_resize)

    def test_list_unattached_volumes(self):
        """
        ``list_volumes`` returns a ``BlockVolume`` for each unattached volume
        file.
        """
        expected_size = self.minimum_allocatable_size
        expected_dataset_id = uuid4()
        blockdevice_volume = _blockdevicevolume_from_dataset_id(
            size=expected_size,
            dataset_id=expected_dataset_id,
        )
        with (self.api._root_path
              .child('unattached')
              .child(_backing_file_name(blockdevice_volume))
              .open('wb')) as f:
            f.truncate(expected_size)
        self.assertEqual([blockdevice_volume], self.api.list_volumes())

    def test_list_attached_volumes(self):
        """
        ``list_volumes`` returns a ``BlockVolume`` for each attached volume
        file.
        """
        expected_size = self.minimum_allocatable_size
        expected_dataset_id = uuid4()
        this_node = self.api.compute_instance_id()

        blockdevice_volume = _blockdevicevolume_from_dataset_id(
            size=expected_size,
            attached_to=this_node,
            dataset_id=expected_dataset_id,
        )

        host_dir = self.api._root_path.descendant([
            b'attached', this_node.encode("utf-8")
        ])
        host_dir.makedirs()
        filename = _backing_file_name(blockdevice_volume)
        with host_dir.child(filename).open('wb') as f:
            f.truncate(expected_size)

        self.assertEqual([blockdevice_volume], self.api.list_volumes())

    def test_stale_attachments(self):
        """
        If there are volumes in the ``LoopbackBlockDeviceAPI``\ 's "attached"
        directory that do not have a corresponding loopback device, one is
        created for them.
        """
        this_node = self.api.compute_instance_id()
        volume = self.api.create_volume(
            dataset_id=uuid4(), size=self.minimum_allocatable_size
        )
        unattached = self.api._root_path.descendant([
            b"unattached", _backing_file_name(volume),
        ])
        attached = self.api._root_path.descendant([
            b"attached", this_node.encode("utf-8"), _backing_file_name(volume),
        ])
        attached.parent().makedirs()
        unattached.moveTo(attached)

        self.assertNotEqual(
            None,
            self.api.get_device_path(volume.blockdevice_id),
        )


class LosetupListTests(SynchronousTestCase):
    """
    Tests for ``_losetup_list_parse``.
    """
    def test_parse_empty(self):
        """
        An empty list is returned if there are no devices listed.
        """
        self.assertEqual([], _losetup_list_parse('\n'))

    def test_parse_one_line(self):
        """
        A pair of FilePaths are returned for device_file and backing_file.
        """
        input_text = '\n'.join([
            '/dev/loop0: []: (/tmp/rjw)',
            ''
        ])
        self.assertEqual(
            [(FilePath('/dev/loop0'), FilePath('/tmp/rjw'))],
            _losetup_list_parse(input_text)
        )

    def test_parse_multiple_lines(self):
        """
        A pair of FilePaths is returned for every loopback device on the
        system.
        """
        input_text = '\n'.join([
            '/dev/loop0: []: (/tmp/rjw)',
            '/dev/loop1: []: (/usr/share/virtualbox/VBoxGuestAdditions.iso)',
            ''
        ])
        self.assertEqual(
            [(FilePath('/dev/loop0'), FilePath('/tmp/rjw')),
             (FilePath('/dev/loop1'),
              FilePath('/usr/share/virtualbox/VBoxGuestAdditions.iso'))],
            _losetup_list_parse(input_text)
        )

    def test_remove_deleted_suffix(self):
        """
        Devices marked as ``(deleted)`` are listed.
        """
        input_text = '\n'.join([
            '/dev/loop0: []: (/tmp/rjw (deleted))',
            ''
        ])
        self.assertEqual(
            [(FilePath('/dev/loop0'), FilePath('/tmp/rjw'))],
            _losetup_list_parse(input_text)
        )

    def test_remove_inode(self):
        """
        Devices listed with their inode number (when run as root) are listed.
        """
        input_text = ''.join([
            '/dev/loop0: [0038]:723801 (/tmp/rjw)',
        ])
        self.assertEqual(
            [(FilePath('/dev/loop0'), FilePath('/tmp/rjw'))],
            _losetup_list_parse(input_text)
        )


def umount(device_file):
    """
    Unmount a filesystem.

    :param FilePath device_file: The device file that is mounted.
    """
    check_output(['umount', device_file.path])


def umount_all(root_path):
    """
    Unmount all devices with mount points contained in ``root_path``.

    :param FilePath root_path: A directory in which to search for mount points.
    """
    for partition in psutil.disk_partitions():
        try:
            FilePath(partition.mountpoint).segmentsFrom(root_path)
        except ValueError:
            pass
        else:
            umount(FilePath(partition.device))


def mountroot_for_test(test_case):
    """
    Create a mountpoint root directory and unmount any filesystems with mount
    points beneath that directory when the test exits.

    :param TestCase test_case: The ``TestCase`` which is being run.
    :returns: A ``FilePath`` for the newly created mount root.
    """
    mountroot = FilePath(test_case.mktemp())
    mountroot.makedirs()
    test_case.addCleanup(umount_all, mountroot)
    return mountroot


_ARBITRARY_VOLUME = BlockDeviceVolume(
    blockdevice_id=u"abcd",
    size=REALISTIC_BLOCKDEVICE_SIZE,
    dataset_id=uuid4(),
)


def _make_destroy_dataset():
    """
    Make a ``DestroyBlockDeviceDataset`` instance for
    ``make_istate_tests``.
    """
    return DestroyBlockDeviceDataset(
        dataset_id=_ARBITRARY_VOLUME.dataset_id,
    )


def multistep_change_log(parent, children):
    """
    Create an Eliot logging validation function which asserts that the given
    parent action is logged with the given children actions.

    :param ActionType parent: The type of an action that will be required.
    :param list children: The types of actions will be required to appear as
        children of ``parent``.

    :return: A two-argument callable suitable for use with
        ``validate_logging``.
    """
    def verify(self, logger):
        [parent_action] = LoggedAction.of_type(logger.messages, parent)
        self.assertEqual([child.startMessage[u"action_type"] for child
                          in parent_action.children],
                         [child.action_type for child in children])
    return verify


class DestroyBlockDeviceDatasetInitTests(
    make_with_init_tests(
        DestroyBlockDeviceDataset,
        dict(dataset_id=uuid4()),
        dict(),
    )
):
    """
    Tests for ``DestroyBlockDeviceDataset`` initialization.
    """


class DestroyBlockDeviceDatasetTests(
    make_istatechange_tests(
        DestroyBlockDeviceDataset,
        # Avoid using the same instance, just provide the same value.
        lambda _uuid=uuid4(): dict(dataset_id=_uuid),
        lambda _uuid=uuid4(): dict(dataset_id=_uuid),
    )
):
    """
    Tests for ``DestroyBlockDeviceDataset``.
    """
    def test_dataset_id_must_be_uuid(self):
        """
        If the value given for ``dataset_id`` is not an instance of ``UUID``
        when initializing ``DestroyBlockDeviceDataset``, ``TypeError`` is
        raised.
        """
        self.assertRaises(
            TypeError, DestroyBlockDeviceDataset, dataset_id=object()
        )

    @validate_logging(multistep_change_log(
        DESTROY_BLOCK_DEVICE_DATASET,
        [UNMOUNT_BLOCK_DEVICE, DETACH_VOLUME, DESTROY_VOLUME]
    ))
    def test_run(self, logger):
        """
        After running ``DestroyBlockDeviceDataset``, its volume has been
        unmounted, detached, and destroyed.
        """
        self.patch(blockdevice, "_logger", logger)

        node = u"192.0.2.3"
        dataset_id = uuid4()

        deployer = create_blockdevicedeployer(self, hostname=node)
        api = deployer.block_device_api

        volume = api.create_volume(
            dataset_id=dataset_id, size=LOOPBACK_MINIMUM_ALLOCATABLE_SIZE
        )
        volume = api.attach_volume(volume.blockdevice_id, node)
        device = api.get_device_path(volume.blockdevice_id)
        mountroot = mountroot_for_test(self)
        mountpoint = mountroot.child(unicode(dataset_id).encode("ascii"))
        mountpoint.makedirs()
        make_filesystem(device, block_device=True)
        mount(device, mountpoint)

        change = DestroyBlockDeviceDataset(dataset_id=dataset_id)
        self.successResultOf(run_state_change(change, deployer))

        # It's only possible to destroy a volume that's been detached.  It's
        # only possible to detach a volume that's been unmounted.  If the
        # volume doesn't exist, all three things we wanted to happen have
        # happened.
        self.assertEqual([], api.list_volumes())

    def test_destroy_nonexistent(self):
        """
        If there is no volume associated with the indicated ``dataset_id``,
        ``DestroyBlockDeviceDataset.run`` does nothing.
        """
        node = u"192.0.2.3"
        dataset_id = uuid4()
        api = loopbackblockdeviceapi_for_test(self)
        deployer = BlockDeviceDeployer(
            node_uuid=uuid4(),
            hostname=node,
            block_device_api=api,
        )
        change = DestroyBlockDeviceDataset(dataset_id=dataset_id)
        self.successResultOf(run_state_change(change, deployer))
        self.assertEqual([], api.list_volumes())


class CreateFilesystemInitTests(
    make_with_init_tests(
        CreateFilesystem,
        dict(volume=_ARBITRARY_VOLUME, filesystem=u"ext4"),
        dict(),
    )
):
    """
    Tests for ``CreateFilesystem`` initialization.
    """


class CreateFilesystemTests(
    make_istatechange_tests(
        CreateFilesystem,
        dict(volume=_ARBITRARY_VOLUME, filesystem=u"ext4"),
        dict(volume=_ARBITRARY_VOLUME, filesystem=u"btrfs"),
    )
):
    """
    Tests for ``CreateFilesystem``\ 's ``IStateChange`` implementation.

    See ``MountBlockDeviceTests`` for more ``CreateFilesystem`` tests.
    """


class MountBlockDeviceInitTests(
    make_with_init_tests(
        MountBlockDevice,
        dict(dataset_id=uuid4(), mountpoint=FilePath(b"/foo")),
        dict(),
    )
):
    """
    Tests for ``Mountblockdevice`` initialization.
    """


class _MountScenario(PRecord):
    """
    Setup tools for the tests defined on ``MountBlockDeviceTests``.

    This class serves as a central point for the handful of separate pieces of
    state that go into setting up a situation where it might be possible to
    mount something.  It also provides helpers for performing some of the
    external system interactions that might be necessary (such as creating a
    volume on the backend and initializing it with a filesystem).

    The factoring is dictated primarily by what makes it easy to write the
    tests with minimal duplication, nothing more.

    :ivar host: An identifier for the node to which a newly created volume will
        be attached.
    :ivar dataset_id: The dataset identifier associated with the volume that
        will be created.
    :ivar filesystem_type: The name of the filesystem with which the volume
        will be initialized (eg ``u"ext2"``).
    :ivar api: The ``IBlockDeviceAPI`` provider which will be used to create
        and attach a new volume.
    :ivar volume: The volume which is created.
    :ivar deployer: The ``BlockDeviceDeployer`` which will be passed to the
        ``IStateChange`` provider's ``run`` method.
    :ivar mountpoint: The filesystem location where the mount will be
        attempted.
    """
    host = field(type=unicode)
    dataset_id = field(type=UUID)
    filesystem_type = field(type=unicode)
    api = field()
    volume = field(type=BlockDeviceVolume)
    deployer = field(type=BlockDeviceDeployer)
    mountpoint = field(type=FilePath)

    @classmethod
    def generate(cls, case, mountpoint):
        """
        Create a new ``_MountScenario``.

        The scenario comes with a newly created volume attached to
        ``self.host`` and with a new ``self.filesystem_type`` filesystem.

        :param TestCase case: The running test case, used for temporary path
            generation.
        :param FilePath mountpoint: The location at which the mount attempt
            will eventually be made.

        :return: A new ``_MountScenario`` with attributes describing all of the
            state which has been set up.
        """
        host = u"192.0.7.8"
        filesystem_type = u"ext4"
        dataset_id = uuid4()
        api = loopbackblockdeviceapi_for_test(case)
        volume = api.create_volume(
            dataset_id=dataset_id, size=LOOPBACK_MINIMUM_ALLOCATABLE_SIZE,
        )
        api.attach_volume(volume.blockdevice_id, host)

        deployer = BlockDeviceDeployer(
            node_uuid=uuid4(),
            hostname=host,
            block_device_api=api,
            mountroot=mountpoint.parent(),
        )

        return cls(
            host=host, dataset_id=dataset_id, filesystem_type=filesystem_type,
            api=api, volume=volume, deployer=deployer, mountpoint=mountpoint,
        )

    def create(self):
        """
        Create a filesystem on this scenario's volume.

        :return: A ``Deferred`` which fires when the filesystem has been
            created.
        """
        return run_state_change(
            CreateFilesystem(
                volume=self.volume, filesystem=self.filesystem_type
            ),
            self.deployer,
        )


class MountBlockDeviceTests(
    make_istatechange_tests(
        MountBlockDevice,
        dict(dataset_id=uuid4(), mountpoint=FilePath(b"/foo")),
        dict(dataset_id=uuid4(), mountpoint=FilePath(b"/bar")),
    )
):
    """
    Tests for ``MountBlockDevice``\ 's ``IStateChange`` implementation, as
    well as ``CreateFilesystem`` testing.
    """
    def _run_test(self, mountpoint):
        """
        Verify that ``MountBlockDevice.run`` mounts the filesystem from the
        block device for the attached volume it is given.
        """
        scenario = _MountScenario.generate(self, mountpoint)
        self.successResultOf(scenario.create())

        change = MountBlockDevice(
            dataset_id=scenario.dataset_id, mountpoint=scenario.mountpoint
        )
        return scenario, run_state_change(change, scenario.deployer)

    def _run_success_test(self, mountpoint):
        scenario, mount_result = self._run_test(mountpoint)
        self.successResultOf(mount_result)

        expected = (
            scenario.api.get_device_path(scenario.volume.blockdevice_id).path,
            mountpoint.path,
            scenario.filesystem_type,
        )
        mounted = list(
            (part.device, part.mountpoint, part.fstype)
            for part in psutil.disk_partitions()
        )
        self.assertIn(expected, mounted)
        return scenario

    def test_run(self):
        """
        ``CreateFilesystem.run`` initializes a block device with a filesystem
        which ``MountBlockDevice.run`` can then mount.
        """
        mountroot = mountroot_for_test(self)
        mountpoint = mountroot.child(b"mount-test")
        self._run_success_test(mountpoint)

    def test_create_fails_on_mounted_filesystem(self):
        """
        Running ``CreateFilesystem`` on a filesystem mounted with
        ``MountBlockDevice`` fails in a non-destructive manner.
        """
        mountpoint = mountroot_for_test(self).child(b"mount-test")
        scenario = self._run_success_test(mountpoint)
        afile = mountpoint.child(b"file")
        afile.setContent(b"data")
        # Try recreating mounted filesystem; this should fail.
        self.failureResultOf(scenario.create(), CalledProcessError)
        # Unmounting and remounting, but our data still exists:
        check_output([b"umount", mountpoint.path])
        self.successResultOf(run_state_change(
            MountBlockDevice(dataset_id=scenario.dataset_id,
                             mountpoint=mountpoint),
            scenario.deployer))
        self.assertEqual(afile.getContent(), b"data")

    def test_mountpoint_exists(self):
        """
        It is not an error if the mountpoint given to ``MountBlockDevice``
        already exists.
        """
        mountroot = mountroot_for_test(self)
        mountpoint = mountroot.child(b"mount-test")
        mountpoint.makedirs()
        self._run_success_test(mountpoint)

    def test_mountpoint_error(self):
        """
        If the mountpoint is unusable, for example because it is a regular file
        instead of a directory, ``MountBlockDevice.run`` returns a ``Deferred``
        that fires with a ``Failure`` given the reason.
        """
        mountroot = mountroot_for_test(self)
        intermediate = mountroot.child(b"mount-error-test")
        intermediate.setContent(b"collision")
        mountpoint = intermediate.child(b"mount-test")
        scenario, mount_result = self._run_test(mountpoint)

        failure = self.failureResultOf(mount_result, OSError)
        self.assertEqual(ENOTDIR, failure.value.errno)

    def test_mountpoint_permissions(self):
        """
        The mountpoint is world-writeable (since containers can run as any
        user), and its parent is only accessible as current user (for
        security).
        """
        mountroot = mountroot_for_test(self)
        mountpoint = mountroot.child(b"mount-test")
        self._run_success_test(mountpoint)
        self.assertEqual((mountroot.getPermissions().shorthand(),
                          mountpoint.getPermissions().shorthand()),
                         ('rwx------', 'rwxrwxrwx'))

    def test_new_is_empty(self):
        """
        A newly created filesystem is empty after being mounted.

        If it's not empty it might break some Docker images that assumes
        volumes start out empty.
        """
        mountpoint = mountroot_for_test(self).child(b"mount-test")
        self._run_success_test(mountpoint)
        self.assertEqual(mountpoint.children(), [])

    def test_remount(self):
        """
        It's possible to unmount and then remount an attached volume.
        """
        mountpoint = mountroot_for_test(self).child(b"mount-test")
        scenario = self._run_success_test(mountpoint)
        check_call([b"umount", mountpoint.path])
        self.successResultOf(run_state_change(
            MountBlockDevice(dataset_id=scenario.dataset_id,
                             mountpoint=scenario.mountpoint),
            scenario.deployer))

    def test_lost_found_deleted_remount(self):
        """
        If ``lost+found`` is recreated, remounting it removes it.
        """
        mountpoint = mountroot_for_test(self).child(b"mount-test")
        scenario = self._run_success_test(mountpoint)
        check_call([b"mklost+found"], cwd=mountpoint.path)
        check_call([b"umount", mountpoint.path])
        self.successResultOf(run_state_change(
            MountBlockDevice(dataset_id=scenario.dataset_id,
                             mountpoint=scenario.mountpoint),
            scenario.deployer))
        self.assertEqual(mountpoint.children(), [])

    def test_lost_found_not_deleted_if_other_files_exist(self):
        """
        If files other than ``lost+found`` exist in the filesystem,
        ``lost+found`` is not deleted.
        """
        mountpoint = mountroot_for_test(self).child(b"mount-test")
        scenario = self._run_success_test(mountpoint)
        mountpoint.child(b"file").setContent(b"stuff")
        check_call([b"mklost+found"], cwd=mountpoint.path)
        check_call([b"umount", mountpoint.path])
        self.successResultOf(run_state_change(
            MountBlockDevice(dataset_id=scenario.dataset_id,
                             mountpoint=scenario.mountpoint),
            scenario.deployer))
        self.assertItemsEqual(mountpoint.children(),
                              [mountpoint.child(b"file"),
                               mountpoint.child(b"lost+found")])


class UnmountBlockDeviceInitTests(
    make_with_init_tests(
        record_type=UnmountBlockDevice,
        kwargs=dict(dataset_id=uuid4()),
        expected_defaults=dict(),
    )
):
    """
    Tests for ``UnmountBlockDevice`` initialization.
    """


class UnmountBlockDeviceTests(
    make_istatechange_tests(
        UnmountBlockDevice,
        dict(dataset_id=uuid4()),
        dict(dataset_id=uuid4()),
    )
):
    """
    Tests for ``UnmountBlockDevice``.
    """
    @validate_logging(
        lambda self, logger:
            self.assertEqual(
                1,
                len(LoggedAction.of_type(
                    logger.messages, UNMOUNT_BLOCK_DEVICE
                ))
            )
    )
    def test_run(self, logger):
        """
        ``UnmountBlockDevice.run`` unmounts the filesystem / block device
        associated with the volume passed to it (association as determined by
        the deployer's ``IBlockDeviceAPI`` provider).
        """
        self.patch(blockdevice, "_logger", logger)

        node = u"192.0.2.1"
        dataset_id = uuid4()
        deployer = create_blockdevicedeployer(self, hostname=node)
        api = deployer.block_device_api
        volume = api.create_volume(
            dataset_id=dataset_id, size=LOOPBACK_MINIMUM_ALLOCATABLE_SIZE
        )
        volume = api.attach_volume(volume.blockdevice_id, node)
        device = api.get_device_path(volume.blockdevice_id)
        mountroot = mountroot_for_test(self)
        mountpoint = mountroot.child(unicode(dataset_id).encode("ascii"))
        mountpoint.makedirs()
        make_filesystem(device, block_device=True)
        check_output([b"mount", device.path, mountpoint.path])

        change = UnmountBlockDevice(dataset_id=dataset_id)
        self.successResultOf(run_state_change(change, deployer))
        self.assertNotIn(
            device,
            list(
                FilePath(partition.device)
                for partition
                in psutil.disk_partitions()
            )
        )


class DetachVolumeInitTests(
    make_with_init_tests(
        record_type=DetachVolume,
        kwargs=dict(dataset_id=uuid4()),
        expected_defaults=dict(),
    )
):
    """
    Tests for ``DetachVolume`` initialization.
    """


class DetachVolumeTests(
    make_istatechange_tests(
        DetachVolume,
        dict(dataset_id=uuid4()),
        dict(dataset_id=uuid4()),
    )
):
    """
    Tests for ``DetachVolume``.
    """
    def test_run(self):
        """
        ``DetachVolume.run`` uses the deployer's ``IBlockDeviceAPI`` to detach
        its volume from the deployer's node.
        """
        dataset_id = uuid4()
        deployer = create_blockdevicedeployer(self, hostname=u"192.0.2.1")
        api = deployer.block_device_api
        volume = api.create_volume(
            dataset_id=dataset_id, size=LOOPBACK_MINIMUM_ALLOCATABLE_SIZE
        )
        api.attach_volume(
            volume.blockdevice_id,
            attach_to=api.compute_instance_id(),
        )

        change = DetachVolume(dataset_id=dataset_id)
        self.successResultOf(run_state_change(change, deployer))

        [listed_volume] = api.list_volumes()
        self.assertIs(None, listed_volume.attached_to)


class DestroyVolumeInitTests(
    make_with_init_tests(
        DestroyVolume,
        dict(volume=_ARBITRARY_VOLUME),
        dict(),
    )
):
    """
    Tests for ``DestroyVolume`` initialization.
    """


class DestroyVolumeTests(
    make_istatechange_tests(
        DestroyVolume,
        dict(volume=_ARBITRARY_VOLUME),
        dict(volume=_ARBITRARY_VOLUME.set(blockdevice_id=u"wxyz")),
    )
):
    """
    Tests for ``DestroyVolume``.
    """
    def test_run(self):
        """
        ``DestroyVolume.run`` uses the deployer's ``IBlockDeviceAPI`` to
        destroy its volume.
        """
        node = u"192.0.2.1"
        dataset_id = uuid4()
        api = loopbackblockdeviceapi_for_test(self)
        volume = api.create_volume(
            dataset_id=dataset_id, size=LOOPBACK_MINIMUM_ALLOCATABLE_SIZE
        )

        deployer = BlockDeviceDeployer(
            node_uuid=uuid4(),
            hostname=node,
            block_device_api=api,
        )

        change = DestroyVolume(volume=volume)
        self.successResultOf(change.run(deployer))

        self.assertEqual([], api.list_volumes())


class CreateBlockDeviceDatasetInitTests(
    make_with_init_tests(
        CreateBlockDeviceDataset,
        dict(
            dataset=Dataset(dataset_id=unicode(uuid4())),
            mountpoint=FilePath(b"/foo"),
        ),
        dict(),
    )
):
    """
    Tests for ``CreateBlockDeviceDataset`` initialization.
    """


class CreateBlockDeviceDatasetInterfaceTests(
    make_istatechange_tests(
        CreateBlockDeviceDataset,
        lambda _uuid=uuid4(): dict(
            dataset=Dataset(dataset_id=unicode(_uuid)),
            mountpoint=FilePath(b"/foo"),
        ),
        lambda _uuid=uuid4(): dict(
            dataset=Dataset(dataset_id=unicode(_uuid)),
            mountpoint=FilePath(b"/bar"),
        ),
    )
):
    """
    ``CreateBlockDeviceDataset`` interface adherance tests.
    """


class CreateBlockDeviceDatasetImplementationTests(SynchronousTestCase):
    """
    ``CreateBlockDeviceDataset`` implementation tests.
    """
    def _create_blockdevice_dataset(self,
                                    dataset_id, maximum_size,
                                    allocation_unit=LOOPBACK_ALLOCATION_UNIT):
        """
        Call ``CreateBlockDeviceDataset.run`` with a ``BlockDeviceDeployer``.

        :param UUID dataset_id: The uuid4 identifier for the dataset which will
            be created.
        :param int maximum_size: The size, in bytes, of the dataset which will
            be created.
        :returns: A 3-tuple of:
            * ``BlockDeviceVolume`` created by the run operation
            * The ``FilePath`` of the device where the volume is attached.
            * The ``FilePath`` where the volume is expected to be mounted.
        """
        api = loopbackblockdeviceapi_for_test(
            self, allocation_unit=allocation_unit)
        mountroot = mountroot_for_test(self)
        expected_mountpoint = mountroot.child(
            unicode(dataset_id).encode("ascii")
        )

        deployer = BlockDeviceDeployer(
            node_uuid=uuid4(),
            hostname=u"192.0.2.10",
            block_device_api=api,
            mountroot=mountroot
        )

        dataset = Dataset(
            dataset_id=unicode(dataset_id),
            maximum_size=maximum_size,
        )

        change = CreateBlockDeviceDataset(
            dataset=dataset, mountpoint=expected_mountpoint
        )

        run_state_change(change, deployer)

        [volume] = api.list_volumes()
        device_path = api.get_device_path(volume.blockdevice_id)
        return (
            volume, device_path, expected_mountpoint, api.compute_instance_id()
        )

    def test_run_create(self):
        """
        ``CreateBlockDeviceDataset.run`` uses the ``IDeployer``\ 's API object
        to create a new volume.
        """
        dataset_id = uuid4()
        (volume,
         device_path,
         expected_mountpoint,
         compute_instance_id) = self._create_blockdevice_dataset(
            dataset_id=dataset_id,
            maximum_size=LOOPBACK_MINIMUM_ALLOCATABLE_SIZE,
        )

        expected_volume = _blockdevicevolume_from_dataset_id(
            dataset_id=dataset_id, attached_to=compute_instance_id,
            size=LOOPBACK_MINIMUM_ALLOCATABLE_SIZE,
        )

        self.assertEqual(expected_volume, volume)

    def test_run_create_round_up(self):
        """
        ``CreateBlockDeviceDataset.run`` rounds up the size if the
        requested size is less than ``allocation_unit``.
        """
        dataset_id = uuid4()
        (volume,
         device_path,
         expected_mountpoint,
         compute_instance_id) = self._create_blockdevice_dataset(
            dataset_id=dataset_id,
            # Request a size which will force over allocation.
            maximum_size=LOOPBACK_MINIMUM_ALLOCATABLE_SIZE + 1,
            allocation_unit=LOOPBACK_ALLOCATION_UNIT,
        )
        expected_volume = _blockdevicevolume_from_dataset_id(
            dataset_id=dataset_id, attached_to=compute_instance_id,
            size=LOOPBACK_MINIMUM_ALLOCATABLE_SIZE + LOOPBACK_ALLOCATION_UNIT,
        )
        self.assertEqual(expected_volume, volume)

    def test_run_mkfs_and_mount(self):
        """
        ``CreateBlockDeviceDataset.run`` initializes the attached block device
        with an ext4 filesystem and mounts it.
        """
        dataset_id = uuid4()
        (volume,
         device_path,
         expected_mountpoint,
         compute_instance_id) = self._create_blockdevice_dataset(
            dataset_id=dataset_id,
            maximum_size=LOOPBACK_MINIMUM_ALLOCATABLE_SIZE,
        )

        self.assertIn(
            (device_path.path, expected_mountpoint.path, b"ext4"),
            list(
                (partition.device, partition.mountpoint, partition.fstype)
                for partition
                in psutil.disk_partitions()
            )
        )

    def test_mountpoint_permissions(self):
        """
        The mountpoint is world-writeable (since containers can run as any
        user), and its parent is only accessible as current user (for
        security).
        """
        _, _, mountpoint, _ = self._create_blockdevice_dataset(
            uuid4(), maximum_size=LOOPBACK_MINIMUM_ALLOCATABLE_SIZE)
        mountroot = mountpoint.parent()
        self.assertEqual((mountroot.getPermissions().shorthand(),
                          mountpoint.getPermissions().shorthand()),
                         ('rwx------', 'rwxrwxrwx'))


class ResizeBlockDeviceDatasetInitTests(
    make_with_init_tests(
        ResizeBlockDeviceDataset,
        dict(dataset_id=uuid4(), size=REALISTIC_BLOCKDEVICE_SIZE),
        dict(),
    )
):
    """
    Tests for ``ResizeBlockDeviceDataset`` initialization.
    """


class ResizeBlockDeviceDatasetTests(
    make_istatechange_tests(
        ResizeBlockDeviceDataset,
        lambda _uuid=uuid4(): dict(
            dataset_id=_uuid, size=REALISTIC_BLOCKDEVICE_SIZE
        ),
        lambda _uuid=uuid4(): dict(
            dataset_id=_uuid, size=REALISTIC_BLOCKDEVICE_SIZE
        ),
    )
):
    """
    Tests for ``ResizeBlockDeviceDataset``.
    """
    def test_dataset_id_required(self):
        """
        If ``dataset_id`` is not supplied when initializing
        ``ResizeBlockDeviceDataset``, ``InvariantException`` is raised.
        """
        self.assertRaises(
            InvariantException,
            ResizeBlockDeviceDataset, size=REALISTIC_BLOCKDEVICE_SIZE
        )

    def test_size_required(self):
        """
        If ``size`` is not supplied when initializing
        ``ResizeBlockDeviceDataset``, ``InvariantException`` is raised.
        """
        self.assertRaises(
            InvariantException,
            ResizeBlockDeviceDataset, dataset_id=uuid4()
        )

    def test_dataset_id_must_be_uuid(self):
        """
        If the value given for ``dataset_id`` is not an instance of ``UUID``
        when initializing ``ResizeBlockDeviceDataset``, ``TypeError`` is
        raised.
        """
        self.assertRaises(
            TypeError,
            ResizeBlockDeviceDataset,
            dataset_id=object(), size=REALISTIC_BLOCKDEVICE_SIZE
        )

    def test_size_must_be_int(self):
        """
        If the value given for ``size`` is not an instance of ``int`` when
        initializing ``ResizeBlockDeviceDataset``, ``TypeError`` is raised.
        """
        self.assertRaises(
            TypeError,
            ResizeBlockDeviceDataset,
            dataset_id=uuid4(), size=object()
        )

    def test_ordering(self):
        """
        Instances of ``ResizeBlockDeviceDataset`` are ordered as tuples
        consisting of their ``dataset_id`` and ``size`` fields would be.
        """
        uuids = sorted([uuid4(), uuid4()])
        a = ResizeBlockDeviceDataset(
            dataset_id=uuids[0],
            size=REALISTIC_BLOCKDEVICE_SIZE,
        )
        b = ResizeBlockDeviceDataset(
            dataset_id=uuids[1],
            size=REALISTIC_BLOCKDEVICE_SIZE,
        )
        c = ResizeBlockDeviceDataset(
            dataset_id=uuids[1],
            size=REALISTIC_BLOCKDEVICE_SIZE * 2,
        )
        resizes = [c, b, a]
        self.assertEqual([a, b, c], sorted(resizes))

    def _run_resize_test(self, logger, size_factor):
        """
        Assert that ``ResizeBlockDeviceDataset`` changes the size of the
        dataset's volume to the specified size.
        """
        self.patch(blockdevice, "_logger", logger)

        node = u"192.0.2.3"
        dataset_id = uuid4()
        deployer = create_blockdevicedeployer(self, hostname=node)
        api = deployer.block_device_api
        new_size = int(LOOPBACK_MINIMUM_ALLOCATABLE_SIZE * size_factor)

        dataset = Dataset(
            dataset_id=dataset_id,
            maximum_size=LOOPBACK_MINIMUM_ALLOCATABLE_SIZE,
        )
        creating = run_state_change(
            CreateBlockDeviceDataset(
                dataset=dataset,
                mountpoint=deployer._mountpath_for_manifestation(
                    Manifestation(dataset=dataset, primary=True),
                ),
            ),
            deployer,
        )

        def created(ignored):
            return run_state_change(
                ResizeBlockDeviceDataset(
                    dataset_id=dataset_id,
                    size=new_size,
                ),
                deployer,
            )
        resizing = creating.addCallback(created)

        def resized(ignored):
            [volume] = api.list_volumes()
            self.assertEqual(new_size, volume.size)
            # FLOC-1807 Make an assertion about filesystem size and mounted
            # state here, too.
        resizing.addCallback(resized)
        return resizing

    @validate_logging(multistep_change_log(
        RESIZE_BLOCK_DEVICE_DATASET,
        [UNMOUNT_BLOCK_DEVICE, DETACH_VOLUME, RESIZE_VOLUME, ATTACH_VOLUME,
         RESIZE_FILESYSTEM, MOUNT_BLOCK_DEVICE]
    ))
    def test_run_grow(self, logger):
        """
        After running ``ResizeBlockDeviceDataset`` configured with a size
        larger than the dataset's existing size, the dataset's volume has been
        increased in size.
        """
        return self._run_resize_test(logger, 2)

    @validate_logging(multistep_change_log(
        RESIZE_BLOCK_DEVICE_DATASET,
        [UNMOUNT_BLOCK_DEVICE, RESIZE_FILESYSTEM, DETACH_VOLUME, RESIZE_VOLUME,
         ATTACH_VOLUME, MOUNT_BLOCK_DEVICE]
    ))
    def test_run_shrink(self, logger):
        """
        After running ``ResizeBlockDeviceDataset`` configured with a size
        smaller than the dataset's existing size, the dataset's volume has been
        decreased in size.
        """
        return self._run_resize_test(logger, 0.5)


class ResizeVolumeInitTests(
    make_with_init_tests(
        ResizeVolume,
        dict(volume=_ARBITRARY_VOLUME, size=REALISTIC_BLOCKDEVICE_SIZE),
        dict(),
    )
):
    """
    Tests for ``ResizeVolume`` initialization.
    """


class ResizeVolumeTests(
    make_istatechange_tests(
        ResizeVolume,
        dict(volume=_ARBITRARY_VOLUME, size=REALISTIC_BLOCKDEVICE_SIZE * 2),
        dict(volume=_ARBITRARY_VOLUME, size=REALISTIC_BLOCKDEVICE_SIZE * 3),
    )
):
    """
    Tests for ``ResizeVolume``\ 's ``IStateChange`` implementation.
    """
    def test_run_grow(self):
        """
        ``ResizeVolume.run`` increases the size of the volume it refers to when
        its ``size`` is greater than the volume's current size.
        """
        dataset_id = uuid4()
        api = loopbackblockdeviceapi_for_test(self)
        volume = api.create_volume(
            dataset_id=dataset_id, size=LOOPBACK_MINIMUM_ALLOCATABLE_SIZE,
        )
        deployer = BlockDeviceDeployer(
            node_uuid=uuid4(),
            hostname=u"192.0.7.8",
            block_device_api=api,
            mountroot=mountroot_for_test(self),
        )
        change = ResizeVolume(
            volume=volume, size=LOOPBACK_MINIMUM_ALLOCATABLE_SIZE * 2
        )
        self.successResultOf(change.run(deployer))

        expected_volume = volume.set(
            size=LOOPBACK_MINIMUM_ALLOCATABLE_SIZE * 2
        )
        self.assertEqual([expected_volume], api.list_volumes())


class AttachVolumeInitTests(
    make_with_init_tests(
        record_type=AttachVolume,
        kwargs=dict(dataset_id=uuid4()),
        expected_defaults=dict(),
    )
):
    """
    Tests for ``AttachVolume`` initialization.
    """


class AttachVolumeTests(
    make_istatechange_tests(
        AttachVolume,
        dict(dataset_id=uuid4()),
        dict(dataset_id=uuid4()),
    )
):
    """
    Tests for ``AttachVolume``\ 's ``IStateChange`` implementation.
    """
    def test_run(self):
        """
        ``AttachVolume.run`` attaches a volume to a host.
        """
        host = u"192.0.7.8"
        dataset_id = uuid4()
        deployer = create_blockdevicedeployer(self, hostname=host)
        api = deployer.block_device_api
        volume = api.create_volume(
            dataset_id=dataset_id, size=LOOPBACK_MINIMUM_ALLOCATABLE_SIZE
        )
        change = AttachVolume(dataset_id=dataset_id)
        self.successResultOf(run_state_change(change, deployer))

        expected_volume = volume.set(
            attached_to=api.compute_instance_id()
        )
        self.assertEqual([expected_volume], api.list_volumes())

    def test_missing(self):
        """
        If no volume is associated with the ``AttachVolume`` instance's
        ``dataset_id``, ``AttachVolume.run`` returns a ``Deferred`` that fires
        with a ``Failure`` wrapping ``DatasetWithoutVolume``.
        """
        dataset_id = uuid4()
        deployer = create_blockdevicedeployer(self)
        change = AttachVolume(dataset_id=dataset_id)
        failure = self.failureResultOf(
            run_state_change(change, deployer), DatasetWithoutVolume
        )
        self.assertEqual(
            DatasetWithoutVolume(dataset_id=dataset_id), failure.value
        )


class ResizeFilesystemInitTests(
    make_with_init_tests(
        ResizeFilesystem,
        dict(volume=_ARBITRARY_VOLUME, size=REALISTIC_BLOCKDEVICE_SIZE),
        dict(),
    ),
):
    """
    Tests for ``ResizeFilesystem`` initialization.
    """


def get_filesystem_inodes(case, deployer, dataset_id):
    """
    Get the number of inodes in the filesystem associated with the given
    mountpoint.

    :param TestCase case: The running test method (used to resolve
        synchronously fired Deferreds).
    :param IDeployer deployer: A deployer to use to run changes.
    :param UUID dataset_id: An existing dataset the filesystem of which to
        inspect.

    :return: An ``int`` giving the number of inodes in the dataset's filesystem
        (via the ``f_files`` field of an ``os.statvfs`` result).
    """
    mountpoint = deployer.mountroot.child(b"resized-filesystem")
    case.successResultOf(
        run_state_change(
            MountBlockDevice(dataset_id=dataset_id, mountpoint=mountpoint),
            deployer
        ),
    )
    try:
        return statvfs(mountpoint.path).f_files
    finally:
        case.successResultOf(
            run_state_change(
                UnmountBlockDevice(dataset_id=dataset_id),
                deployer
            ),
        )


class ResizeFilesystemTests(
    make_istatechange_tests(
        ResizeFilesystem,
        dict(volume=_ARBITRARY_VOLUME, size=REALISTIC_BLOCKDEVICE_SIZE),
        dict(
            volume=_ARBITRARY_VOLUME.set(blockdevice_id=u"wxyz"),
            size=REALISTIC_BLOCKDEVICE_SIZE
        ),
    ),
        ):
    """
    Tests for ``ResizeFilesystem``\ 's ``IStateChange`` implementation.
    """
    def test_size_invariant(self):
        """
        ``ResizeFilesystem.size`` must be a multiple of 1024.
        """
        self.assertRaises(
            InvariantException,
            ResizeFilesystem,
            volume=_ARBITRARY_VOLUME, size=1025,
        )

    def _resize_test(self, size_factor):
        """
        Assert that ``ResizeFilesystem`` can change the size of an existing
        dataset's filesystem.

        :param size_factor: A multiplier to apply to the current size of the
            filesystem to determine the new size that ``ResizeFilesystem`` will
            be told to use.

        :raise: A test-failing exception if ``ResizeFilesystem`` produces a
            filesystem in which the number of inodes has not changed by a
            factor of ``size_factor``.
        """
        dataset_id = uuid4()

        filesystem = u"ext4"

        deployer = create_blockdevicedeployer(self)
        api = deployer.block_device_api
        this_node = api.compute_instance_id()

        volume = api.create_volume(
            dataset_id=dataset_id, size=LOOPBACK_MINIMUM_ALLOCATABLE_SIZE,
        )
        original_size = volume.size
        new_size = int(original_size * size_factor)
        new_allocated_size = allocated_size(api.allocation_unit(), new_size)
        api.attach_volume(
            volume.blockdevice_id, attach_to=this_node,
        )

        self.successResultOf(run_state_change(
            CreateFilesystem(
                volume=volume, filesystem=filesystem,
            ),
            deployer
        ))

        if new_size > original_size:
            api.detach_volume(volume.blockdevice_id)
            api.resize_volume(volume.blockdevice_id, new_size)
            api.attach_volume(volume.blockdevice_id, this_node)

        before = get_filesystem_inodes(self, deployer, dataset_id)

        # Test the state change.
        self.successResultOf(run_state_change(
            ResizeFilesystem(volume=volume, size=new_allocated_size),
            deployer
        ))

        after = get_filesystem_inodes(self, deployer, dataset_id)

        expected_inodes_after = float(size_factor * before)

        # The error should be less than one percent.  This is not an exact
        # comparison because it's really hard to accurately measure the size of
        # a filesystem, as it turns out.  Depending on irrelevant internal ext4
        # details, we can easily mispredict what it means to "double" the size
        # of a filesystem by as much as 4096 or 8192 inodes (which is how we're
        # measuring size because it seems to be the *least* inaccurate).  Maybe
        # this is because inodes get allocated to backup superblocks (just a
        # guess).  So: accept some error, as long as it's not much we probably
        # managed to accomplish the resize we wanted.
        self.assertLess(
            abs(after - expected_inodes_after) / expected_inodes_after,
            0.01,
            msg=(
                "Unexpected inode count. "
                "Before: {}, "
                "After: {}, "
                "Expected: {}.".format(
                    before, after, expected_inodes_after
                )
            )
        )

    def test_grow(self):
        """
        ``ResizeFilesystem`` increases the size of the filesystem on a block
        device if the ``size`` it is configured with is greater than the
        current size of the filesystem.
        """
        self._resize_test(2)

    def test_shrink(self):
        """
        ``ResizeFilesystem`` decreases the size of the filesystem on a block
        device if the ``size`` it is configured with is less than the current
        size of the filesystem.
        """
        self._resize_test(0.5)


class AllocatedSizeTypeTests(SynchronousTestCase):
    """
    Tests for type coercion of parameters supplied to
    ``allocated_size``.
    """
    def test_allocation_unit_float(self):
        """
        ``allocated_size`` returns ``int`` if the supplied
        ``allocation_unit`` is of type ``float``.
        """
        self.assertIsInstance(
            allocated_size(
                allocation_unit=10.0,
                requested_size=1
            ),
            int,
        )

    def test_requested_size_float(self):
        """
        ``allocated_size`` returns ``int`` if the supplied
        ``requested_size`` is of type ``float``.
        """
        self.assertIsInstance(
            allocated_size(
                allocation_unit=10,
                requested_size=1.0,
            ),
            int,
        )


class AllocatedSizeTestsMixin(object):
    """
    Tests for ``allocated_size``.
    """
    def test_size_is_allocation_unit(self):
        """
        ``allocated_size`` returns the ``requested_size`` when it
        exactly matches the ``allocation_unit``.
        """
        requested_size = self.allocation_unit
        expected_size = requested_size
        self.assertEqual(
            expected_size,
            allocated_size(self.allocation_unit, requested_size)
        )

    def test_size_is_multiple_of_allocation_unit(self):
        """
        ``allocated_size`` returns the ``requested_size`` when it
        is a multiple of the ``allocation_unit``.
        """
        requested_size = self.allocation_unit * 10
        expected_size = requested_size
        self.assertEqual(
            expected_size,
            allocated_size(self.allocation_unit, requested_size)
        )

    def test_round_up(self):
        """
        ``allocated_size`` returns next multiple of
        ``allocation_unit`` if ``requested_size`` is not a multiple of
        ``allocation_unit``.
        """
        requested_size = self.allocation_unit + 1
        expected_size = self.allocation_unit * 2
        self.assertEqual(
            expected_size,
            allocated_size(self.allocation_unit, requested_size)
        )


def make_allocated_size_tests(allocation_unit):
    """
    :param Bitmath allocation_unit: The allocation_unit.
    :return: A ``TestCase`` to run ``AllocatedSizeTestsMixin`` tests
        against the supplied ``allocation_unit``. The name of the test
        contains the classname of ``allocation_unit``.
    """
    class Tests(AllocatedSizeTestsMixin, SynchronousTestCase):
        def setUp(self):
            self.allocation_unit = int(allocation_unit.to_Byte().value)

    Tests.__name__ = (
        'AllocatedSize' + allocation_unit.__class__.__name__ + 'Tests'
    )
    return Tests


def _make_allocated_size_testcases():
    """
    Build test cases for some common allocation_units.
    """
    for unit in (Byte, MB, MiB, GB, GiB):
        for size in (1, 2, 4, 8):
            test_case = make_allocated_size_tests(unit(size))
            globals()[test_case.__name__] = test_case
_make_allocated_size_testcases()
del _make_allocated_size_testcases<|MERGE_RESOLUTION|>--- conflicted
+++ resolved
@@ -9,11 +9,9 @@
 from os import getuid, statvfs
 import time
 from uuid import UUID, uuid4
-<<<<<<< HEAD
-from subprocess import STDOUT, PIPE, Popen, check_output, CalledProcessError
-=======
-from subprocess import STDOUT, PIPE, Popen, check_output, check_call
->>>>>>> 21a4b518
+from subprocess import (
+    STDOUT, PIPE, Popen, check_output, check_call, CalledProcessError,
+)
 
 from bitmath import Byte, MB, MiB, GB, GiB
 
