# Copyright ClusterHQ Inc.  See LICENSE file for details.

"""
Tests for ``flocker.node.agents.blockdevice``.
"""

from errno import ENOTDIR
from functools import partial
from os import getuid
import time
from uuid import UUID, uuid4
from subprocess import STDOUT, PIPE, Popen, check_output, check_call
from stat import S_IRWXU
from datetime import datetime, timedelta

from bitmath import Byte, MB, MiB, GB, GiB

from pytz import UTC

import psutil

from zope.interface import implementer
from zope.interface.verify import verifyObject

from pyrsistent import (
    PClass, field, discard, pmap, pvector,
)

from characteristic import attributes

from hypothesis import given, note, assume
from hypothesis.strategies import (
    uuids, text, lists, just, integers, builds, sampled_from,
    dictionaries, tuples, booleans,
)

from testtools.deferredruntest import SynchronousDeferredRunTest
from testtools.matchers import Equals, AllMatch, IsInstance

from twisted.internet import reactor
from twisted.internet.defer import succeed
from twisted.python.components import proxyForInterface
from twisted.python.runtime import platform
from twisted.python.filepath import FilePath

from eliot import start_action, write_traceback, Message, Logger
from eliot.testing import (
    validate_logging, capture_logging,
    LoggedAction, LoggedMessage, assertHasMessage, assertHasAction
)

from .strategies import blockdevice_volumes

from .. import blockdevice
from ...test.istatechange import make_istatechange_tests
from ..blockdevice import (
    BlockDeviceDeployerLocalState, BlockDeviceDeployer,
    BlockDeviceCalculator,

    IBlockDeviceAPI, MandatoryProfiles, IProfiledBlockDeviceAPI,
    BlockDeviceVolume, UnknownVolume, AlreadyAttachedVolume,
    CreateBlockDeviceDataset, UnattachedVolume, DatasetExists,
    UnmountBlockDevice, DetachVolume, AttachVolume,
    CreateFilesystem, DestroyVolume, MountBlockDevice,
    RegisterVolume,

    DATASET_TRANSITIONS, IDatasetStateChangeFactory,
    ICalculator, NOTHING_TO_DO,

    DiscoveredDataset, DesiredDataset, DatasetStates,

    PROFILE_METADATA_KEY,

    UNMOUNT_BLOCK_DEVICE,
    CREATE_BLOCK_DEVICE_DATASET,
    INVALID_DEVICE_PATH,
    CREATE_VOLUME_PROFILE_DROPPED,
    DISCOVERED_RAW_STATE,
    ATTACH_VOLUME,

    IBlockDeviceAsyncAPI,
    _SyncToThreadedAsyncAPIAdapter,
    allocated_size,
    ProcessLifetimeCache,
    FilesystemExists,
    UnknownInstanceID,
    get_blockdevice_volume,

    ICloudAPI,
    _SyncToThreadedAsyncCloudAPIAdapter,

    log_list_volumes, CALL_LIST_VOLUMES,
)

from ..loopback import (
    check_allocatable_size,
    LoopbackBlockDeviceAPI,
    _losetup_list_parse,
    _losetup_list, _blockdevicevolume_from_dataset_id,
    _backing_file_name,
)
from ....common.algebraic import tagged_union_strategy


from ... import run_state_change, in_parallel, ILocalState, IStateChange, NoOp
from ...testtools import (
    ideployer_tests_factory, to_node, assert_calculated_changes_for_deployer,
    compute_cluster_state,
    ControllableAction,
)
from ....testtools import (
    REALISTIC_BLOCKDEVICE_SIZE, run_process, make_with_init_tests, random_name,
    AsyncTestCase, TestCase,
)
from ....control import (
    Dataset, Manifestation, Node, NodeState, Deployment, DeploymentState,
    NonManifestDatasets, Application, AttachedVolume, DockerImage,
    PersistentState,
)
from ....control import Leases
from ....control.testtools import InMemoryStatePersister

# Move these somewhere else, write tests for them. FLOC-1774
from ....common.test.test_thread import NonThreadPool, NonReactor
from ....common import RACKSPACE_MINIMUM_VOLUME_SIZE

CLEANUP_RETRY_LIMIT = 10
LOOPBACK_ALLOCATION_UNIT = int(MiB(1).to_Byte().value)
# Enough space for the ext4 journal:
LOOPBACK_MINIMUM_ALLOCATABLE_SIZE = int(MiB(16).to_Byte().value)

EMPTY_NODE_STATE = NodeState(uuid=uuid4(), hostname=u"example.com")

ARBITRARY_BLOCKDEVICE_ID = u'blockdevice_id_1'
ARBITRARY_BLOCKDEVICE_ID_2 = u'blockdevice_id_2'

# Eliot is transitioning away from the "Logger instances all over the place"
# approach. So just use this global logger for now.
_logger = Logger()


DISCOVERED_DATASET_STRATEGY = tagged_union_strategy(
    DiscoveredDataset,
    {
        'dataset_id': uuids(),
        'maximum_size': integers(min_value=1),
        'mount_point': builds(FilePath, sampled_from([
            '/flocker/abc', '/flocker/xyz',
        ])),
        'blockdevice_id': just(u''),  # This gets overriden below.
        'device_path': builds(FilePath, sampled_from([
            '/dev/xvdf', '/dev/xvdg',
        ])),
    }
).map(lambda dataset: dataset.set(
    blockdevice_id=_create_blockdevice_id_for_test(dataset.dataset_id),
))

# Text generation is slow, in order to speed up tests and make the output more
# readable, use short strings and a small legible alphabet. Given the way
# metadata is used in the code this should not be detrimental to test coverage.
_METADATA_STRATEGY = text(average_size=3, min_size=1, alphabet="CGAT")

DESIRED_DATASET_ATTRIBUTE_STRATEGIES = {
    'dataset_id': uuids(),
    'maximum_size': integers(min_value=0).map(
        lambda n: (
            LOOPBACK_MINIMUM_ALLOCATABLE_SIZE +
            n * LOOPBACK_ALLOCATION_UNIT
        )
    ),
    'metadata': dictionaries(keys=_METADATA_STRATEGY,
                             values=_METADATA_STRATEGY),
    'mount_point': builds(FilePath, sampled_from([
        '/flocker/abc', '/flocker/xyz',
    ])),
}

DESIRED_DATASET_STRATEGY = tagged_union_strategy(
    DesiredDataset,
    DESIRED_DATASET_ATTRIBUTE_STRATEGIES
)

_NoSuchThing = object()

# This strategy creates two `DESIRED_DATASET_STRATEGY`s with as much in common
# as possible. This is supposed to approximate two potentially different
# `DesiredDataset` states for the same dataset.
TWO_DESIRED_DATASET_STRATEGY = DESIRED_DATASET_STRATEGY.flatmap(
    lambda x: tuples(just(x), tagged_union_strategy(
        DesiredDataset,
        dict(DESIRED_DATASET_ATTRIBUTE_STRATEGIES, **{
            attribute: just(getattr(x, attribute))
            for attribute in DESIRED_DATASET_ATTRIBUTE_STRATEGIES
            if getattr(x, attribute, _NoSuchThing) is not _NoSuchThing
        })
    ))
)


def dataset_map_from_iterable(iterable):
    """
    Turn a list of datasets into a map from their IDs to the datasets.
    """
    return {dataset.dataset_id: dataset
            for dataset in iterable}


if not platform.isLinux():
    # The majority of Flocker isn't supported except on Linux - this test
    # module just happens to run some code that obviously breaks on some other
    # platforms.  Rather than skipping each test module individually it would
    # be nice to have some single global solution.  FLOC-1560, FLOC-1205
    skip = "flocker.node.agents.blockdevice is only supported on Linux"


class _SizeInfo(PClass):
    """
    :ivar int actual: The number of bytes allocated in the filesystem to a
        file, as computed by counting block size.  A sparse file may have less
        space allocated to it than might be expected given just its reported
        size.
    :ivar int reported: The size of the file as a number of bytes, as computed
        by the apparent position of the end of the file (ie, what ``stat``
        reports).
    """
    actual = field(type=int, mandatory=True)
    reported = field(type=int, mandatory=True)


def get_size_info(api, volume):
    """
    Retrieve information about the size of the backing file for the given
    volume.

    :param LoopbackBlockDeviceAPI api: The loopback backend to use to retrieve
        the size information.
    :param BlockDeviceVolume volume: The volume the size of which to look up.

    :return: A ``_SizeInfo`` giving information about actual storage and
        reported size of the backing file for the given volume.
    """
    backing_file = api._root_path.descendant(
        ['unattached', _backing_file_name(volume)]
    )
    # Get actual number of 512 byte blocks used by the file.  See
    # http://stackoverflow.com/a/3212102
    backing_file.restat()
    actual = backing_file.statinfo.st_blocks * 512
    reported = backing_file.getsize()
    return _SizeInfo(actual=actual, reported=reported)


def make_filesystem(device, block_device):
    """
    Synchronously initialize a device file with an ext4 filesystem.

    :param FilePath device: The path to the file onto which to put the
        filesystem.  Anything accepted by ``mkfs`` is acceptable (including a
        regular file instead of a device file).
    :param bool block_device: If ``True`` then the device is expected to be a
        block device and the ``-F`` flag will not be passed to ``mkfs``.  If
        ``False`` then the device is expected to be a regular file rather than
        an actual device and ``-F`` will be passed to ``mkfs`` to force it to
        create the filesystem.  It's possible to detect whether the given file
        is a device file or not.  This flag is required anyway because it's
        about what the caller *expects*.  This is meant to provide an extra
        measure of safety (these tests run as root, this function potentially
        wipes the filesystem from the device specified, this could have bad
        consequences if it goes wrong).
    """
    options = []
    if block_device and not device.isBlockDevice():
        raise Exception(
            "{} is not a block device but it was expected to be".format(
                device.path
            )
        )
    elif device.isBlockDevice() and not block_device:
        raise Exception(
            "{} is a block device but it was not expected to be".format(
                device.path
            )
        )
    if not block_device:
        options.extend([
            # Force mkfs to make the filesystem even though the target is not a
            # block device.
            b"-F",
        ])
    command = [b"mkfs"] + options + [b"-t", b"ext4", device.path]
    run_process(command)


def mount(device, mountpoint):
    """
    Synchronously mount a filesystem.

    :param FilePath device: The path to the device file containing the
        filesystem.
    :param mountpoint device: The path to an existing directory at which to
        mount the filesystem.
    """
    run_process([b"mount", device.path, mountpoint.path])


def create_blockdevicedeployer(
        test_case, hostname=u"192.0.2.1", node_uuid=uuid4()
):
    """
    Create a new ``BlockDeviceDeployer``.

    :param unicode hostname: The hostname to assign the deployer.
    :param UUID node_uuid: The unique identifier of the node to assign the
        deployer.

    :return: The newly created ``BlockDeviceDeployer``.
    """
    from ..loopback import EventuallyConsistentBlockDeviceAPI
    api = EventuallyConsistentBlockDeviceAPI(
        loopbackblockdeviceapi_for_test(test_case))
    async_api = _SyncToThreadedAsyncAPIAdapter(
        _sync=api, _reactor=NonReactor(), _threadpool=NonThreadPool(),
    )
    return BlockDeviceDeployer(
        hostname=hostname,
        node_uuid=node_uuid,
        block_device_api=api,
        _async_block_device_api=async_api,
        mountroot=mountroot_for_test(test_case),
    )


def detach_destroy_volumes(api):
    """
    Detach and destroy all volumes known to this API.
    If we failed to detach a volume for any reason,
    sleep for 1 second and retry until we hit CLEANUP_RETRY_LIMIT.
    This is to facilitate best effort cleanup of volume
    environment after each test run, so that future runs
    are not impacted.
    """
    volumes = api.list_volumes()
    retry = 0
    action_type = u"agent:blockdevice:cleanup:details"
    with start_action(action_type=action_type):
        while retry < CLEANUP_RETRY_LIMIT and len(volumes) > 0:
            for volume in volumes:
                try:
                    if volume.attached_to is not None:
                        api.detach_volume(volume.blockdevice_id)
                    api.destroy_volume(volume.blockdevice_id)
                except:
                    write_traceback(_logger)

            time.sleep(1.0)
            volumes = api.list_volumes()
            retry += 1

        if len(volumes) > 0:
            Message.new(u"agent:blockdevice:failedcleanup:volumes",
                        volumes=volumes).write()


def delete_manifestation(node_state, manifestation):
    """
    Remove all traces of a ``Manifestation`` from a ``NodeState``.
    """
    dataset_id = manifestation.dataset.dataset_id
    node_state = node_state.transform(['manifestations', dataset_id], discard)
    node_state = node_state.transform(['paths', dataset_id], discard)
    node_state = node_state.transform(['devices', UUID(dataset_id)], discard)
    return node_state


class BlockDeviceDeployerLocalStateTests(TestCase):
    """
    Tests for ``BlockDeviceDeployerLocalState``.
    """
    def setUp(self):
        super(BlockDeviceDeployerLocalStateTests, self).setUp()
        self.node_uuid = uuid4()
        self.hostname = u"192.0.2.1"

    def test_provides_ilocalstate(self):
        """
        Verify that ``BlockDeviceDeployerLocalState`` instances provide the
        ILocalState interface.
        """
        local_state = BlockDeviceDeployerLocalState(
            node_uuid=self.node_uuid,
            hostname=self.hostname,
            datasets={},
        )
        self.assertTrue(
            verifyObject(ILocalState, local_state)
        )

    def test_shared_changes(self):
        """
        ``shared_state_changes`` returns a ``NodeState`` with
        the ``node_uuid`` and ``hostname`` from the
        ``BlockDeviceDeployerLocalState`` and a
        ``NonManifestDatasets``.
        """
        local_state = BlockDeviceDeployerLocalState(
            node_uuid=self.node_uuid,
            hostname=self.hostname,
            datasets={},
        )
        expected_changes = (
            NodeState(
                uuid=self.node_uuid,
                hostname=self.hostname,
                manifestations={},
                paths={},
                devices={},
                applications=None
            ),
            NonManifestDatasets(
                datasets={},
            )
        )
        self.assertEqual(
            local_state.shared_state_changes(),
            expected_changes,
        )

    def non_manifest_dataset_test(self, state, pass_device_path=True):
        """
        When there is a dataset that exists but is not manifest locally, it is
        reported as a non-manifest dataset.

        :param state: Either ``DatasetStates.NOT_MANIFEST``,
            ``DatasetStates.ATTACHED``,
            ``DatasetStates.ATTACHED_NO_FILESYSTEM`` or
            ``DatasetStates.ATTACHED_TO_DEAD_NODE``.

        :param pass_device_path: If false don't create
            ``DiscoveredDataset`` with device path.
        """
        dataset_id = uuid4()
        arguments = dict(
            state=state,
            dataset_id=dataset_id,
            blockdevice_id=ARBITRARY_BLOCKDEVICE_ID,
            maximum_size=LOOPBACK_MINIMUM_ALLOCATABLE_SIZE,
            device_path=FilePath('/dev/xvdf'),
        )
        if not pass_device_path:
            del arguments["device_path"]
        local_state = BlockDeviceDeployerLocalState(
            node_uuid=self.node_uuid,
            hostname=self.hostname,
            datasets={
                dataset_id: DiscoveredDataset(**arguments),
            },
        )
        devices = {}
        if pass_device_path:
            devices[dataset_id] = FilePath('/dev/xvdf')
        expected_changes = (
            NodeState(
                uuid=self.node_uuid,
                hostname=self.hostname,
                manifestations={},
                paths={},
                devices=devices,
                applications=None
            ),
            NonManifestDatasets(
                datasets={
                    unicode(dataset_id): Dataset(
                        dataset_id=dataset_id,
                        maximum_size=LOOPBACK_MINIMUM_ALLOCATABLE_SIZE,
                    ),
                },
            )
        )
        self.assertEqual(
            local_state.shared_state_changes(),
            expected_changes,
        )

    def test_non_manifest_dataset(self):
        """
        When there is a dataset in the ``NON_MANIFEST`` state,
        it is reported as a non-manifest dataset.
        """
        self.non_manifest_dataset_test(DatasetStates.NON_MANIFEST,
                                       pass_device_path=False)

    def test_attached_dataset(self):
        """
        When there is a a dataset in the ``ATTACHED`` state,
        it is reported as a non-manifest dataset.
        """
        self.non_manifest_dataset_test(DatasetStates.ATTACHED)

    def test_attached_no_filesystem_dataset(self):
        """
        When there is a a dataset in the ``ATTACHED_NO_FILESYSTEM`` state,
        it is reported as a non-manifest dataset.
        """
        self.non_manifest_dataset_test(DatasetStates.ATTACHED_NO_FILESYSTEM)

    def test_attached_to_dead_node_dataset(self):
        """
        When there is a a dataset in the ``ATTACHED_TO_DEAD_NODE`` state,
        it is reported as a non-manifest dataset.
        """
        self.non_manifest_dataset_test(DatasetStates.ATTACHED_TO_DEAD_NODE,
                                       pass_device_path=False)

    def test_mounted_dataset(self):
        """
        When there is a a dataset in the ``MOUNTED`` state,
        it is reported as a manifest dataset.
        """
        dataset_id = uuid4()
        mount_point = FilePath('/mount/point')
        device_path = FilePath('/dev/xvdf')
        local_state = BlockDeviceDeployerLocalState(
            node_uuid=self.node_uuid,
            hostname=self.hostname,
            datasets={
                dataset_id: DiscoveredDataset(
                    state=DatasetStates.MOUNTED,
                    dataset_id=dataset_id,
                    blockdevice_id=ARBITRARY_BLOCKDEVICE_ID,
                    maximum_size=LOOPBACK_MINIMUM_ALLOCATABLE_SIZE,
                    device_path=device_path,
                    mount_point=mount_point,
                ),
            },
        )
        expected_changes = (
            NodeState(
                uuid=self.node_uuid,
                hostname=self.hostname,
                manifestations={
                    unicode(dataset_id): Manifestation(
                        dataset=Dataset(
                            dataset_id=dataset_id,
                            maximum_size=LOOPBACK_MINIMUM_ALLOCATABLE_SIZE,
                        ),
                        primary=True,
                    )
                },
                paths={
                    unicode(dataset_id): mount_point
                },
                devices={
                    dataset_id: device_path,
                },
                applications=None
            ),
            NonManifestDatasets(),
        )
        self.assertEqual(
            local_state.shared_state_changes(),
            expected_changes,
        )


class BlockDeviceDeployerTests(
        ideployer_tests_factory(create_blockdevicedeployer)
):
    """
    Tests for ``BlockDeviceDeployer``.
    """

    # This test returns Deferreds but doesn't use the reactor. It uses
    # NonReactor instead.
    run_tests_with = SynchronousDeferredRunTest


class BlockDeviceDeployerAsyncAPITests(TestCase):
    """
    Tests for ``BlockDeviceDeployer.async_block_device_api``.
    """
    def test_default(self):
        """
        When not otherwise initialized, the attribute evaluates to a
        ``_SyncToThreadedAsyncAPIAdapter`` using the global reactor, the global
        reactor's thread pool, and the value of ``block_device_api``.
        """
        threadpool = reactor.getThreadPool()

        api = UnusableAPI()
        deployer = BlockDeviceDeployer(
            hostname=u"192.0.2.1",
            node_uuid=uuid4(),
            block_device_api=api,
        )

        self.assertEqual(
            _SyncToThreadedAsyncAPIAdapter(
                _reactor=reactor, _threadpool=threadpool, _sync=api
            ),
            deployer.async_block_device_api,
        )

    def test_overridden(self):
        """
        The object ``async_block_device_api`` refers to can be overridden by
        supplying the ``_async_block_device_api`` keyword argument to the
        initializer.
        """
        api = UnusableAPI()
        async_api = _SyncToThreadedAsyncAPIAdapter(
            _reactor=NonReactor(), _threadpool=NonThreadPool(), _sync=api,
        )
        deployer = BlockDeviceDeployer(
            hostname=u"192.0.2.1",
            node_uuid=uuid4(),
            block_device_api=api,
            _async_block_device_api=async_api,
        )
        self.assertIs(async_api, deployer.async_block_device_api)


def assert_discovered_state(
    case,
    deployer,
    expected_discovered_datasets,
):
    """
    Assert that datasets on the state object returned by
    ``deployer.discover_state`` equals the given list of datasets.

    :param TestCase case: The running test.
    :param IDeployer deployer: The object to use to discover the state.
    :param expected_discovered_datasets: The expected discovered datasets.
        discover_state() is expected to return an
        ``BlockDeviceDeployerLocalState`` with a dataset attribute
        corresponding to this.
    :type expected_discovered_datasets: iterable of ``DiscoveredDataset``.

    :raise: A test failure exception if the manifestations are not what is
        expected.
    """
    previous_state = NodeState(
        uuid=deployer.node_uuid, hostname=deployer.hostname,
        applications=None, manifestations=None, paths=None,
        devices=None,
    )
    discovering = deployer.discover_state(
        DeploymentState(nodes={previous_state}),
        persistent_state=PersistentState(),
    )
    local_state = case.successResultOf(discovering)

    case.assertEqual(
        local_state,
        BlockDeviceDeployerLocalState(
            hostname=deployer.hostname,
            node_uuid=deployer.node_uuid,
            datasets=dataset_map_from_iterable(expected_discovered_datasets),
        )
    )


class BlockDeviceDeployerDiscoverRawStateTests(TestCase):
    """
    Tests for ``BlockDeviceDeployer._discover_raw_state``.
    """

    def setUp(self):
        super(BlockDeviceDeployerDiscoverRawStateTests, self).setUp()
        self.expected_hostname = u'192.0.2.123'
        self.expected_uuid = uuid4()
        self.api = loopbackblockdeviceapi_for_test(self)
        self.this_node = self.api.compute_instance_id()
        self.deployer = BlockDeviceDeployer(
            node_uuid=self.expected_uuid,
            hostname=self.expected_hostname,
            block_device_api=self.api,
            mountroot=mountroot_for_test(self),
        )

    def test_compute_instance_id(self):
        """
        ``BlockDeviceDeployer._discover_raw_state`` returns a ``RawState``
        with the ``compute_instance_id`` that the ``api`` reports.
        """
        raw_state = self.deployer._discover_raw_state()
        self.assertEqual(
            raw_state.compute_instance_id,
            self.api.compute_instance_id(),
        )

    def test_no_volumes(self):
        """
        ``BlockDeviceDeployer._discover_raw_state`` returns a
        ``RawState`` with empty ``volumes`` if the ``api`` reports
        no attached volumes.
        """
        raw_state = self.deployer._discover_raw_state()
        self.assertEqual(raw_state.volumes, [])

    def test_unattached_unmounted_device(self):
        """
        If a volume is attached but not mounted, it is included as a
        volume by ``BlockDeviceDeployer._discover_raw_state``.
        """
        unmounted = self.api.create_volume(
            dataset_id=uuid4(),
            size=LOOPBACK_MINIMUM_ALLOCATABLE_SIZE,
        )
        raw_state = self.deployer._discover_raw_state()
        self.assertEqual(raw_state.volumes, [
            unmounted,
        ])

    @capture_logging(assertHasMessage, DISCOVERED_RAW_STATE)
    def test_filesystem_state(self, logger):
        """
        ``RawState`` includes whether or not a volume has a filesystem.
        """
        with_fs = self.api.create_volume(
            dataset_id=uuid4(),
            size=LOOPBACK_MINIMUM_ALLOCATABLE_SIZE,
        )
        with_fs = self.api.attach_volume(with_fs.blockdevice_id,
                                         self.api.compute_instance_id())
        with_fs_device = self.api.get_device_path(with_fs.blockdevice_id)
        make_filesystem(with_fs_device, True)
        without_fs = self.api.create_volume(
            dataset_id=uuid4(),
            size=LOOPBACK_MINIMUM_ALLOCATABLE_SIZE,
        )
        without_fs = self.api.attach_volume(without_fs.blockdevice_id,
                                            self.api.compute_instance_id())
        without_fs_device = self.api.get_device_path(without_fs.blockdevice_id)
        devices_with_filesystems = self.deployer._discover_raw_state(
            ).devices_with_filesystems

        self.assertEqual(
            dict(
                with_fs=(
                    with_fs_device in devices_with_filesystems),
                without_fs=(
                    without_fs_device in devices_with_filesystems)),
            dict(
                with_fs=True,
                without_fs=False))


@implementer(ICloudAPI)
class FakeCloudAPI(proxyForInterface(IBlockDeviceAPI)):
    """
    Wrap a ``IBlockDeviceAPI`` and also provide ``ICloudAPI``.
    """
    def __init__(self, block_api, live_nodes=()):
        """
        @param block_api: ``IBlockDeviceAPI`` to wrap.
        @param live_nodes: Live nodes beyond the current one.
        """
        self.original = block_api
        self.live_nodes = live_nodes

    def list_live_nodes(self):
        return [self.compute_instance_id()] + list(self.live_nodes)

    def start_node(self, node_id):
        return


class BlockDeviceDeployerDiscoverStateTests(TestCase):
    """
    Tests for ``BlockDeviceDeployer.discover_state``.
    """
    def setUp(self):
        super(BlockDeviceDeployerDiscoverStateTests, self).setUp()
        self.expected_hostname = u'192.0.2.123'
        self.expected_uuid = uuid4()
        self.api = loopbackblockdeviceapi_for_test(self)
        self.this_node = self.api.compute_instance_id()
        self.deployer = BlockDeviceDeployer(
            node_uuid=self.expected_uuid,
            hostname=self.expected_hostname,
            block_device_api=self.api,
            mountroot=mountroot_for_test(self),
        )

    def test_no_devices(self):
        """
        ``BlockDeviceDeployer.discover_state`` returns a ``NodeState`` with
        empty ``manifestations`` if the ``api`` reports no locally attached
        volumes.
        """
        assert_discovered_state(self, self.deployer, [])

    def test_unattached_volume(self):
        volume = self.api.create_volume(
            dataset_id=uuid4(),
            size=LOOPBACK_MINIMUM_ALLOCATABLE_SIZE,
        )
        assert_discovered_state(
            self, self.deployer,
            expected_discovered_datasets=[
                DiscoveredDataset(
                    state=DatasetStates.NON_MANIFEST,
                    dataset_id=volume.dataset_id,
                    blockdevice_id=volume.blockdevice_id,
                    maximum_size=LOOPBACK_MINIMUM_ALLOCATABLE_SIZE,
                ),
            ],
        )

    def test_attached_unmounted_device(self):
        """
        If a volume is attached but not mounted, it is discovered as
        an ``ATTACHED`` dataset returned by
        ``BlockDeviceDeployer.discover_state``.
        """
        volume = self.api.create_volume(
            dataset_id=uuid4(),
            size=LOOPBACK_MINIMUM_ALLOCATABLE_SIZE,
        )
        self.api.attach_volume(
            volume.blockdevice_id,
            attach_to=self.this_node,
        )
        device_path = self.api.get_device_path(volume.blockdevice_id)
        make_filesystem(device_path, block_device=True)
        assert_discovered_state(
            self, self.deployer,
            expected_discovered_datasets=[
                DiscoveredDataset(
                    state=DatasetStates.ATTACHED,
                    dataset_id=volume.dataset_id,
                    blockdevice_id=volume.blockdevice_id,
                    maximum_size=LOOPBACK_MINIMUM_ALLOCATABLE_SIZE,
                    device_path=device_path,
                ),
            ],
        )

    def test_one_device(self):
        """
        ``BlockDeviceDeployer.discover_state`` returns a ``NodeState`` with one
        ``manifestations`` if the ``api`` reports one locally attached volume
        and the volume's filesystem is mounted in the right place.
        """
        dataset_id = uuid4()
        volume = self.api.create_volume(
            dataset_id=dataset_id,
            size=LOOPBACK_MINIMUM_ALLOCATABLE_SIZE,
        )
        self.api.attach_volume(
            volume.blockdevice_id,
            attach_to=self.this_node,
        )
        device = self.api.get_device_path(volume.blockdevice_id)
        mount_point = self.deployer.mountroot.child(bytes(dataset_id))
        mount_point.makedirs()
        make_filesystem(device, block_device=True)
        mount(device, mount_point)

        assert_discovered_state(
            self, self.deployer,
            expected_discovered_datasets=[
                DiscoveredDataset(
                    state=DatasetStates.MOUNTED,
                    dataset_id=volume.dataset_id,
                    blockdevice_id=volume.blockdevice_id,
                    maximum_size=LOOPBACK_MINIMUM_ALLOCATABLE_SIZE,
                    device_path=device,
                    mount_point=mount_point,
                ),
            ],
        )

    def test_attached_and_mismounted(self):
        """
        If a volume is attached and mounted but not mounted at the location
        ``BlockDeviceDeployer`` expects, the dataset returned by
        ``BlockDeviceDeployer.discover_state`` is marked as
        ``ATTACHED``.
        """
        # XXX: Presumably we should detect and repair this case,
        # so that the volume can be unmounted.
        volume = self.api.create_volume(
            dataset_id=uuid4(),
            size=LOOPBACK_MINIMUM_ALLOCATABLE_SIZE,
        )

        self.api.attach_volume(
            volume.blockdevice_id,
            attach_to=self.this_node,
        )

        device_path = self.api.get_device_path(
            volume.blockdevice_id,
        )
        make_filesystem(device_path, block_device=True)

        # Mount it somewhere beneath the expected mountroot (so that it is
        # cleaned up automatically) but not at the expected place beneath it.
        mountpoint = self.deployer.mountroot.child(b"nonsense")
        mountpoint.makedirs()
        mount(device_path, mountpoint)

        assert_discovered_state(
            self, self.deployer,
            expected_discovered_datasets=[
                DiscoveredDataset(
                    state=DatasetStates.ATTACHED,
                    dataset_id=volume.dataset_id,
                    blockdevice_id=volume.blockdevice_id,
                    maximum_size=LOOPBACK_MINIMUM_ALLOCATABLE_SIZE,
                    device_path=device_path,
                ),
            ],
        )

    def _incorrect_device_path_test(self, bad_value):
        """
        Assert that when ``IBlockDeviceAPI.get_device_path`` returns a value
        that must be wrong, the corresponding manifestation is not included in
        the discovered state for the node.
        """
        # XXX This discovers volumes as NON_MANIFEST, but we should
        # have a state so we can try to recover.
        volume = self.api.create_volume(
            dataset_id=uuid4(), size=LOOPBACK_MINIMUM_ALLOCATABLE_SIZE,
        )
        self.api.attach_volume(
            volume.blockdevice_id, self.api.compute_instance_id(),
        )

        # Break the API object now.
        self.patch(
            self.api, "get_device_path", lambda blockdevice_id: bad_value
        )

        assert_discovered_state(
            self, self.deployer,
            expected_discovered_datasets=[
                DiscoveredDataset(
                    state=DatasetStates.NON_MANIFEST,
                    dataset_id=volume.dataset_id,
                    blockdevice_id=volume.blockdevice_id,
                    maximum_size=LOOPBACK_MINIMUM_ALLOCATABLE_SIZE,
                ),
            ],
        )

    @capture_logging(
        assertHasMessage,
        INVALID_DEVICE_PATH, {
            u"invalid_value": FilePath(b"/definitely/wrong"),
        },
    )
    def test_attached_with_incorrect_device_path(self, logger):
        """
        If a volume is attached but the ``IBlockDeviceAPI`` returns a path that
        is not a block device, an error is logged and no manifestation
        corresponding to the volume is included in the discovered state.
        """
        self.patch(blockdevice, "_logger", logger)
        self._incorrect_device_path_test(FilePath(b"/definitely/wrong"))

    @capture_logging(
        assertHasMessage,
        INVALID_DEVICE_PATH, {
            u"invalid_value": None,
        },
    )
    def test_attached_with_wrong_device_path_type(self, logger):
        """
        If a volume is attached but the ``IBlockDeviceAPI`` returns a value
        other than a ``FilePath``, an error is logged and no manifestation
        corresponding to the volume is included in the discovered state.
        """
        self.patch(blockdevice, "_logger", logger)
        self._incorrect_device_path_test(None)

    def test_only_remote_device(self):
        """
        If a volume is attached to a remote node, the dataset returned by
        ``BlockDeviceDeployer.discover_state`` is marked as
        ``ATTACHED_ELSEWHERE``.
        """
        dataset_id = uuid4()
        volume = self.api.create_volume(
            dataset_id=dataset_id,
            size=LOOPBACK_MINIMUM_ALLOCATABLE_SIZE
        )
        self.api.attach_volume(
            volume.blockdevice_id,
            # This is a hack.  We don't know any other IDs, though.
            # https://clusterhq.atlassian.net/browse/FLOC-1839
            attach_to=u'some.other.host',
        )
        assert_discovered_state(
            self, self.deployer,
            expected_discovered_datasets=[
                DiscoveredDataset(
                    state=DatasetStates.ATTACHED_ELSEWHERE,
                    dataset_id=volume.dataset_id,
                    blockdevice_id=volume.blockdevice_id,
                    maximum_size=LOOPBACK_MINIMUM_ALLOCATABLE_SIZE,
                ),
            ],
        )

    def test_remote_device_dead_node(self):
        """
        If the API supports ``ICloudAPI`` and a volume is attached to a remote
        node that is dead, the dataset returned by
        ``BlockDeviceDeployer.discover_state`` is marked as
        ``ATTACHED_TO_DEAD_NODE``.
        """
        dead_host = u'dead'
        live_host = u'live'
        api = FakeCloudAPI(self.api, [live_host])

        volume_attached_to_live = api.create_volume(
            dataset_id=uuid4(),
            size=LOOPBACK_MINIMUM_ALLOCATABLE_SIZE
        )
        api.attach_volume(
            volume_attached_to_live.blockdevice_id,
            attach_to=live_host,
        )
        volume_attached_to_dead = api.create_volume(
            dataset_id=uuid4(),
            size=LOOPBACK_MINIMUM_ALLOCATABLE_SIZE
        )
        api.attach_volume(
            volume_attached_to_dead.blockdevice_id,
            attach_to=dead_host,
        )
        assert_discovered_state(
            self, self.deployer.set(
                block_device_api=ProcessLifetimeCache(api),
                _underlying_blockdevice_api=api),
            expected_discovered_datasets=[
                DiscoveredDataset(
                    state=DatasetStates.ATTACHED_ELSEWHERE,
                    dataset_id=volume_attached_to_live.dataset_id,
                    blockdevice_id=volume_attached_to_live.blockdevice_id,
                    maximum_size=LOOPBACK_MINIMUM_ALLOCATABLE_SIZE,
                ),
                DiscoveredDataset(
                    state=DatasetStates.ATTACHED_TO_DEAD_NODE,
                    dataset_id=volume_attached_to_dead.dataset_id,
                    blockdevice_id=volume_attached_to_dead.blockdevice_id,
                    maximum_size=LOOPBACK_MINIMUM_ALLOCATABLE_SIZE,
                ),
            ],
        )

    def test_unrelated_mounted(self):
        """
        If a volume is attached but an unrelated filesystem is mounted at
        the expected location for that volume, it is recognized as not
        being in ``MOUNTED`` state.
        """
        # XXX This should perhaps be a seperate state so this can be
        # fixed.
        unrelated_device = FilePath(self.mktemp())
        with unrelated_device.open("w") as unrelated_file:
            unrelated_file.truncate(LOOPBACK_MINIMUM_ALLOCATABLE_SIZE)

        volume = self.api.create_volume(
            dataset_id=uuid4(),
            size=LOOPBACK_MINIMUM_ALLOCATABLE_SIZE,
        )
        mountpoint = self.deployer.mountroot.child(bytes(volume.dataset_id))
        mountpoint.makedirs()
        self.api.attach_volume(
            volume.blockdevice_id,
            attach_to=self.this_node,
        )

        make_filesystem(unrelated_device, block_device=False)
        mount(unrelated_device, mountpoint)

        device_path = self.api.get_device_path(
            volume.blockdevice_id,
        )

        assert_discovered_state(
            self, self.deployer,
            expected_discovered_datasets=[
                DiscoveredDataset(
                    state=DatasetStates.ATTACHED_NO_FILESYSTEM,
                    dataset_id=volume.dataset_id,
                    blockdevice_id=volume.blockdevice_id,
                    maximum_size=LOOPBACK_MINIMUM_ALLOCATABLE_SIZE,
                    device_path=device_path,
                ),
            ],
        )

    def test_attached_no_filesystem(self):
        """
        An attached volume with no filesystem ends up in
        ATTACHED_NO_FILESYSTEM state.
        """
        volume = self.api.create_volume(
            dataset_id=uuid4(),
            size=LOOPBACK_MINIMUM_ALLOCATABLE_SIZE,
        )
        self.api.attach_volume(
            volume.blockdevice_id,
            attach_to=self.this_node,
        )
        device_path = self.api.get_device_path(volume.blockdevice_id)
        assert_discovered_state(
            self, self.deployer,
            expected_discovered_datasets=[
                DiscoveredDataset(
                    state=DatasetStates.ATTACHED_NO_FILESYSTEM,
                    dataset_id=volume.dataset_id,
                    blockdevice_id=volume.blockdevice_id,
                    maximum_size=LOOPBACK_MINIMUM_ALLOCATABLE_SIZE,
                    device_path=device_path,
                ),
            ],
        )


@implementer(IBlockDeviceAPI)
class UnusableAPI(object):
    """
    A non-implementation of ``IBlockDeviceAPI`` where it is explicitly required
    that the object not be used for anything.
    """


@implementer(ICalculator)
class RecordingCalculator(object):
    """
    An ``ICalculator`` that records the datasets passed to it, and calculates a
    fixed change.
    """
    def __init__(self, expected_changes):
        self.expected_changes = expected_changes

    def calculate_changes_for_datasets(
        self, discovered_datasets, desired_datasets,
    ):
        self.discovered_datasets = discovered_datasets
        self.desired_datasets = desired_datasets
        return self.expected_changes


def make_icalculator_tests(calculator_factory):
    """
    Make a test case to test an ``ICalculator`` implementation.

    :param calculator_factory: Factory to make an ``ICalculator`` provider.
    :type calculator_factory: No argument ``callable``.

    :return: A ``TestCase`` subclass.
    """
    class ICalculatorTests(TestCase):
        """
        Tests of an ``ICalculator`` implementation.
        """
        def test_interface(self):
            """
            The ``ICalculator`` implemention actually implements the interface.
            """
            verifyObject(ICalculator, calculator_factory())

        @given(
            discovered_datasets=builds(
                dataset_map_from_iterable,
                lists(DISCOVERED_DATASET_STRATEGY),
            ),
            desired_datasets=builds(
                dataset_map_from_iterable,
                lists(DESIRED_DATASET_STRATEGY),
            ),
        )
        def test_returns_changes(self, discovered_datasets, desired_datasets):
            """
            ``ICalculator.calculate_changes_for_datasets`` returns a
            ``IStateChange``.
            """
            calculator = calculator_factory()
            changes = calculator.calculate_changes_for_datasets(
                discovered_datasets=discovered_datasets,
                desired_datasets=desired_datasets)
            self.assertTrue(IStateChange.providedBy(changes))

    return ICalculatorTests


class BlockDeviceCalculatorInterfaceTests(
    make_icalculator_tests(BlockDeviceCalculator)
):
    """
    Tests for ``BlockDeviceCalculator``'s implementation of ``ICalculator``.
    """


class RecordingCalculatorInterfaceTests(
    make_icalculator_tests(lambda: RecordingCalculator(NOTHING_TO_DO))
):
    """
    Tests for ``RecordingCalculator``'s implementation of ``ICalculator``.
    """


def compare_dataset_state(discovered_dataset, desired_dataset):
    """
    Compare a discovered dataset to a desired dataset to determine if they have
    converged.

    .. note:: This ignores ``maximum_size`` as we don't support resizing yet.

    :return: ``bool`` indicating if the datasets correspond.
    """
    if discovered_dataset is None:
        return (
            desired_dataset is None or
            desired_dataset.state == DatasetStates.DELETED
        )
    if desired_dataset is None:
        return discovered_dataset.state == DatasetStates.NON_MANIFEST
    # Since we never clean up blockdevice ownership, once a mapping is
    # created, that dataset will always be reported.
    if (desired_dataset.state == DatasetStates.DELETED
            and discovered_dataset.state == DatasetStates.REGISTERED):
        return True
    if discovered_dataset.state != desired_dataset.state:
        return False
    if discovered_dataset.state == DatasetStates.MOUNTED:
        return discovered_dataset.mount_point == desired_dataset.mount_point
    elif discovered_dataset.state == DatasetStates.NON_MANIFEST:
        return True
    elif discovered_dataset.state == DatasetStates.DELETED:
        return True
    else:
        raise ValueError("Impossible dataset states: {} {}".format(
            discovered_dataset, desired_dataset,
        ))


def compare_dataset_states(discovered_datasets, desired_datasets):
    """
    Compare discovered and desired state of datasets to determine if they have
    converged.

    .. note:: This ignores ``maximum_size`` as we don't support resizing yet.

    :return: ``bool`` indicating if the datasets correspond.
    """
    for dataset_id in set(discovered_datasets) | set(desired_datasets):
        desired_dataset = desired_datasets.get(dataset_id)
        discovered_dataset = discovered_datasets.get(dataset_id)
        if not compare_dataset_state(
            discovered_dataset=discovered_dataset,
            desired_dataset=desired_dataset,
        ):
            return False
    return True


@attributes(["iteration_count"])
class DidNotConverge(Exception):
    """
    Raised if running convergence with an ``ICalculator`` does not converge
    in the specified number of iterations.

    :ivar iteration_count: The count of iterations before this was raised.
    """


class BlockDeviceCalculatorTests(TestCase):
    """
    Tests for ``BlockDeviceCalculator``.
    """
    def setUp(self):
        super(BlockDeviceCalculatorTests, self).setUp()

    def teardown_example(self, token):
        """
        Cleanup after running a hypothesis example.
        """
        self.persistent_state._state = PersistentState()
        umount_all(self.deployer.mountroot)
        detach_destroy_volumes(self.deployer.block_device_api)

    def current_datasets(self):
        """
        Return the current state of datasets from the deployer.
        """
        return self.successResultOf(self.deployer.discover_state(
            DeploymentState(nodes={
                NodeState(
                    uuid=self.deployer.node_uuid,
                    hostname=self.deployer.hostname,
                ),
            }),
            persistent_state=self.persistent_state.get_state(),
        )).datasets

    def run_convergence_step(self, desired_datasets):
        """
        Run one step of the calculator.

        :param desired_datasets: The dataset state to converge to.
        :type desired_datasets: Mapping from ``UUID`` to ``DesiredDataset``.
        """
        local_datasets = self.current_datasets()
        changes = self.deployer.calculator.calculate_changes_for_datasets(
            discovered_datasets=local_datasets,
            desired_datasets=desired_datasets,
        )
        note("Running changes: {changes}".format(changes=changes))
        self.successResultOf(run_state_change(
            changes, deployer=self.deployer,
            state_persister=self.persistent_state))

    def run_to_convergence(self, desired_datasets, max_iterations=20):
        """
        Run the calculator until it converges on the desired state.

        :param desired_datasets: The dataset state to converge to.
        :type desired_datasets: Mapping from ``UUID`` to ``DesiredDataset``.
        :param int max_iterations: The maximum number of steps to iterate.
            Defaults to 20 on the assumption that iterations are cheap, and
            that there will always be fewer than 20 steps to transition from
            one desired state to another if there are no bugs.
        """
        for _ in range(max_iterations):
            self.run_convergence_step(
                dataset_map_from_iterable(desired_datasets))
            note(self.current_datasets())
            if compare_dataset_states(
                self.current_datasets(),
                dataset_map_from_iterable(desired_datasets),
            ):
                break
        else:
            raise DidNotConverge(iteration_count=max_iterations)

    @given(
        two_dataset_states=TWO_DESIRED_DATASET_STRATEGY,
        eventually_consistent=booleans(),
    )
    def test_simple_transitions(self, two_dataset_states,
                                eventually_consistent):
        """
        Given an initial empty state, ``BlockDeviceCalculator`` will converge
        to any ``DesiredDataset``, followed by any other state of the same
        dataset.
        """
        self.deployer = create_blockdevicedeployer(
            self, eventually_consistent=eventually_consistent)
        self.persistent_state = InMemoryStatePersister()

        initial_dataset, next_dataset = two_dataset_states

        dataset_id = initial_dataset.dataset_id

        # Set the mountpoint to a real mountpoint in desired dataset states
        # that have a mount point attribute.
        mount_point = self.deployer._mountpath_for_dataset_id(
            unicode(dataset_id))
        if getattr(initial_dataset,
                   'mount_point',
                   _NoSuchThing) is not _NoSuchThing:
            initial_dataset = initial_dataset.set(mount_point=mount_point)
        if getattr(next_dataset,
                   'mount_point',
                   _NoSuchThing) is not _NoSuchThing:
            next_dataset = next_dataset.set(mount_point=mount_point)

        # Converge to the initial state.
        try:
            self.run_to_convergence([initial_dataset])
        except DidNotConverge as e:
            self.fail(
                "Did not converge to initial state after %d iterations." %
                e.iteration_count)

        # Converge from the initial state to the next state.
        try:
            self.run_to_convergence([next_dataset])
        except DidNotConverge as e:
            self.fail("Did not converge to next state after %d iterations." %
                      e.iteration_count)

    @given(
        desired_state=sampled_from(
            DesiredDataset.__invariant__.attributes_for_tag.keys()
        ),
        discovered_state=sampled_from(
            DiscoveredDataset.__invariant__.attributes_for_tag.keys() +
            [DatasetStates.NON_EXISTENT]
        )
    )
    def test_all_transitions(self, desired_state, discovered_state):
        """
        Transitions are defined from all possible desired states towards
        all possible discovered states.
        """
        assume(desired_state != discovered_state)
        verifyObject(
            IDatasetStateChangeFactory,
            DATASET_TRANSITIONS[desired_state][discovered_state],
        )


def assert_desired_datasets(
    case,
    deployer,
    desired_manifestations=(),
    local_datasets=(),
    local_applications=(),
    additional_node_config=set(),
    expected_datasets=(),
    leases=Leases(),
):
    """
    Assert that ``calculate_changes`` calculates the given desired datasets
    invoked with the given state and configuration.

    :param TestCase test_case: The ``TestCase`` which is being run.
    :param BlockDeviceDeployer deployer: The deployer that will be asked to
        calculate the desired datasets.
    :param desired_manifestations: Manifestations to include in the local nodes
        configuration.
    :type desired_manifestations: iterable of ``Manifestations``
    :param local_datasets: Datasets to include in the local node's state.
    :type local_datasets: iterable of ``DiscoveredDataset``s
    :param local_applications: Location to include in the local node's state.
    :type local_applications: iterable of ``Application``s
    :param additonal_node_config: Additional nodes to include in the cluster
        configration.
    :type additional_node_config: ``set`` of ``Node``s
    :param Leases leases: Leases to include in the cluster configration.
    """
    calculator = RecordingCalculator(NOTHING_TO_DO)
    deployer = deployer.set(calculator=calculator)
    cluster_configuration = Deployment(
        nodes={
            Node(
                uuid=deployer.node_uuid,
                hostname=deployer.hostname,
                manifestations={
                    manifestation.dataset.dataset_id: manifestation
                    for manifestation in desired_manifestations
                },
            ),
        } | additional_node_config,
        leases=leases,
    )

    local_state = BlockDeviceDeployerLocalState(
        node_uuid=deployer.node_uuid,
        hostname=deployer.hostname,
        datasets={dataset.dataset_id: dataset
                  for dataset in local_datasets},
    )
    node_state, nonmanifest_datasets = local_state.shared_state_changes()
    cluster_state = DeploymentState(
        nodes={node_state.set(applications=local_applications)},
        nonmanifest_datasets=nonmanifest_datasets.datasets,
    )

    deployer.calculate_changes(
        configuration=cluster_configuration,
        cluster_state=cluster_state,
        local_state=local_state,
    )
    case.assertEqual(
        {dataset.dataset_id: dataset
         for dataset in expected_datasets},
        calculator.desired_datasets,
    )


class CalculateDesiredStateTests(TestCase):
    """
    Tests for ``BlockDeviceDeployer._calculate_desired_state``.
    """
    def setUp(self):
        super(CalculateDesiredStateTests, self).setUp()
        self.hostname = ScenarioMixin.NODE
        self.node_uuid = ScenarioMixin.NODE_UUID
        self.api = UnusableAPI()
        self.deployer = BlockDeviceDeployer(
            node_uuid=self.node_uuid,
            hostname=self.hostname,
            block_device_api=self.api,
            mountroot=FilePath('/flocker'),
        )

    def test_no_manifestations(self):
        """
        If there are no Manifestations on this node, then
        there are no desired datasets calculated.
        """
        assert_desired_datasets(
            self, self.deployer,
            desired_manifestations=[],
            expected_datasets=[],
        )

    def test_manifestation(self):
        """
        If there is a manifesation configured on this node, then the
        corresponding desired dataset has a state of ``MOUNTED``.
        """
        assert_desired_datasets(
            self, self.deployer,
            desired_manifestations=[ScenarioMixin.MANIFESTATION],
            expected_datasets=[ScenarioMixin.MOUNTED_DESIRED_DATASET],
        )

    def test_manifestation_metadata(self):
        """
        If there is a manifesation configured with metadata on this node, then
        the corresponding desired dataset has that metadata.
        """
        assert_desired_datasets(
            self, self.deployer,
            desired_manifestations=[ScenarioMixin.MANIFESTATION.transform(
                ['dataset', 'metadata'], ScenarioMixin.METADATA,
            )],
            expected_datasets=[ScenarioMixin.MOUNTED_DESIRED_DATASET.transform(
                ['metadata'], ScenarioMixin.METADATA,
            )],
        )

    def test_manifestation_default_size(self):
        """
        If there is a manifesation configured on this node without a size, then
        the corresponding desired dataset has a size fixed to the
        minimum allowed Rackspace volume size.

        XXX: Make the default size configurable.  FLOC-2679
        """
        expected_size = int(RACKSPACE_MINIMUM_VOLUME_SIZE.bytes)
        assert_desired_datasets(
            self, self.deployer,
            desired_manifestations=[
                ScenarioMixin.MANIFESTATION.transform(
                    ["dataset", "maximum_size"], lambda _: None,
                ),
            ],
            expected_datasets=[
                ScenarioMixin.MOUNTED_DESIRED_DATASET.transform(
                    ['maximum_size'], expected_size,
                ),
            ],
        )

    def test_deleted_dataset(self):
        """
        If there is a dataset that is configured as deleted on this node, the
        corresponding dataset has a desired state of ``DELETED``.
        """
        assert_desired_datasets(
            self, self.deployer,
            desired_manifestations=[
                ScenarioMixin.MANIFESTATION.transform(
                    ["dataset", "deleted"], True,
                    ['dataset', 'metadata'], ScenarioMixin.METADATA,
                ),
            ],
            local_datasets=[],
            expected_datasets=[
                DesiredDataset(
                    state=DatasetStates.DELETED,
                    dataset_id=ScenarioMixin.DATASET_ID,
                    metadata=ScenarioMixin.METADATA,
                ),
            ],
        )

    @given(
        expected_size=integers(min_value=0),
    )
    def test_leased_mounted_manifestation(self, expected_size):
        """
        If there is a lease for a mounted dataset present on node, there is a
        corresponding desired dataset that has a state of ``MOUNTED`` even if
        the configuration of the node doesn't mention the dataset.
        """
        assert_desired_datasets(
            self, self.deployer,
            desired_manifestations=[],
            local_datasets=[
                ScenarioMixin.MOUNTED_DISCOVERED_DATASET.transform(
                    ['maximum_size'], expected_size,
                ),
            ],
            expected_datasets=[
                ScenarioMixin.MOUNTED_DESIRED_DATASET.transform(
                    ['maximum_size'], expected_size,
                ),
            ],
            leases=Leases().acquire(
                now=datetime.now(tz=UTC),
                dataset_id=ScenarioMixin.DATASET_ID,
                node_id=self.deployer.node_uuid,
            )
        )

    @given(
        local_dataset=DISCOVERED_DATASET_STRATEGY.filter(
            lambda dataset: dataset.state != DatasetStates.MOUNTED,
        ),
    )
    def test_leased_not_mounted(self, local_dataset):
        """
        If there is a lease for a dataset that isn't mounted on the node and
        the dataset isn't requested in the configuration of the node, there is
        not a corresponding desired dataset.
        """
        assert_desired_datasets(
            self, self.deployer,
            desired_manifestations=[],
            local_datasets=[local_dataset],
            expected_datasets=[],
            leases=Leases().acquire(
                now=datetime.now(tz=UTC),
                dataset_id=local_dataset.dataset_id,
                node_id=self.deployer.node_uuid,
            )
        )

    def test_lease_elsewhere(self):
        """
        If there is a lease for a dataset on another node, there isn't a
        corresponding desired dataset.
        """
        assert_desired_datasets(
            self, self.deployer,
            local_datasets=[
                ScenarioMixin.MOUNTED_DISCOVERED_DATASET,
            ],
            expected_datasets=[],
            leases=Leases().acquire(
                now=datetime.now(tz=UTC),
                dataset_id=ScenarioMixin.DATASET_ID,
                node_id=uuid4(),
            )
        )

    def test_application_mounted_manifestation(self):
        """
        If there is an application with attached volume, there is a
        corresponding desired dataset that has a state of ``MOUNTED``.
        """
        assert_desired_datasets(
            self, self.deployer,
            desired_manifestations=[],
            local_datasets=[
                ScenarioMixin.MOUNTED_DISCOVERED_DATASET,
            ],
            local_applications=[
                Application(
                    name=u"myapplication",
                    image=DockerImage.from_string(u"image"),
                    volume=AttachedVolume(
                        manifestation=ScenarioMixin.MANIFESTATION,
                        mountpoint=FilePath(b"/data")
                    ),
                ),
            ],
            expected_datasets=[
                ScenarioMixin.MOUNTED_DESIRED_DATASET,
            ],
        )

    @given(
        expected_size=integers(min_value=0),
    )
    def test_leased_manifestation(self, expected_size):
        """
        If there is a manifesation on this node and lease for the corresponding
        volume for this node, then the corresponding desired dataset has a
        state of ``MOUNTED`` and the associated size corresponds to the
        discovered dataset.
        """
        assert_desired_datasets(
            self, self.deployer,
            desired_manifestations=[ScenarioMixin.MANIFESTATION],
            local_datasets=[
                ScenarioMixin.MOUNTED_DISCOVERED_DATASET.transform(
                    ['maximum_size'], expected_size,
                ),
            ],
            expected_datasets=[
                ScenarioMixin.MOUNTED_DESIRED_DATASET.transform(
                    ['maximum_size'], expected_size,
                ),
            ],
            leases=Leases().acquire(
                now=datetime.now(tz=UTC),
                dataset_id=ScenarioMixin.DATASET_ID,
                node_id=self.deployer.node_uuid,
            )
        )

    def test_deleted_leased_manifestation(self):
        """
        If there is a manfestation on this node that is configured as deleted
        and there is a lease on the volume for this node, the corresponding
        desired dataset has a state of ``MOUNTED``.
        """
        assert_desired_datasets(
            self, self.deployer,
            desired_manifestations=[
                ScenarioMixin.MANIFESTATION.transform(
                    ["dataset"], lambda d: d.set(deleted=True)
                ),
            ],
            local_datasets=[
                ScenarioMixin.MOUNTED_DISCOVERED_DATASET,
            ],
            expected_datasets=[
                ScenarioMixin.MOUNTED_DESIRED_DATASET,
            ],
            leases=Leases().acquire(
                now=datetime.now(tz=UTC),
                dataset_id=ScenarioMixin.DATASET_ID,
                node_id=self.deployer.node_uuid,
            )
        )


def assert_calculated_changes(
        case, node_state, node_config, nonmanifest_datasets, expected_changes,
        additional_node_states=frozenset(), leases=Leases(),
        discovered_datasets=None,
):
    """
    Assert that ``BlockDeviceDeployer`` calculates certain changes in a certain
    circumstance.

    :param discovered_datasets: Collection of ``DiscoveredDataset`` to
        expose as local state.
    :see: ``assert_calculated_changes_for_deployer``.
    """
    api = UnusableAPI()

    deployer = BlockDeviceDeployer(
        node_uuid=node_state.uuid,
        hostname=node_state.hostname,
        block_device_api=api,
    )

    cluster_state = compute_cluster_state(node_state, additional_node_states,
                                          nonmanifest_datasets)

    if discovered_datasets is None:
        local_state = local_state_from_shared_state(
            node_state=node_state,
            nonmanifest_datasets=cluster_state.nonmanifest_datasets,
        )
    else:
        local_state = BlockDeviceDeployerLocalState(
            node_uuid=node_state.uuid,
            hostname=node_state.hostname,
            datasets=dataset_map_from_iterable(discovered_datasets),
        )
        case.assertEqual(
            local_state.shared_state_changes(),
            (node_state.set("applications", None), NonManifestDatasets(
                datasets=cluster_state.nonmanifest_datasets)),
            "Inconsistent test data."
        )

    return assert_calculated_changes_for_deployer(
        case, deployer, node_state, node_config,
        nonmanifest_datasets, additional_node_states, set(),
        expected_changes, local_state, leases=leases,
    )


def _create_blockdevice_id_for_test(dataset_id):
    """
    Generates a blockdevice_id from a dataset_id for tests that do not use an
    ``IBlockDeviceAPI``.

    :param dataset_id: A unicode or uuid dataset_id to generate the
        blockdevice_id for.
    """
    return "blockdevice-" + unicode(dataset_id)


class ScenarioMixin(object):
    """
    A mixin for tests which defines some basic Flocker cluster state.
    """
    DATASET_ID = uuid4()
    BLOCKDEVICE_ID = _create_blockdevice_id_for_test(DATASET_ID)
    NODE = u"192.0.2.1"
    NODE_UUID = uuid4()

    METADATA = {u"I'm so meta": u"even this acronym"}

    MANIFESTATION = Manifestation(
        dataset=Dataset(
            dataset_id=unicode(DATASET_ID),
            maximum_size=int(REALISTIC_BLOCKDEVICE_SIZE.to_Byte()),
        ),
        primary=True,
    )

    # The state of a single node which has a single primary manifestation for a
    # dataset.  Common starting point for several of the test scenarios.
    ONE_DATASET_STATE = NodeState(
        hostname=NODE,
        uuid=NODE_UUID,
        manifestations={
            unicode(DATASET_ID): MANIFESTATION,
        },
        paths={
            unicode(DATASET_ID):
            FilePath(b"/flocker/").child(bytes(DATASET_ID)),
        },
        devices={
            DATASET_ID: FilePath(b"/dev/sda"),
        },
        applications=[],
    )

    MOUNT_ROOT = FilePath('/flocker')
    MOUNTED_DISCOVERED_DATASET = DiscoveredDataset(
        dataset_id=DATASET_ID,
        blockdevice_id=BLOCKDEVICE_ID,
        state=DatasetStates.MOUNTED,
        maximum_size=int(REALISTIC_BLOCKDEVICE_SIZE.bytes),
        device_path=FilePath('/dev/xvdf'),
        mount_point=MOUNT_ROOT,
    )
    MOUNTED_DESIRED_DATASET = DesiredDataset(
        state=DatasetStates.MOUNTED,
        dataset_id=DATASET_ID,
        maximum_size=int(REALISTIC_BLOCKDEVICE_SIZE.bytes),
        mount_point=MOUNT_ROOT.child(
            unicode(DATASET_ID)
        ),
    )


def add_application_with_volume(node_state):
    """
    Add a matching application that has the current dataset attached as a
    volume.

    :param NodeState node_state: Has dataset with ID ``DATASET_ID``.

    :return NodeState: With ``Application`` added.
    """
    manifestation = list(node_state.manifestations.values())[0]
    return node_state.set(
        "applications", {Application(
            name=u"myapplication",
            image=DockerImage.from_string(u"image"),
            volume=AttachedVolume(manifestation=manifestation,
                                  mountpoint=FilePath(b"/data")))})


def create_test_blockdevice_volume_for_dataset_id(dataset_id,
                                                  attached_to=None):
    """
    Create a fake ``BlockDeviceVolume`` for the given ``dataset_id``,
    attached to the given node.

    :param dataset_id: A unicode or uuid dataset_id to generate the
        blockdevice_id for.
    :param unicode attached_to: The compute_instance_id this volume should be
        attached to.
    """

    return BlockDeviceVolume(
        blockdevice_id=_create_blockdevice_id_for_test(dataset_id),
        size=int(REALISTIC_BLOCKDEVICE_SIZE.to_Byte()),
        attached_to=attached_to,
        dataset_id=UUID(dataset_id))


@implementer(ILocalState)
def local_state_from_shared_state(
    node_state,
    nonmanifest_datasets,
):
    """
    Convert the state as reported by
    ``BlockDeviceDeployerLocalState.shared_state_changes`` to a
    ``BlockDeviceDeployerLocalState`` instance.

    This exists so that tests that provide the former can be used
    with an implementation that expects the former.

    .. warning:: This function is a terrible idea and should be thrown out ASAP
    to be replaced by the real thing.
    """
    datasets = {}
    for dataset_id, dataset in nonmanifest_datasets.items():
        dataset_id = UUID(dataset_id)
        if dataset_id in node_state.devices:
            datasets[dataset_id] = DiscoveredDataset(
                state=DatasetStates.ATTACHED,
                dataset_id=dataset_id,
                maximum_size=dataset.maximum_size or 0,
                device_path=node_state.devices[dataset_id],
                blockdevice_id=_create_blockdevice_id_for_test(dataset_id),
            )
        else:
            datasets[dataset_id] = DiscoveredDataset(
                state=DatasetStates.NON_MANIFEST,
                dataset_id=dataset_id,
                maximum_size=dataset.maximum_size or 0,
                blockdevice_id=_create_blockdevice_id_for_test(dataset_id),
            )

    if node_state.manifestations is not None:
        for dataset_id, manifestation in node_state.manifestations.items():
            dataset_id = UUID(dataset_id)
            datasets[dataset_id] = DiscoveredDataset(
                state=DatasetStates.MOUNTED,
                dataset_id=dataset_id,
                maximum_size=manifestation.dataset.maximum_size or 0,
                device_path=node_state.devices[dataset_id],
                blockdevice_id=_create_blockdevice_id_for_test(dataset_id),
                mount_point=node_state.paths[unicode(dataset_id)],
            )

    return BlockDeviceDeployerLocalState(
        hostname=node_state.hostname,
        node_uuid=node_state.uuid,
        datasets=datasets,
    )


class LocalStateFromSharedStateTests(TestCase):
    """
    Tests for ``local_state_from_shared_state``.
    """
    @given(
        local_state=builds(
            BlockDeviceDeployerLocalState,
            node_uuid=uuids(),
            hostname=text(),
            datasets=lists(
                DISCOVERED_DATASET_STRATEGY,
            ).map(dataset_map_from_iterable),
        )
    )
    def test_round_trip(self, local_state):
        """
        Calling ``local_state_from_shared_state`` followed by ``
        ``BlockDeviceDeployerLocalState.shared_state_changes`` on
        the state changes of a ``BlockDeviceDeployerLocalState`` is
        idempotent.
        """
        node_state, nonmanifest_datasets = local_state.shared_state_changes()
        fake_local_state = local_state_from_shared_state(
            node_state=node_state,
            nonmanifest_datasets=nonmanifest_datasets.datasets,
        )
        self.assertEqual(local_state.shared_state_changes(),
                         fake_local_state.shared_state_changes())


class BlockDeviceDeployerAlreadyConvergedCalculateChangesTests(
        TestCase, ScenarioMixin
):
    """
    Tests for the cases of ``BlockDeviceDeployer.calculate_changes`` where no
    changes are necessary because the local state already matches the desired
    configuration.
    """
    def test_no_changes(self):
        """
        ``BlockDeviceDeployer.calculate_changes`` calculates no changes when
        the local state is already converged with the desired configuration.
        """
        local_state = self.ONE_DATASET_STATE
        local_config = to_node(local_state)

        assert_calculated_changes(
            self, local_state, local_config, set(),
            NOTHING_TO_DO,
        )

    def test_deleted_ignored(self):
        """
        Deleted datasets for which no corresponding volumes exist do not result
        in any convergence operations.
        """
        local_state = self.ONE_DATASET_STATE.transform(
            # Remove the dataset.  This reflects its deletedness.
            ["manifestations", unicode(self.DATASET_ID)], discard,
            # Remove its device too.
            ["devices", self.DATASET_ID], discard,
            # Remove its mountpoint too.
            ["paths", unicode(self.DATASET_ID)], discard,
        )

        local_config = to_node(self.ONE_DATASET_STATE).transform(
            ["manifestations", unicode(self.DATASET_ID), "dataset"],
            lambda d: d.set(
                # Mark it as deleted in the configuration.
                deleted=True,
                # Change a bunch of other things too.  They shouldn't matter.
                maximum_size=d.maximum_size * 2,
                metadata={u"foo": u"bar"},
            )
        )

        assert_calculated_changes(
            self, local_state, local_config,
            nonmanifest_datasets={},
            expected_changes=in_parallel(changes=[]),
        )


class BlockDeviceDeployerIgnorantCalculateChangesTests(
        TestCase, ScenarioMixin
):
    """
    Tests for the cases of ``BlockDeviceDeployer.calculate_changes`` where no
    changes can be calculated because application state is unknown.
    """
    def test_unknown_applications(self):
        """
        If applications are unknown, no changes are calculated.
        """
        # We're ignorant about application state:
        local_state = NodeState(
            hostname=self.NODE, uuid=self.NODE_UUID, applications=None)

        # We want to create a dataset:
        local_config = to_node(self.ONE_DATASET_STATE)

        assert_calculated_changes(self, local_state, local_config, set(),
                                  in_parallel(changes=[]))

    def test_another_node_ignorant(self):
        """
        If a different node is ignorant about its state, it is still possible
        to calculate state for the current node.
        """
        local_state = self.ONE_DATASET_STATE
        local_config = to_node(local_state).transform(
            ["manifestations", unicode(self.DATASET_ID), "dataset", "deleted"],
            True
        )
        assert_calculated_changes(
            self, local_state, local_config, set(),
            in_parallel(changes=[
                UnmountBlockDevice(dataset_id=self.DATASET_ID,
                                   blockdevice_id=self.BLOCKDEVICE_ID)
            ]),
            # Another node which is ignorant about its state:
            set([NodeState(hostname=u"1.2.3.4", uuid=uuid4())])
        )


class BlockDeviceDeployerDestructionCalculateChangesTests(
        TestCase, ScenarioMixin
):
    """
    Tests for ``BlockDeviceDeployer.calculate_changes`` in the cases relating
    to dataset destruction.
    """
    def test_deleted_dataset_volume_mounted(self):
        """
        If the configuration indicates a dataset with a primary manifestation
        on the node has been deleted and the volume associated with that
        dataset is mounted, ``BlockDeviceDeployer.calculate_changes`` returns
        a ``UnmountBlockDevice`` state change operation.
        """
        local_state = self.ONE_DATASET_STATE
        local_config = to_node(local_state).transform(
            ["manifestations", unicode(self.DATASET_ID), "dataset", "deleted"],
            True
        )
        assert_calculated_changes(
            self, local_state, local_config, set(),
            in_parallel(changes=[
                UnmountBlockDevice(dataset_id=self.DATASET_ID,
                                   blockdevice_id=self.BLOCKDEVICE_ID)
            ]),
            discovered_datasets=[
                DiscoveredDataset(
                    state=DatasetStates.MOUNTED,
                    dataset_id=self.DATASET_ID,
                    blockdevice_id=self.BLOCKDEVICE_ID,
                    maximum_size=int(REALISTIC_BLOCKDEVICE_SIZE.to_Byte()),
                    device_path=FilePath(b"/dev/sda"),
                    mount_point=FilePath(b"/flocker").child(
                        bytes(self.DATASET_ID),
                    ),
                ),
            ],
        )

    def test_deleted_dataset_volume_detached(self):
        """
        If the configuration indicates a dataset with a primary manifestation
        on the node has been deleted and the volume associated with that
        dataset still exists but is not attached,
        ``BlockDeviceDeployer.calculate_changes`` returns a
        ``DestroyVolume`` state change operation.
        """
        local_state = self.ONE_DATASET_STATE.transform(
            ["manifestations", unicode(self.DATASET_ID)], discard,
            ["paths"], {},
            ["devices"], {},
        )
        local_config = to_node(self.ONE_DATASET_STATE).transform(
            ["manifestations", unicode(self.DATASET_ID), "dataset", "deleted"],
            True
        )
        assert_calculated_changes(
            self, local_state, local_config,
            nonmanifest_datasets=[
                self.MANIFESTATION.dataset,
            ],
            expected_changes=in_parallel(changes=[
                DestroyVolume(blockdevice_id=self.BLOCKDEVICE_ID)
            ]),
            discovered_datasets=[
                DiscoveredDataset(
                    state=DatasetStates.NON_MANIFEST,
                    dataset_id=self.DATASET_ID,
                    blockdevice_id=self.BLOCKDEVICE_ID,
                    maximum_size=int(REALISTIC_BLOCKDEVICE_SIZE.to_Byte()),
                ),
            ],
        )

    def test_deleted_dataset_belongs_to_other_node(self):
        """
        If a dataset with a primary manifestation on one node is marked as
        deleted in the configuration, the ``BlockDeviceDeployer`` for a
        different node does not return a ``DestroyVolume`` from its
        ``calculate_necessary_state_changes`` for that dataset.
        """
        other_node = u"192.0.2.2"
        node_state = self.ONE_DATASET_STATE
        cluster_state = DeploymentState(
            nodes={node_state}
        )

        node_config = to_node(node_state).transform(
            ["manifestations", unicode(self.DATASET_ID), "dataset", "deleted"],
            True
        )
        cluster_configuration = Deployment(
            nodes={node_config}
        )

        api = loopbackblockdeviceapi_for_test(self)
        volume = api.create_volume(
            dataset_id=self.DATASET_ID, size=LOOPBACK_MINIMUM_ALLOCATABLE_SIZE
        )
        api.attach_volume(volume.blockdevice_id, self.NODE)

        deployer = BlockDeviceDeployer(
            # This deployer is responsible for *other_node*, not node.
            hostname=other_node,
            node_uuid=uuid4(),
            block_device_api=api,
        )

        local_state = local_state_from_shared_state(
            node_state=node_state,
            nonmanifest_datasets={},
        )
        changes = deployer.calculate_changes(
            cluster_configuration, cluster_state, local_state)

        self.assertEqual(
            in_parallel(changes=[]),
            changes
        )

    def test_no_delete_if_in_use(self):
        """
        If a dataset has been marked as deleted *and* it is in use by an
        application, no changes are made.
        """
        # Application using a dataset:
        local_state = add_application_with_volume(self.ONE_DATASET_STATE)

        # Dataset is deleted:
        local_config = to_node(self.ONE_DATASET_STATE).transform(
            ["manifestations", unicode(self.DATASET_ID), "dataset", "deleted"],
            True)
        local_config = add_application_with_volume(local_config)

        assert_calculated_changes(
            self, local_state, local_config, set(),
            in_parallel(changes=[]),
        )

    def test_no_delete_if_leased(self):
        """
        If a dataset has been marked as deleted *and* it is leased, no changes
        are made.
        """
        # We have a dataset with a lease:
        local_state = self.ONE_DATASET_STATE
        leases = Leases().acquire(datetime.now(tz=UTC), self.DATASET_ID,
                                  self.ONE_DATASET_STATE.uuid)

        # Dataset is deleted:
        local_config = to_node(self.ONE_DATASET_STATE).transform(
            ["manifestations", unicode(self.DATASET_ID), "dataset", "deleted"],
            True)
        local_config = add_application_with_volume(local_config)

        assert_calculated_changes(
            self, local_state, local_config, set(),
            in_parallel(changes=[]), leases=leases,
        )

    def test_deleted_dataset_volume_unmounted(self):
        """
        If the configuration indicates a dataset with a primary manifestation
        on the node has been deleted and the volume associated with that
        dataset is mounted, ``BlockDeviceDeployer.calculate_changes`` returns a
        ``UnmountBlockDevice`` state change operation.
        """
        local_state = self.ONE_DATASET_STATE
        local_config = to_node(local_state).transform(
            ["manifestations", unicode(self.DATASET_ID), "dataset", "deleted"],
            True
        )
        # Remove the manifestation and its mount path.
        local_state = local_state.transform(
            ['manifestations', unicode(self.DATASET_ID)],
            discard
        )
        local_state = local_state.transform(
            ['paths', unicode(self.DATASET_ID)],
            discard
        )
        # Local state shows that there is a device for the (now) non-manifest
        # dataset. i.e it is attached.
        self.assertEqual([self.DATASET_ID], local_state.devices.keys())
        assert_calculated_changes(
            case=self,
            node_state=local_state,
            node_config=local_config,
            # The unmounted dataset has been added back to the non-manifest
            # datasets by discover_state.
            nonmanifest_datasets=[
                self.MANIFESTATION.dataset
            ],
            expected_changes=in_parallel(
                changes=[
                    DetachVolume(
                        dataset_id=self.DATASET_ID,
                        blockdevice_id=self.BLOCKDEVICE_ID,
                    )
                ]
            ),
            discovered_datasets=[
                DiscoveredDataset(
                    state=DatasetStates.ATTACHED,
                    dataset_id=self.DATASET_ID,
                    blockdevice_id=_create_blockdevice_id_for_test(
                        self.DATASET_ID),
                    maximum_size=int(REALISTIC_BLOCKDEVICE_SIZE.to_Byte()),
                    device_path=FilePath(b"/dev/sda"),
                ),
            ],

        )

    def test_deleted_dataset_volume_no_filesystem(self):
        """
        If the configuration indicates a dataset with a primary manifestation
        on the node has been deleted and the volume associated with that
        dataset is attached but has no filesystem,
        ``BlockDeviceDeployer.calculate_changes`` returns a ``DetachVolume``
        state change operation.
        """
        local_state = self.ONE_DATASET_STATE
        local_config = to_node(local_state).transform(
            ["manifestations", unicode(self.DATASET_ID), "dataset", "deleted"],
            True
        )
        # Remove the manifestation and its mount path.
        local_state = local_state.transform(
            ['manifestations', unicode(self.DATASET_ID)],
            discard
        )
        local_state = local_state.transform(
            ['paths', unicode(self.DATASET_ID)],
            discard
        )
        device = FilePath(b"/dev/sda")

        # Local state shows that there is a device for the (now) non-manifest
        # dataset. i.e it is attached.
        self.assertEqual([self.DATASET_ID], local_state.devices.keys())
        assert_calculated_changes(
            case=self,
            node_state=local_state,
            node_config=local_config,
            # The unmounted dataset has been added back to the non-manifest
            # datasets by discover_state.
            nonmanifest_datasets=[
                self.MANIFESTATION.dataset
            ],
            expected_changes=in_parallel(
                changes=[
                    DetachVolume(
                        dataset_id=self.DATASET_ID,
                        blockdevice_id=self.BLOCKDEVICE_ID,
                    )
                ]
            ),
            discovered_datasets=[
                DiscoveredDataset(
                    state=DatasetStates.ATTACHED_NO_FILESYSTEM,
                    dataset_id=self.DATASET_ID,
                    blockdevice_id=_create_blockdevice_id_for_test(
                        self.DATASET_ID),
                    maximum_size=int(REALISTIC_BLOCKDEVICE_SIZE.to_Byte()),
                    device_path=device,
                ),
            ],

        )


class BlockDeviceDeployerAttachCalculateChangesTests(
        TestCase, ScenarioMixin
):
    """
    Tests for ``BlockDeviceDeployer.calculate_changes`` in the cases relating
    to attaching existing datasets.
    """
    def test_attach_existing_nonmanifest(self):
        """
        If a dataset exists but is not manifest anywhere in the cluster and the
        configuration specifies it should be manifest on the deployer's node,
        ``BlockDeviceDeployer.calculate_changes`` returns state changes to
        attach that dataset to its node and then mount its filesystem.
        """
        deployer = create_blockdevicedeployer(
            self, hostname=self.NODE, node_uuid=self.NODE_UUID
        )
        # Give it a configuration that says a dataset should have a
        # manifestation on the deployer's node.
        node_config = to_node(self.ONE_DATASET_STATE)
        cluster_config = Deployment(nodes={node_config})

        # Give the node an empty state.
        node_state = self.ONE_DATASET_STATE.transform(
            ["manifestations", unicode(self.DATASET_ID)], discard
        ).transform(
            ["devices", self.DATASET_ID], discard
        )

        # Take the dataset in the configuration and make it part of the
        # cluster's non-manifest datasets state.
        manifestation = node_config.manifestations[unicode(self.DATASET_ID)]
        dataset = manifestation.dataset
        nonmanifest_datasets = {
            unicode(dataset.dataset_id): dataset,
        }
        cluster_state = DeploymentState(
            nodes={node_state},
            nonmanifest_datasets=nonmanifest_datasets,
        )

        local_state = local_state_from_shared_state(
            node_state=node_state,
            nonmanifest_datasets=cluster_state.nonmanifest_datasets,
        )
        changes = deployer.calculate_changes(
            cluster_config, cluster_state, local_state)
        self.assertEqual(
            in_parallel(changes=[
                AttachVolume(
                    dataset_id=UUID(dataset.dataset_id),
                    blockdevice_id=_create_blockdevice_id_for_test(
                        dataset.dataset_id)
                ),
            ]),
            changes
        )


class BlockDeviceDeployerMountCalculateChangesTests(
    TestCase, ScenarioMixin
):
    """
    Tests for ``BlockDeviceDeployer.calculate_changes`` in the cases relating
    to mounting of filesystems.
    """
    def test_mount_manifestation(self):
        """
        If the volume for a dataset is attached to the node but the filesystem
        is not mounted and the configuration says the dataset is meant to be
        manifest on the node, ``BlockDeviceDeployer.calculate_changes`` returns
        a state change to mount the filesystem.
        """
        # Give it a state that says the volume is attached but nothing is
        # mounted.
        device = FilePath(b"/dev/sda")
        node_state = self.ONE_DATASET_STATE.set(
            manifestations={},
            paths={},
            devices={self.DATASET_ID: device},
        )

        # Give it a configuration that says there should be a manifestation.
        node_config = to_node(self.ONE_DATASET_STATE)

        assert_calculated_changes(
            self, node_state, node_config,
            {Dataset(dataset_id=unicode(self.DATASET_ID),
                     maximum_size=LOOPBACK_MINIMUM_ALLOCATABLE_SIZE)},
            in_parallel(changes=[
                MountBlockDevice(
                    dataset_id=self.DATASET_ID,
                    device_path=device,
                    mountpoint=FilePath(b"/flocker/").child(
                        bytes(self.DATASET_ID)
                    )
                ),
            ]),
            discovered_datasets=[
                DiscoveredDataset(
                    state=DatasetStates.ATTACHED,
                    dataset_id=self.DATASET_ID,
                    blockdevice_id=_create_blockdevice_id_for_test(
                        self.DATASET_ID),
                    maximum_size=LOOPBACK_MINIMUM_ALLOCATABLE_SIZE,
                    device_path=device,
                ),
            ],

        )


class BlockDeviceDeployerCreateFilesystemCalculateChangesTests(
    TestCase, ScenarioMixin
):
    """
    Tests for ``BlockDeviceDeployer.calculate_changes`` in the cases relating
    to creation of filesystems.
    """
    def test_create_filesystem(self):
        """
        If the volume for a dataset is attached to the node but the filesystem
        does not exist and the configuration says the dataset is meant to be
        manifest on the node, ``BlockDeviceDeployer.calculate_changes`` returns
        a state change to create the filesystem.
        """
        # Give it a state that says the volume is attached but nothing is
        # mounted.
        device = FilePath(b"/dev/sda")
        node_state = self.ONE_DATASET_STATE.set(
            manifestations={},
            paths={},
            devices={self.DATASET_ID: device},
        )

        # Give it a configuration that says there should be a manifestation.
        node_config = to_node(self.ONE_DATASET_STATE)

        assert_calculated_changes(
            self, node_state, node_config,
            {Dataset(dataset_id=unicode(self.DATASET_ID),
                     maximum_size=LOOPBACK_MINIMUM_ALLOCATABLE_SIZE)},
            in_parallel(changes=[
                CreateFilesystem(device=device, filesystem=u"ext4")
            ]),
            discovered_datasets=[
                DiscoveredDataset(
                    state=DatasetStates.ATTACHED_NO_FILESYSTEM,
                    dataset_id=self.DATASET_ID,
                    blockdevice_id=_create_blockdevice_id_for_test(
                        self.DATASET_ID),
                    maximum_size=LOOPBACK_MINIMUM_ALLOCATABLE_SIZE,
                    device_path=device,
                ),
            ],
        )


class BlockDeviceDeployerUnmountCalculateChangesTests(
    TestCase, ScenarioMixin
):
    """
    Tests for ``BlockDeviceDeployer.calculate_changes`` in the cases relating
    to unmounting of filesystems.
    """
    def test_unmount_manifestation(self):
        """
        If the filesystem for a dataset is mounted on the node and the
        configuration says the dataset is not meant to be manifest on that
        node, ``BlockDeviceDeployer.calculate_changes`` returns a state change
        to unmount the filesystem.
        """
        # Give it a state that says it has a manifestation of the dataset.
        node_state = self.ONE_DATASET_STATE

        # Give it a configuration that says it shouldn't have that
        # manifestation.
        node_config = to_node(self.ONE_DATASET_STATE).transform(
            ["manifestations", unicode(self.DATASET_ID)], discard
        )

        assert_calculated_changes(
            self, node_state, node_config, set(),
            in_parallel(changes=[
                UnmountBlockDevice(dataset_id=self.DATASET_ID,
                                   blockdevice_id=self.BLOCKDEVICE_ID)
            ])
        )

    def test_unmount_deleted_manifestation(self):
        """
        If the filesystem for a dataset is mounted on the node and the
        configuration says the dataset is deleted on that node,
        ``BlockDeviceDeployer.calculate_changes`` returns a state change to
        unmount the filesystem.
        """
        # Give it a state that says it has a manifestation of the dataset.
        node_state = self.ONE_DATASET_STATE

        # Give it a configuration that says it shouldn't have that
        # manifestation.
        node_config = to_node(self.ONE_DATASET_STATE).transform(
            ["manifestations", unicode(self.DATASET_ID),
             "dataset", "deleted"], True,
        )

        assert_calculated_changes(
            self, node_state, node_config, set(),
            in_parallel(changes=[
                UnmountBlockDevice(dataset_id=self.DATASET_ID,
                                   blockdevice_id=self.BLOCKDEVICE_ID)
            ])
        )

    def test_no_unmount_if_in_use(self):
        """
        If a dataset should be unmounted *and* it is in use by an application,
        no changes are made.
        """
        # State has a dataset in use by application
        local_state = add_application_with_volume(self.ONE_DATASET_STATE)

        # Give it a configuration that says it shouldn't have that
        # manifestation.
        node_config = to_node(self.ONE_DATASET_STATE).transform(
            ["manifestations", unicode(self.DATASET_ID)], discard
        )

        assert_calculated_changes(
            self, local_state, node_config, set(),
            in_parallel(changes=[]),
        )

    def test_no_unmount_if_leased(self):
        """
        If a dataset should be unmounted *and* it is leased on this node, no
        changes are made.
        """
        # State has a dataset which is leased
        local_state = self.ONE_DATASET_STATE
        leases = Leases().acquire(datetime.now(tz=UTC), self.DATASET_ID,
                                  self.ONE_DATASET_STATE.uuid)

        # Give it a configuration that says it shouldn't have that
        # manifestation.
        node_config = to_node(self.ONE_DATASET_STATE).transform(
            ["manifestations", unicode(self.DATASET_ID)], discard
        )

        assert_calculated_changes(
            self, local_state, node_config, set(),
            in_parallel(changes=[]), leases=leases,
        )

    def test_unmount_manifestation_when_leased_elsewhere(self):
        """
        If the filesystem for a dataset is mounted on the node and the
        configuration says the dataset is not meant to be manifest on that
        node, ``BlockDeviceDeployer.calculate_changes`` returns a state
        change to unmount the filesystem even if there is a lease, as long
        as the lease is for another node.
        """
        # Give it a state that says it has a manifestation of the dataset.
        node_state = self.ONE_DATASET_STATE
        leases = Leases().acquire(datetime.now(tz=UTC), self.DATASET_ID,
                                  uuid4())

        # Give it a configuration that says it shouldn't have that
        # manifestation.
        node_config = to_node(self.ONE_DATASET_STATE).transform(
            ["manifestations", unicode(self.DATASET_ID)], discard
        )

        assert_calculated_changes(
            self, node_state, node_config, set(),
            in_parallel(changes=[
                UnmountBlockDevice(dataset_id=self.DATASET_ID,
                                   blockdevice_id=self.BLOCKDEVICE_ID)
            ]), leases=leases,
        )


class BlockDeviceDeployerCreationCalculateChangesTests(
        TestCase,
        ScenarioMixin
):
    """
    Tests for ``BlockDeviceDeployer.calculate_changes`` in the cases relating
    to dataset creation.
    """
    def test_no_devices_no_local_datasets(self):
        """
        If no devices exist and no datasets are part of the configuration for
        the deployer's node, no state changes are calculated.
        """
        dataset_id = unicode(uuid4())
        manifestation = Manifestation(
            dataset=Dataset(dataset_id=dataset_id), primary=True
        )
        node = u"192.0.2.1"
        node_uuid = uuid4()
        other_node = u"192.0.2.2"
        other_node_uuid = uuid4()
        configuration = Deployment(
            nodes={
                Node(
                    hostname=other_node,
                    uuid=other_node_uuid,
                    manifestations={dataset_id: manifestation},
                )
            }
        )
        state = DeploymentState(nodes=[])
        deployer = create_blockdevicedeployer(
            self, hostname=node, node_uuid=node_uuid
        )
        local_state = local_state_from_shared_state(
            node_state=state.get_node(node_uuid, hostname=node),
            nonmanifest_datasets={},
        )
        changes = deployer.calculate_changes(configuration, state, local_state)
        self.assertEqual(in_parallel(changes=[]), changes)

    def test_no_devices_one_dataset(self):
        """
        If no devices exist but a dataset is part of the configuration for the
        deployer's node, a ``CreateBlockDeviceDataset`` change is calculated.
        """
        uuid = uuid4()
        dataset_id = unicode(uuid4())
        dataset = Dataset(
            dataset_id=dataset_id,
            maximum_size=int(GiB(1).to_Byte().value)
        )
        manifestation = Manifestation(
            dataset=dataset, primary=True
        )
        node = u"192.0.2.1"
        configuration = Deployment(
            nodes={
                Node(
                    uuid=uuid,
                    manifestations={dataset_id: manifestation},
                )
            }
        )
        state = DeploymentState(nodes=[NodeState(
            uuid=uuid, hostname=node, applications=[], manifestations={},
            devices={}, paths={})])
        deployer = create_blockdevicedeployer(
            self, hostname=node, node_uuid=uuid,
        )
        local_state = local_state_from_shared_state(
            node_state=state.get_node(uuid),
            nonmanifest_datasets={},
        )
        changes = deployer.calculate_changes(configuration, state, local_state)
        self.assertEqual(
            in_parallel(
                changes=[
                    CreateBlockDeviceDataset(
                        dataset_id=UUID(dataset_id),
                        maximum_size=int(GiB(1).bytes)
                    )
                ]),
            changes
        )

    def test_dataset_elsewhere(self):
        """
        If block device is attached elsewhere but is part of the configuration
        for the deployer's node, ``calculate_changes`` does not
        attempt to create a new dataset.
        """
        uuid = uuid4()
        dataset_id = uuid4()
        maximum_size = int(GiB(1).bytes)
        dataset = Dataset(
            dataset_id=unicode(dataset_id),
            maximum_size=maximum_size,
        )
        manifestation = Manifestation(
            dataset=dataset, primary=True
        )
        node = u"192.0.2.1"
        configuration = Deployment(
            nodes={
                Node(
                    uuid=uuid,
                    manifestations={unicode(dataset_id): manifestation},
                )
            }
        )
        node_state = NodeState(
            uuid=uuid, hostname=node, applications=[], manifestations={},
            devices={}, paths={})
        state = DeploymentState(nodes={node_state})
        deployer = create_blockdevicedeployer(
            self, hostname=node, node_uuid=uuid,
        )
        local_state = BlockDeviceDeployerLocalState(
            node_uuid=uuid,
            hostname=node,
            datasets=dataset_map_from_iterable([
                DiscoveredDataset(
                    state=DatasetStates.ATTACHED_ELSEWHERE,
                    dataset_id=dataset_id,
                    maximum_size=maximum_size,
                    blockdevice_id=_create_blockdevice_id_for_test(dataset_id),
                ),
            ]),
        )
        changes = deployer.calculate_changes(configuration, state, local_state)
        self.assertEqual(
            in_parallel(changes=[NoOp(sleep=timedelta(seconds=3))]),
            changes
        )

    def _calculate_changes(self, local_uuid, local_hostname, local_state,
                           desired_configuration):
        """
        Create a ``BlockDeviceDeployer`` and call its
        ``calculate_changes`` method with the given arguments and an empty
        cluster state.

        :param UUID local_uuid: The node identifier to give the to the
            ``BlockDeviceDeployer``.
        :param unicode local_hostname: The node IP to give to the
            ``BlockDeviceDeployer``.
        :param desired_configuration: As accepted by
            ``IDeployer.calculate_changes``.

        :return: The return value of ``BlockDeviceDeployer.calculate_changes``.
        """
        # It is expected that someone will have merged local state into cluster
        # state.
        current_cluster_state = DeploymentState(nodes={local_state})

        deployer = create_blockdevicedeployer(
            self, node_uuid=local_uuid, hostname=local_hostname,
        )

        local_state = local_state_from_shared_state(
            node_state=local_state,
            nonmanifest_datasets={},
        )
        return deployer.calculate_changes(
            desired_configuration, current_cluster_state, local_state)

    def test_match_configuration_to_state_of_datasets(self):
        """
        ``BlockDeviceDeployer.calculate_changes`` does not yield a
        ``CreateBlockDeviceDataset`` change if a dataset with the same ID
        exists with different metadata.
        """
        expected_hostname = u'192.0.2.123'
        expected_dataset_id = unicode(uuid4())

        local_state = NodeState(
            hostname=expected_hostname,
            uuid=uuid4(),
            paths={
                expected_dataset_id: FilePath(b"/flocker").child(
                    expected_dataset_id.encode("ascii")),
            },
            devices={
                UUID(expected_dataset_id): FilePath(b"/dev/loop0"),
            },
            manifestations={
                expected_dataset_id:
                Manifestation(
                    primary=True,
                    dataset=Dataset(
                        dataset_id=expected_dataset_id,
                        maximum_size=int(REALISTIC_BLOCKDEVICE_SIZE.to_Byte()),
                        # Dataset state will always have empty metadata and
                        # deleted will always be False.
                        metadata={},
                        deleted=False,
                    ),
                ),
            },
        )

        # Give the dataset some metadata in the configuration, thus diverging
        # it from the representation in local_state.
        desired_configuration = Deployment(nodes=[Node(
            hostname=expected_hostname,
            uuid=local_state.uuid,
            manifestations=local_state.manifestations.transform(
                (expected_dataset_id, "dataset", "metadata"),
                {u"name": u"my_volume"}
            ))])
        actual_changes = self._calculate_changes(
            local_state.uuid,
            expected_hostname,
            local_state,
            desired_configuration
        )

        expected_changes = in_parallel(changes=[])

        self.assertEqual(expected_changes, actual_changes)

    def test_dataset_with_metadata(self):
        """
        When supplied with a configuration containing a dataset with metadata
        size, ``BlockDeviceDeployer.calculate_changes`` returns a
        ``CreateBlockDeviceDataset`` with a dataset with that metadata.
        """
        node_id = uuid4()
        node_address = u"192.0.2.1"
        dataset_id = unicode(uuid4())

        requested_dataset = Dataset(
            dataset_id=dataset_id,
            maximum_size=LOOPBACK_MINIMUM_ALLOCATABLE_SIZE,
            metadata={u"some": u"metadata"},
        )

        configuration = Deployment(
            nodes={
                Node(
                    uuid=node_id,
                    manifestations={
                        dataset_id: Manifestation(
                            dataset=requested_dataset,
                            primary=True,
                        )
                    },
                )
            }
        )
        node_state = NodeState(
            uuid=node_id,
            hostname=node_address,
            applications=[],
            manifestations={},
            devices={},
            paths={},
        )
        changes = self._calculate_changes(
            node_id, node_address, node_state, configuration)
        self.assertEqual(
            in_parallel(
                changes=[
                    CreateBlockDeviceDataset(
                        dataset_id=UUID(dataset_id),
                        maximum_size=LOOPBACK_MINIMUM_ALLOCATABLE_SIZE,
                        metadata={u"some": u"metadata"},
                    )
                ]),
            changes
        )

    def test_dataset_without_maximum_size(self):
        """
        When supplied with a configuration containing a dataset with a null
        size, ``BlockDeviceDeployer.calculate_changes`` returns a
        ``CreateBlockDeviceDataset`` for a dataset with a size fixed to the
        minimum allowed Rackspace volume size.

        XXX: Make the default size configurable.  FLOC-2679
        """
        node_id = uuid4()
        node_address = u"192.0.2.1"
        dataset_id = unicode(uuid4())

        requested_dataset = Dataset(dataset_id=dataset_id, maximum_size=None)

        configuration = Deployment(
            nodes={
                Node(
                    uuid=node_id,
                    manifestations={
                        dataset_id: Manifestation(
                            dataset=requested_dataset,
                            primary=True
                        )
                    },
                )
            }
        )
        node_state = NodeState(
            uuid=node_id,
            hostname=node_address,
            applications=[],
            manifestations={},
            devices={},
            paths={},
        )
        state = DeploymentState(
            nodes={node_state},
        )
        deployer = create_blockdevicedeployer(
            self,
            hostname=node_address,
            node_uuid=node_id,
        )
        local_state = local_state_from_shared_state(
            node_state=node_state,
            nonmanifest_datasets={},
        )
        changes = deployer.calculate_changes(
            configuration, state, local_state)
        expected_size = int(RACKSPACE_MINIMUM_VOLUME_SIZE.to_Byte())
        self.assertEqual(
            in_parallel(
                changes=[
                    CreateBlockDeviceDataset(
                        dataset_id=UUID(dataset_id),
                        maximum_size=expected_size,
                    )
                ]),
            changes
        )

    def test_dataset_default_maximum_size_stable(self):
        """
        When supplied with a configuration containing a dataset with a null
        size and operating against state where a volume of the default size
        exists for that dataset, ``BlockDeviceDeployer.calculate_changes``
        returns no changes.
        """
        # The state has a manifestation with a concrete size (as it must have).
        local_state = self.ONE_DATASET_STATE
        # The configuration is the same except it lacks a size.
        local_config = to_node(local_state).transform(
            ["manifestations", unicode(self.DATASET_ID), "dataset",
             "maximum_size"],
            None,
        )

        assert_calculated_changes(
            self, local_state, local_config, set(), in_parallel(changes=[]),
        )


class BlockDeviceDeployerDetachCalculateChangesTests(
        TestCase, ScenarioMixin
):
    def test_detach_manifestation(self):
        """
        ``BlockDeviceDeployer.calculate_changes`` recognizes a volume that is
        attached but not mounted which is not associated with a dataset
        configured to have a manifestation on the deployer's node and returns a
        state change to detach the volume.
        """
        # Give it a state that says it has no manifestations but it does have
        # some attached volumes.
        node_state = NodeState(
            uuid=self.NODE_UUID, hostname=self.NODE,
            applications={},
            manifestations={},
            devices={self.DATASET_ID: FilePath(b"/dev/xda")},
            paths={},
        )

        # Give it a configuration that says no datasets should be manifest on
        # the deployer's node.
        node_config = to_node(node_state)

        assert_calculated_changes(
            self, node_state, node_config,
            {Dataset(dataset_id=unicode(self.DATASET_ID))},
            in_parallel(changes=[
                DetachVolume(dataset_id=self.DATASET_ID,
                             blockdevice_id=self.BLOCKDEVICE_ID)
            ])
        )

    def test_detach_deleted_manifestation(self):
        """
        ``BlockDeviceDeployer.calculate_changes`` recognizes a volume that is
        attached but not mounted which is associated with a dataset configured
        to have a deleted manifestation on the deployer's node and returns a
        state change to detach the volume.
        """
        # Give it a state that says it has no manifestations but it does have
        # some attached volumes.
        node_state = NodeState(
            uuid=self.NODE_UUID, hostname=self.NODE,
            applications={},
            manifestations={},
            devices={self.DATASET_ID: FilePath(b"/dev/xda")},
            paths={},
        )

        # Give it a configuration that says the dataset should be deleted on
        # the deployer's node.
        node_config = Node(
            uuid=self.NODE_UUID, hostname=self.NODE,
            manifestations={
                unicode(self.DATASET_ID): Manifestation(
                    dataset=Dataset(
                        dataset_id=unicode(self.DATASET_ID),
                        deleted=True,
                    ),
                    primary=True,
                )
            },
        )

        assert_calculated_changes(
            self, node_state, node_config,
            {Dataset(dataset_id=unicode(self.DATASET_ID))},
            in_parallel(changes=[
                DetachVolume(dataset_id=self.DATASET_ID,
                             blockdevice_id=self.BLOCKDEVICE_ID)
            ])
        )

    def test_detach_remote_volume_attached_to_dead_node(self):
        """
        ``BlockDeviceDeployer.calculate_changes`` recognizes a volume that is
        attached to a remote dead node and is supposed to be mounted
        locally. The result ensures the volume is detached from the remote
        node so it can later be attached to the local node.
        """
        # Local node has no manifestations:
        node_state = NodeState(
            uuid=self.NODE_UUID, hostname=self.NODE,
            applications={},
            manifestations={},
            devices={},
            paths={},
        )

        # Give it a configuration that says a dataset should be local:
        node_config = to_node(self.ONE_DATASET_STATE)

        assert_calculated_changes(
            self, node_state, node_config,
            {Dataset(dataset_id=unicode(self.DATASET_ID),
                     maximum_size=int(REALISTIC_BLOCKDEVICE_SIZE.to_Byte()))},
            discovered_datasets=[
                DiscoveredDataset(
                    state=DatasetStates.ATTACHED_TO_DEAD_NODE,
                    dataset_id=self.DATASET_ID,
                    blockdevice_id=self.BLOCKDEVICE_ID,
                    maximum_size=int(REALISTIC_BLOCKDEVICE_SIZE.to_Byte()),
                ),
            ],
            expected_changes=in_parallel(changes=[
                DetachVolume(dataset_id=self.DATASET_ID,
                             blockdevice_id=self.BLOCKDEVICE_ID)
            ])
        )

    def test_detach_remote_volume_attached_to_dead_node_for_deletion(self):
        """
        ``BlockDeviceDeployer.calculate_changes`` recognizes a volume that is
        attached to a remote dead node and is supposed to be deleted.  The
        result ensures the volume is detached from the remote node so it
        can later be deleted.
        """
        # Local node has no manifestations:
        node_state = NodeState(
            uuid=self.NODE_UUID, hostname=self.NODE,
            applications={},
            manifestations={},
            devices={},
            paths={},
        )

        # Give it a configuration suggesting the dataset should be
        # deleted:
        node_config = to_node(self.ONE_DATASET_STATE).transform(
            ["manifestations", unicode(self.DATASET_ID), "dataset",
             "deleted"], True)

        assert_calculated_changes(
            self, node_state, node_config,
            {Dataset(dataset_id=unicode(self.DATASET_ID),
                     maximum_size=int(REALISTIC_BLOCKDEVICE_SIZE.to_Byte()))},
            discovered_datasets=[
                DiscoveredDataset(
                    state=DatasetStates.ATTACHED_TO_DEAD_NODE,
                    dataset_id=self.DATASET_ID,
                    blockdevice_id=self.BLOCKDEVICE_ID,
                    maximum_size=int(REALISTIC_BLOCKDEVICE_SIZE.to_Byte()),
                ),
            ],
            expected_changes=in_parallel(changes=[
                DetachVolume(dataset_id=self.DATASET_ID,
                             blockdevice_id=self.BLOCKDEVICE_ID)
            ])
        )


class BlockDeviceInterfaceTests(TestCase):
    """
    Tests for ``IBlockDeviceAPI`` and ``IBlockDeviceAsyncAPI``.
    """
    def test_names(self):
        """
        The two interfaces have all of the same names defined.
        """
        self.assertItemsEqual(
            list(IBlockDeviceAPI.names()),
            list(IBlockDeviceAsyncAPI.names()),
        )

    def test_same_signatures(self):
        """
        Methods of the two interfaces all have the same signature.
        """
        def parts(method):
            return (
                method.positional, method.kwargs,
                method.required, method.varargs
            )

        names = list(IBlockDeviceAPI.names())
        self.assertItemsEqual(
            list(parts(IBlockDeviceAPI[name]) for name in names),
            list(parts(IBlockDeviceAsyncAPI[name]) for name in names),
        )


class BlockDeviceDeployerCalculateChangesTests(
        TestCase, ScenarioMixin
):
    """
    Tests for ``BlockDeviceDeployer.calculate_changes``.
    """
    def setUp(self):
        super(BlockDeviceDeployerCalculateChangesTests, self).setUp()
        self.expected_change = ControllableAction(
            result=succeed(None),
        )
        self.deployer = BlockDeviceDeployer(
            node_uuid=ScenarioMixin.NODE_UUID,
            hostname=ScenarioMixin.NODE,
            block_device_api=UnusableAPI(),
            calculator=RecordingCalculator(self.expected_change),
        )
        self.local_state = BlockDeviceDeployerLocalState(
            node_uuid=ScenarioMixin.NODE_UUID,
            hostname=ScenarioMixin.NODE,
            datasets={},
        )

    @given(
        discovered_datasets=lists(DISCOVERED_DATASET_STRATEGY).map(
            dataset_map_from_iterable),
    )
    def test_calculates_changes(self, discovered_datasets):
        """
        ``BlockDeviceDeployer.calculate_changes`` returns the changes
        calculated by calling the provided ``ICalculator``.
        """
        node_state = NodeState(
            hostname=ScenarioMixin.NODE,
            uuid=ScenarioMixin.NODE_UUID,
            applications=[],
        )
        node_config = to_node(node_state)

        assert_calculated_changes_for_deployer(
            self, self.deployer,
            node_state=node_state,
            node_config=node_config,
            nonmanifest_datasets=[],
            additional_node_states=set(),
            additional_node_config=set(),
            expected_changes=self.expected_change,
            local_state=self.local_state.transform(
                ["datasets"], discovered_datasets,
            ),
        )
        self.assertEqual(
            self.deployer.calculator.discovered_datasets,
            discovered_datasets,
        )

    def test_unknown_applications(self):
        """
        If applications are unknown, no changes are calculated.
        """
        # We're ignorant about application state:
        node_state = NodeState(
            hostname=ScenarioMixin.NODE,
            uuid=ScenarioMixin.NODE_UUID,
            applications=None,
        )
        node_config = to_node(node_state)

        return assert_calculated_changes_for_deployer(
            self, self.deployer,
            node_state=node_state,
            node_config=node_config,
            nonmanifest_datasets=[],
            additional_node_states=set(),
            additional_node_config=set(),
            expected_changes=NOTHING_TO_DO,
            local_state=self.local_state,
        )

    def test_another_node_ignorant(self):
        """
        If a different node is ignorant about its state, it is still possible
        to calculate state for the current node.
        """
        # We're ignorant about application state:
        node_state = NodeState(
            hostname=ScenarioMixin.NODE,
            uuid=ScenarioMixin.NODE_UUID,
            applications=[],
        )
        node_config = to_node(node_state)

        return assert_calculated_changes_for_deployer(
            self, self.deployer,
            node_state=node_state,
            node_config=node_config,
            nonmanifest_datasets=[],
            additional_node_states={
                NodeState(hostname=u"1.2.3.4", uuid=uuid4(),
                          applications=None),
            },
            additional_node_config=set(),
            expected_changes=self.expected_change,
            local_state=self.local_state,
        )


class IBlockDeviceAPITestsMixin(object):
    """
    Tests to perform on ``IBlockDeviceAPI`` providers.
    """
    this_node = None

    def repeat_retries(self):
        """
        @return: An iterable of delay intervals, measured in seconds, used
             to retry in ``repeat_until_consistent``. By default only one
             try is allowed; subclasses can override to change this
             policy.
        """
        return [0]

    def repeat_until_consistent(self, f, *args, **kwargs):
        """
        Repeatedly call a function with given arguments until AssertionErrors
        stop or configured number of repetitions are reached.

        Some backends are eventually consistent, which means results of
        listing volumes may not reflect actions immediately. So for
        read-only operations that rely on listing we want to be able to
        retry.

        Retry policy can be changed by overriding the ``repeat_retries``
        method.

        @param f: Function to call.
        @param args: Arguments for ``f``.
        @param kwargs: Keyword arguments for ``f``.
        """
        for step in self.repeat_retries():
            try:
                return f(*args, **kwargs)
            except AssertionError as e:
                time.sleep(step)
        raise e

    def _verify_volume_size(self, requested_size, expected_volume_size):
        """
        Assert the implementation of
        ``IBlockDeviceAPI.list_volumes`` returns ``BlockDeviceVolume``s
        with the ``expected_volume_size`` and that
        ``IBlockDeviceAPI.create_volume`` creates devices with an
        ``expected_device_size`` (expected_volume_size plus platform
        specific over allocation).

        A device is created and attached, then ``lsblk`` is used to
        measure the size of the block device, as reported by the
        kernel of the machine to which the device is attached.

        :param int requested_size: Requested size of created volume.
        :param int expected_size: Expected size of created device.
        """
        dataset_id = uuid4()
        # Create a new volume.
        volume = self.api.create_volume(
            dataset_id=dataset_id,
            size=requested_size,
        )
        if self.device_allocation_unit is None:
            expected_device_size = expected_volume_size
        else:
            expected_device_size = allocated_size(
                self.device_allocation_unit, expected_volume_size
            )

        # Attach it, so that we can measure its size, as reported by
        # the kernel of the machine to which it's attached.
        self.api.attach_volume(
            volume.blockdevice_id, attach_to=self.this_node,
        )

        def validate(volume):
            # Reload the volume using ``IBlockDeviceAPI.list_volumes`` in
            # case the implementation hasn't verified that the requested
            # size has actually been stored.
            volume = get_blockdevice_volume(self.api, volume.blockdevice_id)

            device_path = self.api.get_device_path(volume.blockdevice_id).path

            command = [b"/bin/lsblk", b"--noheadings", b"--bytes",
                       b"--output", b"SIZE", device_path.encode("ascii")]
            command_output = check_output(command).split(b'\n')[0]
            device_size = int(command_output.strip().decode("ascii"))
            self.assertEqual(
                (expected_volume_size, expected_device_size),
                (volume.size, device_size)
            )
        self.repeat_until_consistent(validate, volume)

    def test_interface(self):
        """
        ``api`` instances provide ``IBlockDeviceAPI``.
        """
        self.assertTrue(
            verifyObject(IBlockDeviceAPI, self.api)
        )

    def test_compute_instance_id_unicode(self):
        """
        ``compute_instance_id`` returns a ``unicode`` string.
        """
        self.assertIsInstance(self.this_node, unicode)

    def test_compute_instance_id_nonempty(self):
        """
        ``compute_instance_id`` returns a non-empty string.
        """
        self.assertNotEqual(u"", self.this_node)

    def test_list_volume_empty(self):
        """
        ``list_volumes`` returns an empty ``list`` if no block devices have
        been created.
        """
        self.assertEqual([], self.api.list_volumes())

    def test_created_is_listed(self):
        """
        ``create_volume`` returns a ``BlockDeviceVolume`` that is returned by
        ``list_volumes``.
        """
        dataset_id = uuid4()
        new_volume = self.api.create_volume(
            dataset_id=dataset_id,
            size=self.minimum_allocatable_size)
        self.repeat_until_consistent(
            lambda: self.assertIn(new_volume, self.api.list_volumes()))

    def test_listed_volume_attributes(self):
        """
        ``list_volumes`` returns ``BlockDeviceVolume`` s that have the
        same dataset_id and (maybe over-allocated size) as was passed
        to ``create_volume``.
        """
        expected_dataset_id = uuid4()

        self.api.create_volume(
            dataset_id=expected_dataset_id,
            size=self.minimum_allocatable_size,
        )

        def validate():
            listed_volumes = self.api.list_volumes()
            # Ideally we wouldn't two two assertions, but it's the easiest
            # thing to do that works with the retry logic.
            self.assertEqual(len(listed_volumes), 1)
            listed_volume = listed_volumes[0]

            self.assertEqual(
                (expected_dataset_id, self.minimum_allocatable_size),
                (listed_volume.dataset_id, listed_volume.size)
            )
        self.repeat_until_consistent(validate)

    def test_created_volume_attributes(self):
        """
        ``create_volume`` returns a ``BlockDeviceVolume`` that has a dataset_id
        and a size.
        """
        expected_dataset_id = uuid4()

        new_volume = self.api.create_volume(
            dataset_id=expected_dataset_id,
            size=self.minimum_allocatable_size,
        )

        self.assertEqual(
            (expected_dataset_id, self.minimum_allocatable_size),
            (new_volume.dataset_id, new_volume.size)
        )

    def test_attach_unknown_volume(self):
        """
        An attempt to attach an unknown ``BlockDeviceVolume`` raises
        ``UnknownVolume``.
        """
        self.assertRaises(
            UnknownVolume,
            self.api.attach_volume,
            blockdevice_id=self.unknown_blockdevice_id,
            attach_to=self.this_node,
        )

    def test_device_size(self):
        """
        ``attach_volume`` results in a device with the expected size.
        """
        requested_size = self.minimum_allocatable_size
        self._verify_volume_size(
            requested_size=requested_size,
            expected_volume_size=requested_size
        )

    def test_attach_attached_volume(self):
        """
        An attempt to attach an already attached ``BlockDeviceVolume`` raises
        ``AlreadyAttachedVolume``.
        """
        dataset_id = uuid4()

        new_volume = self.api.create_volume(
            dataset_id=dataset_id,
            size=self.minimum_allocatable_size
        )
        attached_volume = self.api.attach_volume(
            new_volume.blockdevice_id, attach_to=self.this_node,
        )

        self.assertRaises(
            AlreadyAttachedVolume,
            self.api.attach_volume,
            blockdevice_id=attached_volume.blockdevice_id,
            attach_to=self.this_node,
        )

    def test_attach_elsewhere_attached_volume(self):
        """
        An attempt to attach a ``BlockDeviceVolume`` already attached to
        another host raises ``AlreadyAttachedVolume``.
        """
        # This is a hack.  We don't know any other IDs though.
        # https://clusterhq.atlassian.net/browse/FLOC-1839
        another_node = self.this_node + u"-different"

        new_volume = self.api.create_volume(
            dataset_id=uuid4(),
            size=self.minimum_allocatable_size
        )
        attached_volume = self.api.attach_volume(
            new_volume.blockdevice_id,
            attach_to=self.this_node,
        )

        self.assertRaises(
            AlreadyAttachedVolume,
            self.api.attach_volume,
            blockdevice_id=attached_volume.blockdevice_id,
            attach_to=another_node,
        )

    def test_attach_unattached_volume(self):
        """
        An unattached ``BlockDeviceVolume`` can be attached.
        """
        dataset_id = uuid4()
        new_volume = self.api.create_volume(
            dataset_id=dataset_id,
            size=self.minimum_allocatable_size
        )
        expected_volume = BlockDeviceVolume(
            blockdevice_id=new_volume.blockdevice_id,
            size=new_volume.size,
            attached_to=self.this_node,
            dataset_id=dataset_id
        )
        attached_volume = self.api.attach_volume(
            blockdevice_id=new_volume.blockdevice_id,
            attach_to=self.this_node,
        )
        self.assertEqual(expected_volume, attached_volume)

    def test_attached_volume_listed(self):
        """
        An attached ``BlockDeviceVolume`` is listed.
        """
        dataset_id = uuid4()
        new_volume = self.api.create_volume(
            dataset_id=dataset_id,
            size=self.minimum_allocatable_size
        )
        expected_volume = BlockDeviceVolume(
            blockdevice_id=new_volume.blockdevice_id,
            size=new_volume.size,
            attached_to=self.this_node,
            dataset_id=dataset_id,
        )
        self.api.attach_volume(
            blockdevice_id=new_volume.blockdevice_id,
            attach_to=self.this_node,
        )
        self.repeat_until_consistent(
            lambda: self.assertEqual([expected_volume],
                                     self.api.list_volumes()))

    def test_list_attached_and_unattached(self):
        """
        ``list_volumes`` returns both attached and unattached
        ``BlockDeviceVolume``s.
        """
        new_volume1 = self.api.create_volume(
            dataset_id=uuid4(),
            size=self.minimum_allocatable_size
        )
        new_volume2 = self.api.create_volume(
            dataset_id=uuid4(),
            size=self.minimum_allocatable_size
        )
        attached_volume = self.api.attach_volume(
            blockdevice_id=new_volume2.blockdevice_id,
            attach_to=self.this_node,
        )
        self.repeat_until_consistent(
            lambda: self.assertItemsEqual(
                [new_volume1, attached_volume],
                self.api.list_volumes()
            ))

    def test_multiple_volumes_attached_to_host(self):
        """
        ``attach_volume`` can attach multiple block devices to a single host.
        """
        volume1 = self.api.create_volume(
            dataset_id=uuid4(),
            size=self.minimum_allocatable_size
        )
        volume2 = self.api.create_volume(
            dataset_id=uuid4(),
            size=self.minimum_allocatable_size
        )
        attached_volume1 = self.api.attach_volume(
            volume1.blockdevice_id, attach_to=self.this_node,
        )
        attached_volume2 = self.api.attach_volume(
            volume2.blockdevice_id, attach_to=self.this_node,
        )

        self.repeat_until_consistent(
            lambda: self.assertItemsEqual(
                [attached_volume1, attached_volume2],
                self.api.list_volumes()
            ))

    def test_get_device_path_unknown_volume(self):
        """
        ``get_device_path`` raises ``UnknownVolume`` if the supplied
        ``blockdevice_id`` has not been created.
        """
        unknown_blockdevice_id = self.unknown_blockdevice_id
        exception = self.assertRaises(
            UnknownVolume,
            self.api.get_device_path,
            unknown_blockdevice_id
        )
        self.assertEqual(unknown_blockdevice_id, exception.blockdevice_id)

    def test_get_device_path_unattached_volume(self):
        """
        ``get_device_path`` raises ``UnattachedVolume`` if the supplied
        ``blockdevice_id`` corresponds to an unattached volume.
        """
        new_volume = self.api.create_volume(
            dataset_id=uuid4(),
            size=self.minimum_allocatable_size
        )
        exception = self.assertRaises(
            UnattachedVolume,
            self.api.get_device_path,
            new_volume.blockdevice_id
        )
        self.assertEqual(new_volume.blockdevice_id, exception.blockdevice_id)

    def test_get_device_path_device(self):
        """
        ``get_device_path`` returns a ``FilePath`` to the device representing
        the attached volume.
        """
        new_volume = self.api.create_volume(
            dataset_id=uuid4(),
            size=self.minimum_allocatable_size
        )
        attached_volume = self.api.attach_volume(
            new_volume.blockdevice_id,
            attach_to=self.this_node,
        )
        device_path = self.api.get_device_path(attached_volume.blockdevice_id)
        self.assertTrue(
            device_path.isBlockDevice(),
            u"Not a block device. Path: {!r}".format(device_path)
        )

    def test_get_device_path_device_repeatable_results(self):
        """
        ``get_device_path`` returns the same ``FilePath`` for the volume device
        when called multiple times.
        """
        new_volume = self.api.create_volume(
            dataset_id=uuid4(),
            size=self.minimum_allocatable_size
        )
        attached_volume = self.api.attach_volume(
            new_volume.blockdevice_id,
            attach_to=self.this_node,
        )

        device_path1 = self.api.get_device_path(attached_volume.blockdevice_id)
        device_path2 = self.api.get_device_path(attached_volume.blockdevice_id)

        self.assertEqual(device_path1, device_path2)

    def test_destroy_unknown_volume(self):
        """
        ``destroy_volume`` raises ``UnknownVolume`` if the supplied
        ``blockdevice_id`` does not exist.
        """
        volume = self.api.create_volume(
            dataset_id=uuid4(),
            size=self.minimum_allocatable_size,
        )
        self.api.destroy_volume(volume.blockdevice_id)
        exception = self.assertRaises(
            UnknownVolume,
            self.api.destroy_volume, blockdevice_id=volume.blockdevice_id
        )
        self.assertEqual(exception.args, (volume.blockdevice_id,))

    def test_destroy_volume(self):
        """
        An unattached volume can be destroyed using ``destroy_volume``.
        """
        unrelated = self.api.create_volume(
            dataset_id=uuid4(),
            size=self.minimum_allocatable_size,
        )
        volume = self.api.create_volume(
            dataset_id=uuid4(),
            size=self.minimum_allocatable_size,
        )
        self.api.destroy_volume(volume.blockdevice_id)
        self.repeat_until_consistent(
            lambda: self.assertEqual([unrelated],
                                     self.api.list_volumes()))

    def _destroyed_volume(self):
        """
        :return: A ``BlockDeviceVolume`` representing a volume which has been
            destroyed.
        """
        volume = self.api.create_volume(
            dataset_id=uuid4(), size=self.minimum_allocatable_size
        )
        self.api.destroy_volume(volume.blockdevice_id)
        return volume

    def test_destroy_destroyed_volume(self):
        """
        ``destroy_volume`` raises ``UnknownVolume`` if the supplied
        ``blockdevice_id`` was associated with a volume but that volume has
        been destroyed.
        """
        volume = self._destroyed_volume()
        exception = self.assertRaises(
            UnknownVolume,
            self.api.destroy_volume, blockdevice_id=volume.blockdevice_id
        )
        self.assertEqual(exception.args, (volume.blockdevice_id,))

    def test_detach_unknown_volume(self):
        """
        ``detach_volume`` raises ``UnknownVolume`` if the supplied
        ``blockdevice_id`` does not exist.
        """
        blockdevice_id = self.unknown_blockdevice_id
        exception = self.assertRaises(
            UnknownVolume,
            self.api.detach_volume, blockdevice_id=blockdevice_id
        )
        self.assertEqual(exception.args, (blockdevice_id,))

    def test_detach_detached_volume(self):
        """
        ``detach_volume`` raises ``UnattachedVolume`` if the supplied
        ``blockdevice_id`` is not attached to a host.
        """
        volume = self.api.create_volume(
            dataset_id=uuid4(), size=self.minimum_allocatable_size
        )
        exception = self.assertRaises(
            UnattachedVolume,
            self.api.detach_volume, volume.blockdevice_id
        )
        self.assertEqual(exception.args, (volume.blockdevice_id,))

    def test_detach_volume(self):
        """
        A volume that is attached becomes detached after ``detach_volume`` is
        called with its ``blockdevice_id``.
        """
        def fail_mount(device):
            mountpoint = FilePath(self.mktemp())
            mountpoint.makedirs()
            process = Popen(
                [b"mount", device_path.path, mountpoint.path],
                stdout=PIPE,
                stderr=STDOUT
            )
            output = process.stdout.read()
            process.wait()
            return output

        # Create an unrelated, attached volume that should be undisturbed.
        unrelated = self.api.create_volume(
            dataset_id=uuid4(), size=self.minimum_allocatable_size
        )
        unrelated = self.api.attach_volume(
            unrelated.blockdevice_id, attach_to=self.this_node
        )

        # Create the volume we'll detach.
        volume = self.api.create_volume(
            dataset_id=uuid4(), size=self.minimum_allocatable_size
        )
        volume = self.api.attach_volume(
            volume.blockdevice_id, attach_to=self.this_node
        )

        device_path = self.api.get_device_path(volume.blockdevice_id)

        attached_error = fail_mount(device_path)

        self.api.detach_volume(volume.blockdevice_id)

        self.repeat_until_consistent(
            lambda: self.assertEqual(
                {unrelated, volume.set(attached_to=None)},
                set(self.api.list_volumes())
            ))

        detached_error = fail_mount(device_path)

        # Make an incredibly indirect assertion to try to demonstrate we've
        # successfully detached the device.  The volume never had a filesystem
        # initialized on it so we couldn't mount it before when it was
        # attached.  Now that it's detached we still shouldn't be able to mount
        # it - but the reason we can't mount it should have changed.
        #
        # This isn't particularly great, no.
        self.assertNotEqual(attached_error, detached_error)

    def test_reattach_detached_volume(self):
        """
        A volume that has been detached can be re-attached.
        """
        # Create the volume we'll detach.
        volume = self.api.create_volume(
            dataset_id=uuid4(), size=self.minimum_allocatable_size
        )
        attached_volume = self.api.attach_volume(
            volume.blockdevice_id, attach_to=self.this_node
        )
        self.api.detach_volume(volume.blockdevice_id)
        reattached_volume = self.api.attach_volume(
            volume.blockdevice_id, attach_to=self.this_node
        )
        self.repeat_until_consistent(
            lambda: self.assertEqual(
                (attached_volume, [attached_volume]),
                (reattached_volume, self.api.list_volumes())
            ))

    def test_attach_destroyed_volume(self):
        """
        ``attach_volume`` raises ``UnknownVolume`` when called with the
        ``blockdevice_id`` of a volume which has been destroyed.
        """
        volume = self._destroyed_volume()
        exception = self.assertRaises(
            UnknownVolume,
            self.api.attach_volume, volume.blockdevice_id,
            attach_to=self.this_node,
        )
        self.assertEqual(exception.args, (volume.blockdevice_id,))

    def assert_foreign_volume(self, flocker_volume):
        """
        Assert that a volume does not belong to the API object under test.

        :param BlockDeviceVolume flocker_volume: A volume to check for
            membership.

        :raise: A test-failing exception if the volume is found in the list of
            volumes returned by the API object under test.

        :return: ``None`` if the volume is not found in the list of volumes
            returned by the API object under test.
        """
        self.assertNotIn(flocker_volume, self.api.list_volumes())


def make_iblockdeviceapi_tests(
        blockdevice_api_factory,
        minimum_allocatable_size,
        device_allocation_unit,
        unknown_blockdevice_id_factory
):
    """
    :param blockdevice_api_factory: A factory which will be called
        with the generated ``TestCase`` during the ``setUp`` for each
        test and which should return an implementation of
        ``IBlockDeviceAPI`` to be tested.
    :param int minimum_allocatable_size: The minumum block device size
        (in bytes) supported on the platform under test. This must be
        a multiple ``IBlockDeviceAPI.allocation_unit()``.
    :param int device_allocation_unit: A size interval (in ``bytes``)
        which the storage system is expected to allocate eg Cinder
        allows sizes to be supplied in GiB, but certain Cinder storage
        drivers may be constrained to create sizes with 8GiB
        intervals.
    :param unknown_blockdevice_id_factory: A factory which will be called
        with an an instance of the generated ``TestCase``, and should
        return a ``blockdevice_id`` which is valid but unknown, i.e. does
        not match any actual volume in the backend.

    :returns: A ``TestCase`` with tests that will be performed on the
       supplied ``IBlockDeviceAPI`` provider.
    """
    class Tests(IBlockDeviceAPITestsMixin, TestCase):
        def setUp(self):
            super(Tests, self).setUp()
            self.api = blockdevice_api_factory(test_case=self)
            self.unknown_blockdevice_id = unknown_blockdevice_id_factory(self)
            check_allocatable_size(
                self.api.allocation_unit(),
                minimum_allocatable_size
            )
            self.minimum_allocatable_size = minimum_allocatable_size
            self.device_allocation_unit = device_allocation_unit
            self.this_node = self.api.compute_instance_id()

    return Tests


class IProfiledBlockDeviceAPITestsMixin(object):
    """
    Tests to perform on ``IProfiledBlockDeviceAPI`` providers.
    """
    def test_interface(self):
        """
        The API object provides ``IProfiledBlockDeviceAPI``.
        """
        self.assertTrue(
            verifyObject(IProfiledBlockDeviceAPI, self.api)
        )

    def test_profile_respected(self):
        """
        Verify no errors are raised when constructing volumes with the
        mandatory profiles.
        """
        for profile in (c.value for c in MandatoryProfiles.iterconstants()):
            dataset_id = uuid4()
            self.addCleanup(detach_destroy_volumes, self.api)
            self.api.create_volume_with_profile(dataset_id=dataset_id,
                                                size=self.dataset_size,
                                                profile_name=profile)


def make_iprofiledblockdeviceapi_tests(profiled_blockdevice_api_factory,
                                       dataset_size):
    """
    Create tests for classes that implement ``IProfiledBlockDeviceAPI``.

    :param profiled_blockdevice_api_factory: A factory that generates the
        ``IProfiledBlockDeviceAPI`` provider to test.

    :param dataset_size: The size in bytes of the datasets to be created for
        test.

    :returns: A ``TestCase`` with tests that will be performed on the
       supplied ``IProfiledBlockDeviceAPI`` provider.
    """
    class Tests(IProfiledBlockDeviceAPITestsMixin, TestCase):
        def setUp(self):
            super(Tests, self).setUp()
            self.api = profiled_blockdevice_api_factory(self)
            self.dataset_size = dataset_size

    return Tests


class IBlockDeviceAsyncAPITestsMixin(object):
    """
    Tests to perform on ``IBlockDeviceAsyncAPI`` providers.
    """
    def test_interface(self):
        """
        The API object provides ``IBlockDeviceAsyncAPI``.
        """
        self.assertTrue(
            verifyObject(IBlockDeviceAsyncAPI, self.api)
        )


def make_iblockdeviceasyncapi_tests(blockdeviceasync_api_factory):
    """
    :return: A ``TestCase`` with tests that will be performed on the supplied
        ``IBlockDeviceAsyncAPI`` provider.  These tests are not exhaustive
        because we currently assume ``make_iblockdeviceapi_tests`` will be used
        on the wrapped object.
    """
    class Tests(IBlockDeviceAsyncAPITestsMixin, TestCase):
        def setUp(self):
            super(Tests, self).setUp()
            self.api = blockdeviceasync_api_factory(test_case=self)

    return Tests


class SyncToThreadedAsyncAPIAdapterTests(
    make_iblockdeviceasyncapi_tests(
        lambda test_case:
            _SyncToThreadedAsyncAPIAdapter(
                _reactor=None,
                _threadpool=None,
                # Okay to bypass loopbackblockdeviceapi_for_test here as long
                # as we don't call any methods on the object.  This lets these
                # tests run even as non-root.
                _sync=LoopbackBlockDeviceAPI.from_path(
                    root_path=test_case.mktemp(),
                    compute_instance_id=u"sync-threaded-tests",
                )
            )
    )
):
    """
    Tests for ``_SyncToThreadedAsyncAPIAdapter``.
    """


def losetup_detach(device_file):
    """
    Detach the supplied loopback ``device_file``.
    """
    check_output(['losetup', '--detach', device_file.path])


def losetup_detach_all(root_path):
    """
    Detach all loop devices associated with files contained in ``root_path``.

    :param FilePath root_path: A directory in which to search for loop device
        backing files.
    """
    for device_file, backing_file in _losetup_list():
        try:
            backing_file.segmentsFrom(root_path)
        except ValueError:
            pass
        else:
            losetup_detach(device_file)


def loopbackblockdeviceapi_for_test(test_case, allocation_unit=None):
    """
    :returns: A ``LoopbackBlockDeviceAPI`` with a temporary root directory
        created for the supplied ``test_case``.
    """
    user_id = getuid()
    if user_id != 0:
        test_case.skipTest(
            "``LoopbackBlockDeviceAPI`` uses ``losetup``, "
            "which requires root privileges. "
            "Required UID: 0, Found UID: {!r}".format(user_id)
        )

    root_path = test_case.mktemp()
    loopback_blockdevice_api = LoopbackBlockDeviceAPI.from_path(
        root_path=root_path,
        compute_instance_id=random_name(test_case),
        allocation_unit=allocation_unit,
    )
    test_case.addCleanup(detach_destroy_volumes, loopback_blockdevice_api)
    return loopback_blockdevice_api


class LoopbackBlockDeviceAPITests(
        make_iblockdeviceapi_tests(
            blockdevice_api_factory=partial(
                loopbackblockdeviceapi_for_test,
                allocation_unit=LOOPBACK_ALLOCATION_UNIT
            ),
            minimum_allocatable_size=LOOPBACK_MINIMUM_ALLOCATABLE_SIZE,
            device_allocation_unit=None,
            unknown_blockdevice_id_factory=lambda test: unicode(uuid4()),
        )
):
    """
    Interface adherence Tests for ``LoopbackBlockDeviceAPI``.
    """


class LoopbackBlockDeviceAPIConstructorTests(TestCase):
    """
    Implementation specific constructor tests.
    """
    def test_from_path_creates_instance_id_if_not_provided(self):
        """
        Calling ``from_path`` with empty instance id creates an id.
        """
        loopback_blockdevice_api = LoopbackBlockDeviceAPI.from_path(
            root_path=b'',
        )
        instance_id = loopback_blockdevice_api.compute_instance_id()
        self.assertIsInstance(instance_id, unicode)
        self.assertNotEqual(u"", instance_id)

    def test_unique_instance_id_if_not_provided(self):
        """
        Calling constructor with empty instance id creates a different
        id each time.
        """
        a = LoopbackBlockDeviceAPI.from_path(root_path=b'')
        b = LoopbackBlockDeviceAPI.from_path(root_path=b'')
        self.assertNotEqual(
            a.compute_instance_id(),
            b.compute_instance_id(),
        )


class LoopbackBlockDeviceAPIImplementationTests(TestCase):
    """
    Implementation specific tests for ``LoopbackBlockDeviceAPI``.
    """
    def assertDirectoryStructure(self, directory):
        """
        Assert that the supplied ``directory`` has all the sub-directories
        required by ``LoopbackBlockDeviceAPI``.
        """
        attached_directory = directory.child(
            LoopbackBlockDeviceAPI._attached_directory_name
        )
        unattached_directory = directory.child(
            LoopbackBlockDeviceAPI._unattached_directory_name
        )

        LoopbackBlockDeviceAPI.from_path(
            root_path=directory.path,
            compute_instance_id=random_name(self),
        )

        self.assertTrue(
            (True, True),
            (attached_directory.exists(), unattached_directory.exists())
        )

    def setUp(self):
        super(LoopbackBlockDeviceAPIImplementationTests, self).setUp()
        self.api = loopbackblockdeviceapi_for_test(
            test_case=self,
            allocation_unit=LOOPBACK_ALLOCATION_UNIT,
        )
        self.minimum_allocatable_size = LOOPBACK_MINIMUM_ALLOCATABLE_SIZE

    def test_initialise_directories(self):
        """
        ``from_path`` creates a directory structure if it doesn't already
        exist.
        """
        directory = FilePath(self.mktemp()).child('loopback')
        self.assertDirectoryStructure(directory)

    def test_initialise_directories_attached_exists(self):
        """
        ``from_path`` uses existing attached directory if present.
        """
        directory = FilePath(self.mktemp())
        attached_directory = directory.child(
            LoopbackBlockDeviceAPI._attached_directory_name
        )
        attached_directory.makedirs()
        self.assertDirectoryStructure(directory)

    def test_initialise_directories_unattached_exists(self):
        """
        ``from_path`` uses existing unattached directory if present.
        """
        directory = FilePath(self.mktemp())
        unattached_directory = directory.child(
            LoopbackBlockDeviceAPI._unattached_directory_name
        )
        unattached_directory.makedirs()
        self.assertDirectoryStructure(directory)

    def test_create_sparse(self):
        """
        ``create_volume`` creates sparse files.
        """
        requested_size = self.minimum_allocatable_size
        volume = self.api.create_volume(
            dataset_id=uuid4(),
            size=requested_size,
        )
        allocated_size = volume.size
        size = get_size_info(self.api, volume)

        self.assertEqual(
            (0, allocated_size),
            (size.actual, size.reported)
        )

    def test_create_with_non_allocation_unit(self):
        """
        ``create_volume`` raises ``ValueError`` unless the supplied
        ``size`` is a multiple of
        ``IBlockDeviceAPI.allocated_unit()``.
        """
        self.assertRaises(
            ValueError,
            self.api.create_volume,
            dataset_id=uuid4(),
            size=self.minimum_allocatable_size + 1,
        )

    def test_list_unattached_volumes(self):
        """
        ``list_volumes`` returns a ``BlockVolume`` for each unattached volume
        file.
        """
        expected_size = self.minimum_allocatable_size
        expected_dataset_id = uuid4()
        blockdevice_volume = _blockdevicevolume_from_dataset_id(
            size=expected_size,
            dataset_id=expected_dataset_id,
        )
        with (self.api._root_path
              .child('unattached')
              .child(_backing_file_name(blockdevice_volume))
              .open('wb')) as f:
            f.truncate(expected_size)
        self.assertEqual([blockdevice_volume], self.api.list_volumes())

    def test_list_attached_volumes(self):
        """
        ``list_volumes`` returns a ``BlockVolume`` for each attached volume
        file.
        """
        expected_size = self.minimum_allocatable_size
        expected_dataset_id = uuid4()
        this_node = self.api.compute_instance_id()

        blockdevice_volume = _blockdevicevolume_from_dataset_id(
            size=expected_size,
            attached_to=this_node,
            dataset_id=expected_dataset_id,
        )

        host_dir = self.api._root_path.descendant([
            b'attached', this_node.encode("utf-8")
        ])
        host_dir.makedirs()
        filename = _backing_file_name(blockdevice_volume)
        with host_dir.child(filename).open('wb') as f:
            f.truncate(expected_size)

        self.assertEqual([blockdevice_volume], self.api.list_volumes())

    def test_stale_attachments(self):
        """
        If there are volumes in the ``LoopbackBlockDeviceAPI``\ 's "attached"
        directory that do not have a corresponding loopback device, one is
        created for them.
        """
        this_node = self.api.compute_instance_id()
        volume = self.api.create_volume(
            dataset_id=uuid4(), size=self.minimum_allocatable_size
        )
        unattached = self.api._root_path.descendant([
            b"unattached", _backing_file_name(volume),
        ])
        attached = self.api._root_path.descendant([
            b"attached", this_node.encode("utf-8"), _backing_file_name(volume),
        ])
        attached.parent().makedirs()
        unattached.moveTo(attached)

        self.assertNotEqual(
            None,
            self.api.get_device_path(volume.blockdevice_id),
        )

    def test_missing_instance_id(self):
        """
        ``compute_instance_id`` raises an error when it cannot return a valid
        instance ID.
        """
        root_path = None  # Unused in this code.
        api = LoopbackBlockDeviceAPI(root_path, compute_instance_id=None)
        e = self.assertRaises(UnknownInstanceID, api.compute_instance_id)
        self.assertEqual(
            'Could not find valid instance ID for %r' % (api,), str(e))


class LosetupListTests(TestCase):
    """
    Tests for ``_losetup_list_parse``.
    """
    def test_parse_empty(self):
        """
        An empty list is returned if there are no devices listed.
        """
        self.assertEqual([], _losetup_list_parse('\n'))

    def test_parse_one_line(self):
        """
        A pair of FilePaths are returned for device_file and backing_file.
        """
        input_text = '\n'.join([
            '/dev/loop0: []: (/tmp/rjw)',
            ''
        ])
        self.assertEqual(
            [(FilePath('/dev/loop0'), FilePath('/tmp/rjw'))],
            _losetup_list_parse(input_text)
        )

    def test_parse_multiple_lines(self):
        """
        A pair of FilePaths is returned for every loopback device on the
        system.
        """
        input_text = '\n'.join([
            '/dev/loop0: []: (/tmp/rjw)',
            '/dev/loop1: []: (/usr/share/virtualbox/VBoxGuestAdditions.iso)',
            ''
        ])
        self.assertEqual(
            [(FilePath('/dev/loop0'), FilePath('/tmp/rjw')),
             (FilePath('/dev/loop1'),
              FilePath('/usr/share/virtualbox/VBoxGuestAdditions.iso'))],
            _losetup_list_parse(input_text)
        )

    def test_remove_deleted_suffix(self):
        """
        Devices marked as ``(deleted)`` are listed.
        """
        input_text = '\n'.join([
            '/dev/loop0: []: (/tmp/rjw (deleted))',
            ''
        ])
        self.assertEqual(
            [(FilePath('/dev/loop0'), FilePath('/tmp/rjw'))],
            _losetup_list_parse(input_text)
        )

    def test_remove_inode(self):
        """
        Devices listed with their inode number (when run as root) are listed.
        """
        input_text = ''.join([
            '/dev/loop0: [0038]:723801 (/tmp/rjw)',
        ])
        self.assertEqual(
            [(FilePath('/dev/loop0'), FilePath('/tmp/rjw'))],
            _losetup_list_parse(input_text)
        )


@implementer(IProfiledBlockDeviceAPI)
class FakeProfiledLoopbackBlockDeviceAPI(
        proxyForInterface(IBlockDeviceAPI, "_loopback_blockdevice_api")):
    """
    Fake implementation of ``IProfiledBlockDeviceAPI`` and ``IBlockDeviceAPI``
    on top of ``LoopbackBlockDeviceAPI``. Profiles are not actually
    implemented for loopback devices, but this fake is useful for testing the
    intermediate layers.

    :ivar _loopback_blockdevice_api: The underlying ``LoopbackBlockDeviceAPI``.
    :ivar pmap dataset_profiles: A pmap from blockdevice_id to desired profile
        at creation time.
    """
    def __init__(self, loopback_blockdevice_api):
        self._loopback_blockdevice_api = loopback_blockdevice_api
        self.dataset_profiles = pmap({})

    def create_volume_with_profile(self, dataset_id, size, profile_name):
        """
        Calls the underlying ``create_volume`` on
        ``_loopback_blockdevice_api``, but records the desired profile_name for
        the purpose of test validation.
        """
        volume = self._loopback_blockdevice_api.create_volume(
            dataset_id=dataset_id, size=size)
        self.dataset_profiles = self.dataset_profiles.set(
            volume.blockdevice_id, profile_name)
        return volume


def fakeprofiledloopbackblockdeviceapi_for_test(test_case,
                                                allocation_unit=None):
    """
    Constructs a ``FakeProfiledLoopbackBlockDeviceAPI`` for use in tests that
    want to verify functionality with an ``IProfiledBlockDeviceAPI`` provider.
    """
    return FakeProfiledLoopbackBlockDeviceAPI(
        loopback_blockdevice_api=loopbackblockdeviceapi_for_test(
            test_case, allocation_unit=allocation_unit))


class FakeProfiledLoopbackBlockDeviceIProfiledBlockDeviceTests(
    make_iprofiledblockdeviceapi_tests(
        partial(fakeprofiledloopbackblockdeviceapi_for_test,
                allocation_unit=LOOPBACK_ALLOCATION_UNIT),
        LOOPBACK_MINIMUM_ALLOCATABLE_SIZE
    )
):
    """
    ``IProfiledBlockDeviceAPI`` interface adherence Tests for
    ``FakeProfiledLoopbackBlockDevice``.
    """


def umount(unmount_target):
    """
    Unmount a filesystem.

    :param FilePath unmount_target: The device file that is mounted or
        mountpoint directory.
    """
    check_output(['umount', unmount_target.path])


def umount_all(root_path):
    """
    Unmount all devices with mount points contained in ``root_path``.

    :param FilePath root_path: A directory in which to search for mount points.
    """
    def is_under_root(path):
        try:
            FilePath(path).segmentsFrom(root_path)
        except ValueError:
            return False
        return True

    partitions_under_root = list(p for p in psutil.disk_partitions()
                                 if is_under_root(p.mountpoint))
    for partition in partitions_under_root:
        umount(FilePath(partition.mountpoint))


def mountroot_for_test(test_case):
    """
    Create a mountpoint root directory and unmount any filesystems with mount
    points beneath that directory when the test exits.

    :param TestCase test_case: The ``TestCase`` which is being run.
    :returns: A ``FilePath`` for the newly created mount root.
    """
    mountroot = FilePath(test_case.mktemp())
    mountroot.makedirs()
    test_case.addCleanup(umount_all, mountroot)
    return mountroot


_ARBITRARY_VOLUME = BlockDeviceVolume(
    blockdevice_id=u"abcd",
    size=int(REALISTIC_BLOCKDEVICE_SIZE.to_Byte()),
    dataset_id=uuid4(),
)


def multistep_change_log(parent, children):
    """
    Create an Eliot logging validation function which asserts that the given
    parent action is logged with the given children actions.

    :param ActionType parent: The type of an action that will be required.
    :param list children: The types of actions will be required to appear as
        children of ``parent``.

    :return: A two-argument callable suitable for use with
        ``validate_logging``.
    """
    def verify(self, logger):
        [parent_action] = LoggedAction.of_type(logger.messages, parent)
        children_actions = [
            LoggedAction.of_type(logger.messages, child_action)[0]
            for child_action
            in children
        ]
        self.assertEqual(children_actions, parent_action.children)
    return verify


class CreateFilesystemInitTests(
    make_with_init_tests(
        CreateFilesystem,
        dict(device=FilePath(b"/dev/null"), filesystem=u"ext4"),
        dict(),
    )
):
    """
    Tests for ``CreateFilesystem`` initialization.
    """


class CreateFilesystemTests(
    make_istatechange_tests(
        CreateFilesystem,
        dict(device=FilePath(b"/dev/null"), filesystem=u"ext4"),
        dict(device=FilePath(b"/dev/null"), filesystem=u"btrfs"),
    )
):
    """
    Tests for ``CreateFilesystem``\ 's ``IStateChange`` implementation.

    See ``MountBlockDeviceTests`` for more ``CreateFilesystem`` tests.
    """


class MountBlockDeviceInitTests(
    make_with_init_tests(
        MountBlockDevice,
        dict(dataset_id=uuid4(), device_path=FilePath("/dev/sdb"),
             mountpoint=FilePath(b"/foo")),
        dict(),
    )
):
    """
    Tests for ``Mountblockdevice`` initialization.
    """


class _MountScenario(PClass):
    """
    Setup tools for the tests defined on ``MountBlockDeviceTests``.

    This class serves as a central point for the handful of separate pieces of
    state that go into setting up a situation where it might be possible to
    mount something.  It also provides helpers for performing some of the
    external system interactions that might be necessary (such as creating a
    volume on the backend and initializing it with a filesystem).

    The factoring is dictated primarily by what makes it easy to write the
    tests with minimal duplication, nothing more.

    :ivar host: An identifier for the node to which a newly created volume will
        be attached.
    :ivar dataset_id: The dataset identifier associated with the volume that
        will be created.
    :ivar filesystem_type: The name of the filesystem with which the volume
        will be initialized (eg ``u"ext2"``).
    :ivar api: The ``IBlockDeviceAPI`` provider which will be used to create
        and attach a new volume.
    :ivar volume: The volume which is created.
    :ivar deployer: The ``BlockDeviceDeployer`` which will be passed to the
        ``IStateChange`` provider's ``run`` method.
    :ivar mountpoint: The filesystem location where the mount will be
        attempted.
    """
    host = field(type=unicode)
    dataset_id = field(type=UUID)
    filesystem_type = field(type=unicode)
    api = field()
    volume = field(type=BlockDeviceVolume)
    deployer = field(type=BlockDeviceDeployer)
    device_path = field(type=FilePath)
    mountpoint = field(type=FilePath)

    def state_change(self):
        return MountBlockDevice(dataset_id=self.dataset_id,
                                device_path=self.device_path,
                                mountpoint=self.mountpoint)

    @classmethod
    def generate(cls, case, mountpoint):
        """
        Create a new ``_MountScenario``.

        The scenario comes with a newly created volume attached to
        ``self.host`` and with a new ``self.filesystem_type`` filesystem.

        :param TestCase case: The running test case, used for temporary path
            generation.
        :param FilePath mountpoint: The location at which the mount attempt
            will eventually be made.

        :return: A new ``_MountScenario`` with attributes describing all of the
            state which has been set up.
        """
        host = u"192.0.7.8"
        filesystem_type = u"ext4"
        dataset_id = uuid4()
        api = loopbackblockdeviceapi_for_test(case)
        volume = api.create_volume(
            dataset_id=dataset_id, size=LOOPBACK_MINIMUM_ALLOCATABLE_SIZE,
        )
        api.attach_volume(volume.blockdevice_id, host)
        device_path = api.get_device_path(volume.blockdevice_id)

        deployer = BlockDeviceDeployer(
            node_uuid=uuid4(),
            hostname=host,
            block_device_api=api,
            mountroot=mountpoint.parent(),
        )

        return cls(
            host=host, dataset_id=dataset_id, filesystem_type=filesystem_type,
            api=api, volume=volume, deployer=deployer,
            device_path=device_path,
            mountpoint=mountpoint,
        )

    def create(self):
        """
        Create a filesystem on this scenario's volume.

        :return: A ``Deferred`` which fires when the filesystem has been
            created.
        """
        return run_state_change(
            CreateFilesystem(
                device=self.api.get_device_path(self.volume.blockdevice_id),
                filesystem=self.filesystem_type
            ),
            self.deployer,
            InMemoryStatePersister(),
        )


class MountBlockDeviceTests(
    make_istatechange_tests(
        MountBlockDevice,
        dict(dataset_id=uuid4(), device_path=FilePath(b"/dev/sdb"),
             mountpoint=FilePath(b"/foo")),
        dict(dataset_id=uuid4(), device_path=FilePath(b"/dev/sdc"),
             mountpoint=FilePath(b"/bar")),
    )
):
    """
    Tests for ``MountBlockDevice``\ 's ``IStateChange`` implementation, as
    well as ``CreateFilesystem`` testing.
    """
    def _run_test(self, mountpoint):
        """
        Verify that ``MountBlockDevice.run`` mounts the filesystem from the
        block device for the attached volume it is given.
        """
        scenario = _MountScenario.generate(self, mountpoint)
        self.successResultOf(scenario.create())

        change = scenario.state_change()
        return scenario, run_state_change(change, scenario.deployer,
                                          InMemoryStatePersister())

    def _run_success_test(self, mountpoint):
        scenario, mount_result = self._run_test(mountpoint)
        self.successResultOf(mount_result)

        expected = (
            scenario.device_path.path,
            mountpoint.path,
            scenario.filesystem_type,
        )
        mounted = list(
            (part.device, part.mountpoint, part.fstype)
            for part in psutil.disk_partitions()
        )
        self.assertIn(expected, mounted)
        return scenario

    def _make_mounted_filesystem(self, path_segment=b"mount-test"):
        mountpoint = mountroot_for_test(self).child(path_segment)
        scenario = self._run_success_test(mountpoint)
        return scenario, mountpoint

    def _mount(self, scenario, mountpoint):
        self.successResultOf(run_state_change(
            scenario.state_change().set(mountpoint=mountpoint),
            scenario.deployer, InMemoryStatePersister()))

    def test_run(self):
        """
        ``CreateFilesystem.run`` initializes a block device with a filesystem
        which ``MountBlockDevice.run`` can then mount.
        """
        mountroot = mountroot_for_test(self)
        mountpoint = mountroot.child(b"mount-test")
        self._run_success_test(mountpoint)

    def test_create_fails_on_mounted_filesystem(self):
        """
        Running ``CreateFilesystem`` on a filesystem mounted with
        ``MountBlockDevice`` fails in a non-destructive manner.
        """
        scenario, mountpoint = self._make_mounted_filesystem()
        afile = mountpoint.child(b"file")
        afile.setContent(b"data")
        # Try recreating mounted filesystem; this should fail.
        self.failureResultOf(scenario.create(), FilesystemExists)
        # Unmounting and remounting, but our data still exists:
        umount(mountpoint)
        self._mount(scenario, mountpoint)
        self.assertEqual(afile.getContent(), b"data")

    def test_create_fails_on_existing_filesystem(self):
        """
        Running ``CreateFilesystem`` on a block device that already has a file
        system fails with an exception and preserves the data.

        This is because mkfs is a destructive operation that will destroy any
        existing filesystem on that block device.
        """
        scenario, mountpoint = self._make_mounted_filesystem()
        afile = mountpoint.child(b"file")
        afile.setContent(b"data")
        # Unmount the filesystem
        umount(mountpoint)
        # Try recreating filesystem; this should fail.
        self.failureResultOf(scenario.create(), FilesystemExists)
        # Remounting should succeed.
        self._mount(scenario, mountpoint)
        self.assertEqual(afile.getContent(), b"data")

    def test_mountpoint_exists(self):
        """
        It is not an error if the mountpoint given to ``MountBlockDevice``
        already exists.
        """
        mountroot = mountroot_for_test(self)
        mountpoint = mountroot.child(b"mount-test")
        mountpoint.makedirs()
        self._run_success_test(mountpoint)

    def test_mountpoint_error(self):
        """
        If the mountpoint is unusable, for example because it is a regular file
        instead of a directory, ``MountBlockDevice.run`` returns a ``Deferred``
        that fires with a ``Failure`` given the reason.
        """
        mountroot = mountroot_for_test(self)
        intermediate = mountroot.child(b"mount-error-test")
        intermediate.setContent(b"collision")
        mountpoint = intermediate.child(b"mount-test")
        _, mount_result = self._run_test(mountpoint)

        failure = self.failureResultOf(mount_result, OSError)
        self.assertEqual(ENOTDIR, failure.value.errno)

    def test_mountpoint_permissions(self):
        """
        The mountpoint is world-writeable (since containers can run as any
        user), and its parent is only accessible as current user (for
        security).
        """
        mountroot = mountroot_for_test(self)
        mountpoint = mountroot.child(b"mount-test")
        self._run_success_test(mountpoint)
        self.assertEqual((mountroot.getPermissions().shorthand(),
                          mountpoint.getPermissions().shorthand()),
                         ('rwx------', 'rwxrwxrwx'))

    def test_new_is_empty(self):
        """
        A newly created filesystem is empty after being mounted.

        If it's not empty it might break some Docker images that assumes
        volumes start out empty.
        """
        mountpoint = mountroot_for_test(self).child(b"mount-test")
        self._run_success_test(mountpoint)
        self.assertEqual(mountpoint.children(), [])

    def test_remount(self):
        """
        It's possible to unmount and then remount an attached volume.
        """
        mountpoint = mountroot_for_test(self).child(b"mount-test")
        scenario = self._run_success_test(mountpoint)
        check_call([b"umount", mountpoint.path])
        self.successResultOf(run_state_change(
            scenario.state_change(),
            scenario.deployer, InMemoryStatePersister()))

    def test_lost_found_deleted_remount(self):
        """
        If ``lost+found`` is recreated, remounting it removes it.
        """
        mountpoint = mountroot_for_test(self).child(b"mount-test")
        scenario = self._run_success_test(mountpoint)
        check_call([b"mklost+found"], cwd=mountpoint.path)
        check_call([b"umount", mountpoint.path])
        self.successResultOf(run_state_change(
            scenario.state_change(),
            scenario.deployer, InMemoryStatePersister()))
        self.assertEqual(mountpoint.children(), [])

    def test_lost_found_not_deleted_if_other_files_exist(self):
        """
        If files other than ``lost+found`` exist in the filesystem,
        ``lost+found`` is not deleted.
        """
        mountpoint = mountroot_for_test(self).child(b"mount-test")
        scenario = self._run_success_test(mountpoint)
        mountpoint.child(b"file").setContent(b"stuff")
        check_call([b"mklost+found"], cwd=mountpoint.path)
        check_call([b"umount", mountpoint.path])
        self.successResultOf(run_state_change(
            scenario.state_change(),
            scenario.deployer, InMemoryStatePersister()))
        self.assertItemsEqual(mountpoint.children(),
                              [mountpoint.child(b"file"),
                               mountpoint.child(b"lost+found")])

    def test_world_permissions_not_reset_if_other_files_exist(self):
        """
        If files exist in the filesystem, permissions are not reset when the
        filesystem is remounted.
        """
        mountpoint = mountroot_for_test(self).child(b"mount-test")
        scenario = self._run_success_test(mountpoint)
        mountpoint.child(b"file").setContent(b"stuff")
        check_call([b"umount", mountpoint.path])
        mountpoint.chmod(S_IRWXU)
        mountpoint.restat()
        self.successResultOf(run_state_change(
            scenario.state_change(),
            scenario.deployer, InMemoryStatePersister()))
        self.assertEqual(mountpoint.getPermissions().shorthand(),
                         'rwx------')


class UnmountBlockDeviceInitTests(
    make_with_init_tests(
        record_type=UnmountBlockDevice,
        kwargs=dict(dataset_id=uuid4(),
                    blockdevice_id=ARBITRARY_BLOCKDEVICE_ID),
        expected_defaults=dict(),
    )
):
    """
    Tests for ``UnmountBlockDevice`` initialization.
    """


class UnmountBlockDeviceTests(
    make_istatechange_tests(
        UnmountBlockDevice,
        dict(dataset_id=uuid4(), blockdevice_id=ARBITRARY_BLOCKDEVICE_ID),
        dict(dataset_id=uuid4(), blockdevice_id=ARBITRARY_BLOCKDEVICE_ID_2),
    )
):
    """
    Tests for ``UnmountBlockDevice``.
    """
    @validate_logging(
        lambda self, logger:
            self.assertEqual(
                1,
                len(LoggedAction.of_type(
                    logger.messages, UNMOUNT_BLOCK_DEVICE
                ))
            )
    )
    def test_run(self, logger):
        """
        ``UnmountBlockDevice.run`` unmounts the filesystem / block device
        associated with the volume passed to it (association as determined by
        the deployer's ``IBlockDeviceAPI`` provider).
        """
        self.patch(blockdevice, "_logger", logger)

        node = u"192.0.2.1"
        dataset_id = uuid4()
        deployer = create_blockdevicedeployer(self, hostname=node)
        api = deployer.block_device_api
        volume = api.create_volume(
            dataset_id=dataset_id, size=LOOPBACK_MINIMUM_ALLOCATABLE_SIZE
        )
        volume = api.attach_volume(volume.blockdevice_id, node)
        device = api.get_device_path(volume.blockdevice_id)
        mountroot = mountroot_for_test(self)
        mountpoint = mountroot.child(unicode(dataset_id).encode("ascii"))
        mountpoint.makedirs()
        make_filesystem(device, block_device=True)
        check_output([b"mount", device.path, mountpoint.path])

        change = UnmountBlockDevice(dataset_id=dataset_id,
                                    blockdevice_id=volume.blockdevice_id)
        self.successResultOf(run_state_change(change, deployer,
                                              InMemoryStatePersister()))
        self.assertNotIn(
            device,
            list(
                FilePath(partition.device)
                for partition
                in psutil.disk_partitions()
            )
        )


class DetachVolumeInitTests(
    make_with_init_tests(
        record_type=DetachVolume,
        kwargs=dict(dataset_id=uuid4(),
                    blockdevice_id=ARBITRARY_BLOCKDEVICE_ID),
        expected_defaults=dict(),
    )
):
    """
    Tests for ``DetachVolume`` initialization.
    """


class DetachVolumeTests(
    make_istatechange_tests(
        DetachVolume,
        dict(dataset_id=uuid4(), blockdevice_id=ARBITRARY_BLOCKDEVICE_ID),
        dict(dataset_id=uuid4(), blockdevice_id=ARBITRARY_BLOCKDEVICE_ID_2),
    )
):
    """
    Tests for ``DetachVolume``.
    """
    def test_run(self):
        """
        ``DetachVolume.run`` uses the deployer's ``IBlockDeviceAPI`` to detach
        its volume from the deployer's node.
        """
        dataset_id = uuid4()
        deployer = create_blockdevicedeployer(self, hostname=u"192.0.2.1")
        api = deployer.block_device_api
        volume = api.create_volume(
            dataset_id=dataset_id, size=LOOPBACK_MINIMUM_ALLOCATABLE_SIZE
        )
        api.attach_volume(
            volume.blockdevice_id,
            attach_to=api.compute_instance_id(),
        )

        change = DetachVolume(dataset_id=dataset_id,
                              blockdevice_id=volume.blockdevice_id)
        self.successResultOf(run_state_change(change, deployer,
                                              InMemoryStatePersister()))

        [listed_volume] = api.list_volumes()
        self.assertIs(None, listed_volume.attached_to)


class DestroyVolumeInitTests(
    make_with_init_tests(
        DestroyVolume,
        dict(blockdevice_id=ARBITRARY_BLOCKDEVICE_ID),
        dict(),
    )
):
    """
    Tests for ``DestroyVolume`` initialization.
    """


class DestroyVolumeTests(
    make_istatechange_tests(
        DestroyVolume,
        dict(blockdevice_id=ARBITRARY_BLOCKDEVICE_ID),
        dict(blockdevice_id=ARBITRARY_BLOCKDEVICE_ID_2),
    )
):
    """
    Tests for ``DestroyVolume``.
    """
    def test_run(self):
        """
        ``DestroyVolume.run`` uses the deployer's ``IBlockDeviceAPI`` to
        destroy its volume.
        """
        node = u"192.0.2.1"
        dataset_id = uuid4()
        deployer = create_blockdevicedeployer(self, hostname=node)
        api = deployer.block_device_api
        volume = api.create_volume(
            dataset_id=dataset_id, size=LOOPBACK_MINIMUM_ALLOCATABLE_SIZE
        )

        change = DestroyVolume(blockdevice_id=volume.blockdevice_id)
        self.successResultOf(run_state_change(change, deployer,
                                              InMemoryStatePersister()))

        self.assertEqual([], api.list_volumes())


class CreateBlockDeviceDatasetInitTests(
    make_with_init_tests(
        CreateBlockDeviceDataset,
        dict(
            dataset_id=uuid4(),
            maximum_size=LOOPBACK_MINIMUM_ALLOCATABLE_SIZE,
            metadata={u"meta": u"data"},
        ),
        dict(metadata={}),
    )
):
    """
    Tests for ``CreateBlockDeviceDataset`` initialization.
    """


class CreateBlockDeviceDatasetInterfaceTests(
    make_istatechange_tests(
        CreateBlockDeviceDataset,
        lambda _uuid=uuid4(): dict(
            dataset_id=_uuid,
            maximum_size=LOOPBACK_MINIMUM_ALLOCATABLE_SIZE,
        ),
        lambda _uuid=uuid4(): dict(
            dataset_id=uuid4(),
            maximum_size=LOOPBACK_MINIMUM_ALLOCATABLE_SIZE,
        ),
    )
):
    """
    ``CreateBlockDeviceDataset`` interface adherance tests.
    """


class CreateBlockDeviceDatasetImplementationMixin(object):
    """
    Utility Mixin for ``CreateBlockDeviceDataset`` implementation tests.
    """

    def _create_blockdevice_dataset(self, dataset_id, maximum_size,
                                    metadata=pmap({})):
        """
        Call ``CreateBlockDeviceDataset.run`` with a ``BlockDeviceDeployer``.

        :param UUID dataset_id: The uuid4 identifier for the dataset which will
            be created.
        :param int maximum_size: The size, in bytes, of the dataset which will
            be created.
        :param pmap(unicode, unicode) metadata: The metadata for the dataset.

        :returns: A ``BlockDeviceVolume`` for the created volume.
        """
        change = CreateBlockDeviceDataset(
            dataset_id=dataset_id,
            maximum_size=maximum_size,
            metadata=metadata
        )

        run_state_change(change, self.deployer, InMemoryStatePersister())

        [volume] = self.api.list_volumes()
        return volume


def make_createblockdevicedataset_mixin(profiled_api):
    """
    Constructs a base class for tests that verify the implementation of
    ``CreateBlockDeviceDataset``.

    This ``IStateChange`` needs to be tested in two configurations:

    1) With an ``IBlockDeviceAPI`` provider that does not provide
        ``IProfiledBlockDeviceAPI``.

    2) With an ``IBlockDeviceAPI`` that does provide
        ``IProfiledBlockDeviceAPI``.

    The mixin holds utility functions that are useful in both configurations,
    and takes care of initializing the two different versions of the API.

    :param bool profiled_api: True if you want self.api to be an implementation
        of ``IBlockDeviceAPI`` that provides ``IProfiledBlockDeviceAPI``. False
        if you want self.api not to provide ``IProfiledBlockDeviceAPI``.
    """
    class Mixin(CreateBlockDeviceDatasetImplementationMixin,
                TestCase):
        def setUp(self):
            super(Mixin, self).setUp()
            if profiled_api:
                self.api = fakeprofiledloopbackblockdeviceapi_for_test(
                    self,
                    allocation_unit=LOOPBACK_ALLOCATION_UNIT
                )
            else:
                self.api = loopbackblockdeviceapi_for_test(
                    self,
                    allocation_unit=LOOPBACK_ALLOCATION_UNIT
                )
            self.mountroot = mountroot_for_test(self)
            self.deployer = BlockDeviceDeployer(
                node_uuid=uuid4(),
                hostname=u"192.0.2.10",
                block_device_api=self.api,
                mountroot=self.mountroot
            )

    return Mixin


class CreateBlockDeviceDatasetImplementationTests(
    make_createblockdevicedataset_mixin(profiled_api=False)
):
    """
    ``CreateBlockDeviceDataset`` implementation tests for use with a backend
    that is not storage profile aware.
    """

    @capture_logging(
        assertHasAction, CREATE_BLOCK_DEVICE_DATASET, succeeded=False
    )
    def test_created_exists(self, logger):
        """
        ``CreateBlockDeviceDataset.run`` fails with ``DatasetExists`` if there
        is already a ``BlockDeviceVolume`` for the requested dataset.
        """
        self.patch(blockdevice, '_logger', logger)
        dataset_id = uuid4()

        # The a volume for the dataset already exists.
        existing_volume = self.api.create_volume(
            dataset_id,
            size=LOOPBACK_MINIMUM_ALLOCATABLE_SIZE
        )

        change = CreateBlockDeviceDataset(
            dataset_id=dataset_id,
            maximum_size=LOOPBACK_MINIMUM_ALLOCATABLE_SIZE
        )

        changing = run_state_change(change, self.deployer,
                                    InMemoryStatePersister())

        failure = self.failureResultOf(changing, DatasetExists)
        self.assertEqual(
            existing_volume,
            failure.value.blockdevice
        )

    def test_run_create(self):
        """
        ``CreateBlockDeviceDataset.run`` uses the ``IDeployer``\ 's API object
        to create a new volume.
        """
        dataset_id = uuid4()
        volume = self._create_blockdevice_dataset(
            dataset_id=dataset_id,
            maximum_size=LOOPBACK_MINIMUM_ALLOCATABLE_SIZE,
        )

        expected_volume = _blockdevicevolume_from_dataset_id(
            dataset_id=dataset_id, attached_to=None,
            size=LOOPBACK_MINIMUM_ALLOCATABLE_SIZE,
        )

        self.assertEqual(expected_volume, volume)

    @capture_logging(assertHasMessage, CREATE_VOLUME_PROFILE_DROPPED)
    def test_run_create_profile_dropped(self, logger):
        """
        ``CreateBlockDeviceDataset.run`` uses the ``IDeployer``\ 's API object
        to create a new volume, and logs that profile dropped during creation
        if the backend does not provide ``IProfiledBlockDeviceAPI``.
        """
        self.assertFalse(
            IProfiledBlockDeviceAPI.providedBy(self.api),
            u"This test assumes the API does not provide "
            u"IProfiledBlockDeviceAPI. If the API now does provide that "
            u"interface, this test needs a bit of love.")
        dataset_id = uuid4()
        volume = self._create_blockdevice_dataset(
            dataset_id=dataset_id,
            maximum_size=LOOPBACK_MINIMUM_ALLOCATABLE_SIZE,
            metadata={PROFILE_METADATA_KEY: u"gold"}
        )

        expected_volume = _blockdevicevolume_from_dataset_id(
            dataset_id=dataset_id, attached_to=None,
            size=LOOPBACK_MINIMUM_ALLOCATABLE_SIZE,
        )

        self.assertEqual(expected_volume, volume)

    def test_run_create_round_up(self):
        """
        ``CreateBlockDeviceDataset.run`` rounds up the size if the
        requested size is less than ``allocation_unit``.
        """
        dataset_id = uuid4()
        volume_info = self._create_blockdevice_dataset(
            dataset_id=dataset_id,
            # Request a size which will force over allocation.
            maximum_size=LOOPBACK_MINIMUM_ALLOCATABLE_SIZE + 1,
        )
        expected_volume = _blockdevicevolume_from_dataset_id(
            dataset_id=dataset_id, attached_to=None,
            size=LOOPBACK_MINIMUM_ALLOCATABLE_SIZE + LOOPBACK_ALLOCATION_UNIT,
        )
        self.assertEqual(expected_volume, volume_info)


class CreateBlockDeviceDatasetProfiledImplementationTests(
    make_createblockdevicedataset_mixin(profiled_api=True)
):
    """
    ``CreateBlockDeviceDataset`` implementation tests with a driver that can
    handle storage profiles.
    """

    def test_run_create_profile(self):
        """
        ``CreateBlockDeviceDataset.run`` uses the ``IDeployer``\ 's API object
        to create a new volume, and logs that profile dropped during creation
        if the backend does not provide ``IProfiledBlockDeviceAPI``.
        """
        self.assertTrue(
            IProfiledBlockDeviceAPI.providedBy(self.api),
            u"This test assumes the API provides IProfiledBlockDeviceAPI. If "
            u"the API now does not provide that interface, this test needs a "
            u"bit of love.")
        dataset_id = uuid4()
        profile = u"gold"
        volume_info = self._create_blockdevice_dataset(
            dataset_id=dataset_id,
            maximum_size=LOOPBACK_MINIMUM_ALLOCATABLE_SIZE,
            metadata={u"clusterhq:flocker:profile": profile}
        )
        actual_profile = self.api.dataset_profiles[volume_info.blockdevice_id]

        expected_volume = _blockdevicevolume_from_dataset_id(
            dataset_id=dataset_id, attached_to=None,
            size=LOOPBACK_MINIMUM_ALLOCATABLE_SIZE,
        )
        self.assertEqual(
            dict(volume=expected_volume, profile=profile),
            dict(volume=volume_info, profile=actual_profile))


class AttachVolumeInitTests(
    make_with_init_tests(
        record_type=AttachVolume,
        kwargs=dict(dataset_id=uuid4(),
                    blockdevice_id=ARBITRARY_BLOCKDEVICE_ID),
        expected_defaults=dict(),
    )
):
    """
    Tests for ``AttachVolume`` initialization.
    """


class AttachVolumeTests(
    make_istatechange_tests(
        AttachVolume,
        dict(dataset_id=uuid4(), blockdevice_id=ARBITRARY_BLOCKDEVICE_ID),
        dict(dataset_id=uuid4(), blockdevice_id=ARBITRARY_BLOCKDEVICE_ID_2),
    )
):
    """
    Tests for ``AttachVolume``\ 's ``IStateChange`` implementation.
    """
    @validate_logging(assertHasAction, ATTACH_VOLUME, True)
    def test_run(self, logger):
        """
        ``AttachVolume.run`` attaches a volume to a host.
        """
        host = u"192.0.7.8"
        dataset_id = uuid4()
        deployer = create_blockdevicedeployer(self, hostname=host)
        api = deployer.block_device_api
        volume = api.create_volume(
            dataset_id=dataset_id, size=LOOPBACK_MINIMUM_ALLOCATABLE_SIZE
        )
        change = AttachVolume(dataset_id=dataset_id,
                              blockdevice_id=volume.blockdevice_id)
        self.patch(blockdevice, "_logger", logger)
        self.successResultOf(run_state_change(change, deployer,
                                              InMemoryStatePersister()))

        expected_volume = volume.set(
            attached_to=api.compute_instance_id()
        )
        self.assertEqual([expected_volume], api.list_volumes())

    def test_missing(self):
        """
        If no volume is associated with the ``AttachVolume`` instance's
        ``blockdevice_id``, the underlying ``IBlockDeviceAPI`` should fail with
        an ``UnknownVolume`` exception, and ``AttachVolume.run`` should return
        a ``Deferred`` that fires with a ``Failure`` wrapping that exception.
        """
        dataset_id = uuid4()
        deployer = create_blockdevicedeployer(self)
        bad_blockdevice_id = u'incorrect_blockdevice_id'
        change = AttachVolume(dataset_id=dataset_id,
                              blockdevice_id=bad_blockdevice_id)
        failure = self.failureResultOf(
            run_state_change(change, deployer, InMemoryStatePersister()),
            UnknownVolume
        )
        self.assertEqual(
            bad_blockdevice_id, failure.value.blockdevice_id
        )


class AllocatedSizeTypeTests(TestCase):
    """
    Tests for type coercion of parameters supplied to
    ``allocated_size``.
    """
    def test_allocation_unit_float(self):
        """
        ``allocated_size`` returns ``int`` if the supplied
        ``allocation_unit`` is of type ``float``.
        """
        self.assertIsInstance(
            allocated_size(
                allocation_unit=10.0,
                requested_size=1
            ),
            int,
        )

    def test_requested_size_float(self):
        """
        ``allocated_size`` returns ``int`` if the supplied
        ``requested_size`` is of type ``float``.
        """
        self.assertIsInstance(
            allocated_size(
                allocation_unit=10,
                requested_size=1.0,
            ),
            int,
        )


class AllocatedSizeTestsMixin(object):
    """
    Tests for ``allocated_size``.
    """
    def test_size_is_allocation_unit(self):
        """
        ``allocated_size`` returns the ``requested_size`` when it
        exactly matches the ``allocation_unit``.
        """
        requested_size = self.allocation_unit
        expected_size = requested_size
        self.assertEqual(
            expected_size,
            allocated_size(self.allocation_unit, requested_size)
        )

    def test_size_is_multiple_of_allocation_unit(self):
        """
        ``allocated_size`` returns the ``requested_size`` when it
        is a multiple of the ``allocation_unit``.
        """
        requested_size = self.allocation_unit * 10
        expected_size = requested_size
        self.assertEqual(
            expected_size,
            allocated_size(self.allocation_unit, requested_size)
        )

    def test_round_up(self):
        """
        ``allocated_size`` returns next multiple of
        ``allocation_unit`` if ``requested_size`` is not a multiple of
        ``allocation_unit``.
        """
        requested_size = self.allocation_unit + 1
        expected_size = self.allocation_unit * 2
        self.assertEqual(
            expected_size,
            allocated_size(self.allocation_unit, requested_size)
        )


def make_allocated_size_tests(allocation_unit):
    """
    :param Bitmath allocation_unit: The allocation_unit.
    :return: A ``TestCase`` to run ``AllocatedSizeTestsMixin`` tests
        against the supplied ``allocation_unit``. The name of the test
        contains the classname of ``allocation_unit``.
    """
    class Tests(AllocatedSizeTestsMixin, TestCase):
        def setUp(self):
            super(Tests, self).setUp()
            self.allocation_unit = int(allocation_unit.to_Byte().value)

    Tests.__name__ = (
        'AllocatedSize' + allocation_unit.__class__.__name__ + 'Tests'
    )
    return Tests


def _make_allocated_size_testcases():
    """
    Build test cases for some common allocation_units.
    """
    for unit in (Byte, MB, MiB, GB, GiB):
        for size in (1, 2, 4, 8):
            test_case = make_allocated_size_tests(unit(size))
            globals()[test_case.__name__] = test_case
_make_allocated_size_testcases()
del _make_allocated_size_testcases


class ProcessLifetimeCacheIBlockDeviceAPITests(
        make_iblockdeviceapi_tests(
            blockdevice_api_factory=lambda test_case: ProcessLifetimeCache(
                loopbackblockdeviceapi_for_test(
                    test_case, allocation_unit=LOOPBACK_ALLOCATION_UNIT
                )),
            minimum_allocatable_size=LOOPBACK_MINIMUM_ALLOCATABLE_SIZE,
            device_allocation_unit=None,
            unknown_blockdevice_id_factory=lambda test: unicode(uuid4()),
        )
):
    """
    Interface adherence Tests for ``ProcessLifetimeCache``.
    """


class CountingProxy(object):
    """
    Transparent proxy that counts the number of calls to methods of the
    wrapped object.

    :ivar _wrapped: Wrapped object.
    :ivar call_count: Mapping of (method name, args, kwargs) to number of
        calls.
    """
    def __init__(self, wrapped):
        self._wrapped = wrapped
        self.call_count = pmap()

    def num_calls(self, name, *args, **kwargs):
        """
        Return the number of times the given method was called with given
        arguments.

        :param name: Method name.
        :param args: Positional arguments it was called with.
        :param kwargs: Keyword arguments it was called with.

        :return: Number of calls.
        """
        return self.call_count.get(
            pvector([name, pvector(args), pmap(kwargs)]), 0)

    def __getattr__(self, name):
        method = getattr(self._wrapped, name)

        def counting_proxy(*args, **kwargs):
            key = pvector([name, pvector(args), pmap(kwargs)])
            current_count = self.call_count.get(key, 0)
            self.call_count = self.call_count.set(key, current_count + 1)
            return method(*args, **kwargs)
        return counting_proxy


class ProcessLifetimeCacheTests(TestCase):
    """
    Tests for the caching logic in ``ProcessLifetimeCache``.
    """
    def setUp(self):
        super(ProcessLifetimeCacheTests, self).setUp()
        self.api = loopbackblockdeviceapi_for_test(self)
        self.counting_proxy = CountingProxy(self.api)
        self.cache = ProcessLifetimeCache(self.counting_proxy)

    def test_compute_instance_id(self):
        """
        The result of ``compute_instance_id`` is cached indefinitely.
        """
        initial = self.cache.compute_instance_id()
        later = [self.cache.compute_instance_id() for _ in range(10)]
        self.assertEqual(
            (later, self.counting_proxy.num_calls("compute_instance_id")),
            ([initial] * 10, 1))

    def attached_volumes(self):
        """
        :return: A sequence of two attached volumes' ``blockdevice_id``.
        """
        dataset1 = uuid4()
        dataset2 = uuid4()
        this_node = self.cache.compute_instance_id()
        attached_volume1 = self.cache.attach_volume(
            self.cache.create_volume(
                dataset_id=dataset1,
                size=LOOPBACK_MINIMUM_ALLOCATABLE_SIZE,
            ).blockdevice_id,
            attach_to=this_node)
        attached_volume2 = self.cache.attach_volume(
            self.cache.create_volume(
                dataset_id=dataset2,
                size=LOOPBACK_MINIMUM_ALLOCATABLE_SIZE,
            ).blockdevice_id,
            attach_to=this_node)
        return attached_volume1.blockdevice_id, attached_volume2.blockdevice_id

    def test_get_device_path_cached_after_attach(self):
        """
        The result of ``get_device_path`` is cached after an ``attach_device``.
        """
        attached_id1, attached_id2 = self.attached_volumes()
        path1 = self.cache.get_device_path(attached_id1)
        path2 = self.cache.get_device_path(attached_id2)
        path1again = self.cache.get_device_path(attached_id1)
        path2again = self.cache.get_device_path(attached_id2)

        self.assertEqual(
            (path1again, path2again,
             path1 == path2,
             self.counting_proxy.num_calls("get_device_path", attached_id1),
             self.counting_proxy.num_calls("get_device_path", attached_id2)),
            (path1, path2, False, 1, 1))

    def test_get_device_path_until_detach(self):
        """
        The result of ``get_device_path`` is no longer cached after an
        ``detach_device`` call.
        """
        attached_id1, _ = self.attached_volumes()
        # Warm up cache:
        self.cache.get_device_path(attached_id1)
        # Invalidate cache:
        self.cache.detach_volume(attached_id1)

        self.assertRaises(UnattachedVolume,
                          self.cache.get_device_path, attached_id1)


def make_icloudapi_tests(
        blockdevice_api_factory,
):
    """
    :param blockdevice_api_factory: A factory which will be called
        with the generated ``TestCase`` during the ``setUp`` for each
        test and which should return a provider of both ``IBlockDeviceAPI``
        and ``ICloudAPI`` to be tested.

    :returns: A ``TestCase`` with tests that will be performed on the
       supplied ``IBlockDeviceAPI``/``ICloudAPI`` provider.
    """
    class Tests(AsyncTestCase):
        def setUp(self):
            super(Tests, self).setUp()
            self.api = blockdevice_api_factory(test_case=self)
            self.this_node = self.api.compute_instance_id()
            self.async_cloud_api = _SyncToThreadedAsyncCloudAPIAdapter(
                _reactor=reactor, _sync=self.api,
                _threadpool=reactor.getThreadPool())

        def test_interface(self):
            """
            The result of the factory provides ``ICloudAPI``.
            """
            self.assertTrue(verifyObject(ICloudAPI, self.api))

        def test_current_machine_is_live(self):
            """
            The machine running the test is reported as alive.
            """
            d = self.async_cloud_api.list_live_nodes()
            d.addCallback(lambda live:
                          self.assertIn(self.api.compute_instance_id(), live))
            return d

        def test_list_live_nodes(self):
            """
            ``list_live_nodes`` returns an iterable of unicode values.
            """
            live_nodes = self.api.list_live_nodes()
            self.assertThat(live_nodes, AllMatch(IsInstance(unicode)))

    return Tests


class FakeCloudAPITests(make_icloudapi_tests(
        lambda test_case: FakeCloudAPI(
            loopbackblockdeviceapi_for_test(test_case)))):
    """
    ``ICloudAPI`` tests for ``FakeCloudAPI``.
    """


class BlockDeviceVolumeTests(TestCase):
    """
    Tests for ``BlockDeviceVolume``.
    """

    @given(blockdevice_volumes, blockdevice_volumes)
    def test_stable_sort_order(self, one, another):
        """
        Instances of ``BlockDeviceVolume`` sort in the same order as a tuple
        made up of the ``blockdevice_id``, ``dataset_id``, ``size``, and
        ``attached_to`` fields would sort.
        """
        self.assertThat(
            sorted([one, another]),
            Equals(sorted(
                [one, another],
                key=lambda volume: (
                    volume.blockdevice_id, volume.dataset_id,
                    volume.size, volume.attached_to
                ),
            ))
        )


<<<<<<< HEAD
class RegisterVolumeTests(TestCase):
    """
    Tests for ``RegisterVolume``.
    """

    @given(
        dataset_id=uuids(),
        blockdevice_id=text(),
    )
    def test_run(self, dataset_id, blockdevice_id):
        """
        """
        state_persister = InMemoryStatePersister()

        api = UnusableAPI()
        deployer = BlockDeviceDeployer(
            hostname=u"192.0.2.1",
            node_uuid=uuid4(),
            block_device_api=api,
        )
        RegisterVolume(
            dataset_id=dataset_id,
            blockdevice_id=blockdevice_id,
        ).run(deployer, state_persister)

        self.assertEqual(
            state_persister.get_state().blockdevice_ownership,
            {dataset_id: blockdevice_id},
        )
=======
class LogListVolumesTest(TestCase):
    """
    Tests for ``log_list_volumes``
    """

    @capture_logging(lambda self, logger: None)
    def test_generates_log_with_incrementing_count(self, logger):
        """
        ``log_list_volumes`` increments the count field of log messages.
        """
        @log_list_volumes
        def wrapped():
            pass

        wrapped()
        wrapped()
        wrapped()

        counts = [
            logged.message['count'] for logged in LoggedMessage.of_type(
                logger.messages, CALL_LIST_VOLUMES
            )
        ]

        self.assertEqual(counts, [1, 2, 3])

    def test_args_passed(self):
        """
        Arguments and result passed to/from wrapped function.
        """
        @log_list_volumes
        def wrapped(x, y, z):
            return (x, y, z)

        result = wrapped(3, 5, z=7)
        self.assertEqual(result, (3, 5, 7))
>>>>>>> 02af1493
<|MERGE_RESOLUTION|>--- conflicted
+++ resolved
@@ -5571,7 +5571,6 @@
         )
 
 
-<<<<<<< HEAD
 class RegisterVolumeTests(TestCase):
     """
     Tests for ``RegisterVolume``.
@@ -5601,7 +5600,8 @@
             state_persister.get_state().blockdevice_ownership,
             {dataset_id: blockdevice_id},
         )
-=======
+
+
 class LogListVolumesTest(TestCase):
     """
     Tests for ``log_list_volumes``
@@ -5637,5 +5637,4 @@
             return (x, y, z)
 
         result = wrapped(3, 5, z=7)
-        self.assertEqual(result, (3, 5, 7))
->>>>>>> 02af1493
+        self.assertEqual(result, (3, 5, 7))