# Copyright ClusterHQ Inc.  See LICENSE file for details.

"""
Tests for ``flocker.node.agents.blockdevice``.
"""

from errno import ENOTDIR
from functools import partial
from os import getuid
import time
from uuid import UUID, uuid4
from subprocess import STDOUT, PIPE, Popen, check_output, check_call
from stat import S_IRWXU
from datetime import datetime, timedelta

from bitmath import Byte, MB, MiB, GB, GiB

from pytz import UTC

import psutil

from characteristic import attributes, Attribute

from zope.interface import implementer
from zope.interface.verify import verifyObject

from pyrsistent import (
    PClass, field, discard, pmap, pvector,
)

from hypothesis import given, note, assume
from hypothesis.strategies import (
    uuids, text, lists, just, integers, builds, sampled_from,
    dictionaries, tuples
)

from testtools.assertions import assert_that
from testtools.deferredruntest import SynchronousDeferredRunTest
from testtools.matchers import (
    Equals, Not, Contains, PathExists, AllMatch, IsInstance,
)

from twisted.internet import reactor
from twisted.internet.defer import succeed
from twisted.python.components import proxyForInterface
from twisted.python.runtime import platform
from twisted.python.filepath import FilePath

from eliot import start_action, write_traceback, Message, Logger
from eliot.testing import (
    validate_logging, capture_logging,
    LoggedAction, LoggedMessage, assertHasMessage, assertHasAction
)

from .strategies import blockdevice_volumes

from .. import blockdevice
from ...test.istatechange import make_istatechange_tests
from ..blockdevice import (
    BlockDeviceDeployerLocalState, BlockDeviceDeployer,
    BlockDeviceCalculator,

    IBlockDeviceAPI, MandatoryProfiles, IProfiledBlockDeviceAPI,
    BlockDeviceVolume, UnknownVolume, AlreadyAttachedVolume,
    CreateBlockDeviceDataset, UnattachedVolume, DatasetExists,
    UnmountBlockDevice, DetachVolume, AttachVolume, CreateFilesystem,
    DestroyVolume, MountBlockDevice, CreateMountSymlink, RemoveMountSymlink,

    DATASET_TRANSITIONS, IDatasetStateChangeFactory,
    ICalculator, NOTHING_TO_DO,

    DiscoveredDataset, DesiredDataset, DatasetStates,

    PROFILE_METADATA_KEY,

    UNMOUNT_BLOCK_DEVICE,
    CREATE_BLOCK_DEVICE_DATASET,
    INVALID_DEVICE_PATH,
    CREATE_VOLUME_PROFILE_DROPPED,
    DISCOVERED_RAW_STATE,
    ATTACH_VOLUME,

    IBlockDeviceAsyncAPI,
    _SyncToThreadedAsyncAPIAdapter,
    allocated_size,
    ProcessLifetimeCache,
    FilesystemExists,
    UnknownInstanceID,
    get_blockdevice_volume,

    ICloudAPI,
    _SyncToThreadedAsyncCloudAPIAdapter,

    log_list_volumes, CALL_LIST_VOLUMES,
)
from ..blockdevice_manager import (
    BlockDeviceManager, IBlockDeviceManager, MountError
)

from ..loopback import (
    check_allocatable_size,
    LoopbackBlockDeviceAPI,
    _losetup_list_parse,
    _losetup_list, _blockdevicevolume_from_dataset_id,
    _backing_file_name,
)
from ....common.algebraic import tagged_union_strategy


from ... import run_state_change, in_parallel, ILocalState, IStateChange, NoOp
from ...testtools import (
    ideployer_tests_factory, to_node, assert_calculated_changes_for_deployer,
    compute_cluster_state, if_docker_configured, ControllableAction,
)
from ....testtools import (
    REALISTIC_BLOCKDEVICE_SIZE, run_process, ProcessError,
    make_with_init_tests, random_name, AsyncTestCase, TestCase,
)
from ....control import (
    Dataset, Manifestation, Node, NodeState, Deployment, DeploymentState,
    NonManifestDatasets, Application, AttachedVolume, DockerImage,
    PersistentState,
)
from ....control._model import Leases

# Move these somewhere else, write tests for them. FLOC-1774
from ....common.test.test_thread import NonThreadPool, NonReactor
from ....common import interface_decorator, RACKSPACE_MINIMUM_VOLUME_SIZE

from ..testtools import (
    create_tmpfs_shadow_mount_for_test, write_as_docker,
    blockdevice_manager_fixture
)

CLEANUP_RETRY_LIMIT = 10
LOOPBACK_ALLOCATION_UNIT = int(MiB(1).to_Byte().value)
# Enough space for the ext4 journal:
LOOPBACK_MINIMUM_ALLOCATABLE_SIZE = int(MiB(16).to_Byte().value)

EMPTY_NODE_STATE = NodeState(uuid=uuid4(), hostname=u"example.com")

ARBITRARY_BLOCKDEVICE_ID = u'blockdevice_id_1'
ARBITRARY_BLOCKDEVICE_ID_2 = u'blockdevice_id_2'

# Eliot is transitioning away from the "Logger instances all over the place"
# approach. So just use this global logger for now.
_logger = Logger()


DISCOVERED_DATASET_STRATEGY = tagged_union_strategy(
    DiscoveredDataset,
    {
        'dataset_id': uuids(),
        'maximum_size': integers(min_value=1),
        'link_path': builds(FilePath, sampled_from([
            '/flocker/v2/abc', '/flocker/v2/xyz',
        ])),
        'mount_point': builds(FilePath, sampled_from([
            '/var/flocker/mounts/abc', '/var/flocker/mounts/xyz',
        ])),
        'share_path': builds(FilePath, sampled_from([
            '/flocker/v2/abc', '/flocker/v2/xyz',
        ])),
        'blockdevice_id': just(u''),  # This gets overriden below.
        'device_path': builds(FilePath, sampled_from([
            '/dev/xvdf', '/dev/xvdg',
        ])),
    }
).map(lambda dataset: dataset.set(
    blockdevice_id=_create_blockdevice_id_for_test(dataset.dataset_id),
))

# Text generation is slow, in order to speed up tests and make the output more
# readable, use short strings and a small legible alphabet. Given the way
# metadata is used in the code this should not be detrimental to test coverage.
_METADATA_STRATEGY = text(average_size=3, min_size=1, alphabet="CGAT")

DESIRED_DATASET_ATTRIBUTE_STRATEGIES = {
    'dataset_id': uuids(),
    'maximum_size': integers(min_value=0).map(
        lambda n: (
            LOOPBACK_MINIMUM_ALLOCATABLE_SIZE +
            n * LOOPBACK_ALLOCATION_UNIT
        )
    ),
    'metadata': dictionaries(keys=_METADATA_STRATEGY,
                             values=_METADATA_STRATEGY),
    'link_path': builds(FilePath, sampled_from([
        '/flocker/v2/abc', '/flocker/v2/xyz',
    ])),
    'mount_point': builds(FilePath, sampled_from([
        '/var/flocker/mounts/abc', '/var/flocker/mounts/xyz',
    ])),
    'share_path': builds(FilePath, sampled_from([
        '/flocker/v2/abc', '/flocker/v2/xyz',
    ])),
}

DESIRED_DATASET_STRATEGY = tagged_union_strategy(
    DesiredDataset,
    DESIRED_DATASET_ATTRIBUTE_STRATEGIES
)

_NoSuchThing = object()

# This strategy creates two `DESIRED_DATASET_STRATEGY`s with as much in common
# as possible. This is supposed to approximate two potentially different
# `DesiredDataset` states for the same dataset.
TWO_DESIRED_DATASET_STRATEGY = DESIRED_DATASET_STRATEGY.flatmap(
    lambda x: tuples(just(x), tagged_union_strategy(
        DesiredDataset,
        dict(DESIRED_DATASET_ATTRIBUTE_STRATEGIES, **{
            attribute: just(getattr(x, attribute))
            for attribute in DESIRED_DATASET_ATTRIBUTE_STRATEGIES
            if getattr(x, attribute, _NoSuchThing) is not _NoSuchThing
        })
    ))
)


def dataset_map_from_iterable(iterable):
    """
    Turn a list of datasets into a map from their IDs to the datasets.
    """
    return {dataset.dataset_id: dataset
            for dataset in iterable}


if not platform.isLinux():
    # The majority of Flocker isn't supported except on Linux - this test
    # module just happens to run some code that obviously breaks on some other
    # platforms.  Rather than skipping each test module individually it would
    # be nice to have some single global solution.  FLOC-1560, FLOC-1205
    skip = "flocker.node.agents.blockdevice is only supported on Linux"


class _SizeInfo(PClass):
    """
    :ivar int actual: The number of bytes allocated in the filesystem to a
        file, as computed by counting block size.  A sparse file may have less
        space allocated to it than might be expected given just its reported
        size.
    :ivar int reported: The size of the file as a number of bytes, as computed
        by the apparent position of the end of the file (ie, what ``stat``
        reports).
    """
    actual = field(type=int, mandatory=True)
    reported = field(type=int, mandatory=True)


def get_size_info(api, volume):
    """
    Retrieve information about the size of the backing file for the given
    volume.

    :param LoopbackBlockDeviceAPI api: The loopback backend to use to retrieve
        the size information.
    :param BlockDeviceVolume volume: The volume the size of which to look up.

    :return: A ``_SizeInfo`` giving information about actual storage and
        reported size of the backing file for the given volume.
    """
    backing_file = api._root_path.descendant(
        ['unattached', _backing_file_name(volume)]
    )
    # Get actual number of 512 byte blocks used by the file.  See
    # http://stackoverflow.com/a/3212102
    backing_file.restat()
    actual = backing_file.statinfo.st_blocks * 512
    reported = backing_file.getsize()
    return _SizeInfo(actual=actual, reported=reported)


def make_filesystem(device, block_device):
    """
    Synchronously initialize a device file with an ext4 filesystem.

    :param FilePath device: The path to the file onto which to put the
        filesystem.  Anything accepted by ``mkfs`` is acceptable (including a
        regular file instead of a device file).
    :param bool block_device: If ``True`` then the device is expected to be a
        block device and the ``-F`` flag will not be passed to ``mkfs``.  If
        ``False`` then the device is expected to be a regular file rather than
        an actual device and ``-F`` will be passed to ``mkfs`` to force it to
        create the filesystem.  It's possible to detect whether the given file
        is a device file or not.  This flag is required anyway because it's
        about what the caller *expects*.  This is meant to provide an extra
        measure of safety (these tests run as root, this function potentially
        wipes the filesystem from the device specified, this could have bad
        consequences if it goes wrong).
    """
    options = []
    if block_device and not device.isBlockDevice():
        raise Exception(
            "{} is not a block device but it was expected to be".format(
                device.path
            )
        )
    elif device.isBlockDevice() and not block_device:
        raise Exception(
            "{} is a block device but it was not expected to be".format(
                device.path
            )
        )
    if not block_device:
        options.extend([
            # Force mkfs to make the filesystem even though the target is not a
            # block device.
            b"-F",
        ])
    command = [b"mkfs"] + options + [b"-t", b"ext4", device.path]
    run_process(command)


def mount(device, mountpoint):
    """
    Synchronously mount a filesystem.

    :param FilePath device: The path to the device file containing the
        filesystem.
    :param mountpoint device: The path to an existing directory at which to
        mount the filesystem.
    """
    run_process([b"mount", device.path, mountpoint.path])


def create_blockdevicedeployer(
    test_case, hostname=u"192.0.2.1", node_uuid=uuid4(),
    block_device_manager=None
):
    """
    Create a new ``BlockDeviceDeployer``.

    :param unicode hostname: The hostname to assign the deployer.
    :param UUID node_uuid: The unique identifier of the node to assign the
        deployer.
    :param block_device_manager: The ``IBlockDeviceManager`` provider to use to
        interact with the OS when manipulating block devices.

    :return: The newly created ``BlockDeviceDeployer``.
    """
    if block_device_manager is None:
        block_device_manager = test_case.useFixture(
            blockdevice_manager_fixture()).obj
    api = loopbackblockdeviceapi_for_test(test_case)
    async_api = _SyncToThreadedAsyncAPIAdapter(
        _sync=api, _reactor=NonReactor(), _threadpool=NonThreadPool(),
    )
    tmpfs_shadow_mount = create_tmpfs_shadow_mount_for_test(test_case)
    return BlockDeviceDeployer(
        hostname=hostname,
        node_uuid=node_uuid,
        block_device_api=api,
        _async_block_device_api=async_api,
        mountroot=mountroot_for_test(test_case),
        link_root=tmpfs_shadow_mount.backing_directory,
        shared_root=tmpfs_shadow_mount.read_only_directory,
        block_device_manager=block_device_manager,
    )


def detach_destroy_volumes(api):
    """
    Detach and destroy all volumes known to this API.
    If we failed to detach a volume for any reason,
    sleep for 1 second and retry until we hit CLEANUP_RETRY_LIMIT.
    This is to facilitate best effort cleanup of volume
    environment after each test run, so that future runs
    are not impacted.
    """
    volumes = api.list_volumes()
    retry = 0
    action_type = u"agent:blockdevice:cleanup:details"
    with start_action(action_type=action_type):
        while retry < CLEANUP_RETRY_LIMIT and len(volumes) > 0:
            for volume in volumes:
                try:
                    if volume.attached_to is not None:
                        api.detach_volume(volume.blockdevice_id)
                    api.destroy_volume(volume.blockdevice_id)
                except:
                    write_traceback(_logger)

            time.sleep(1.0)
            volumes = api.list_volumes()
            retry += 1

        if len(volumes) > 0:
            Message.new(u"agent:blockdevice:failedcleanup:volumes",
                        volumes=volumes).write()


def delete_manifestation(node_state, manifestation):
    """
    Remove all traces of a ``Manifestation`` from a ``NodeState``.
    """
    dataset_id = manifestation.dataset.dataset_id
    node_state = node_state.transform(['manifestations', dataset_id], discard)
    node_state = node_state.transform(['paths', dataset_id], discard)
    node_state = node_state.transform(['devices', UUID(dataset_id)], discard)
    return node_state


class BlockDeviceDeployerLocalStateTests(TestCase):
    """
    Tests for ``BlockDeviceDeployerLocalState``.
    """
    def setUp(self):
        super(BlockDeviceDeployerLocalStateTests, self).setUp()
        self.node_uuid = uuid4()
        self.hostname = u"192.0.2.1"

    def test_provides_ilocalstate(self):
        """
        Verify that ``BlockDeviceDeployerLocalState`` instances provide the
        ILocalState interface.
        """
        local_state = BlockDeviceDeployerLocalState(
            node_uuid=self.node_uuid,
            hostname=self.hostname,
            datasets={},
        )
        self.assertTrue(
            verifyObject(ILocalState, local_state)
        )

    def test_shared_changes(self):
        """
        ``shared_state_changes`` returns a ``NodeState`` with
        the ``node_uuid`` and ``hostname`` from the
        ``BlockDeviceDeployerLocalState`` and a
        ``NonManifestDatasets``.
        """
        local_state = BlockDeviceDeployerLocalState(
            node_uuid=self.node_uuid,
            hostname=self.hostname,
            datasets={},
        )
        expected_changes = (
            NodeState(
                uuid=self.node_uuid,
                hostname=self.hostname,
                manifestations={},
                paths={},
                devices={},
                applications=None
            ),
            NonManifestDatasets(
                datasets={},
            )
        )
        self.assertEqual(
            local_state.shared_state_changes(),
            expected_changes,
        )

    def non_manifest_dataset_test(self, state, pass_device_path=True):
        """
        When there is a dataset that exists but is not manifest locally, it is
        reported as a non-manifest dataset.

        :param state: Either ``DatasetStates.NOT_MANIFEST``,
            ``DatasetStates.ATTACHED``,
            ``DatasetStates.ATTACHED_NO_FILESYSTEM`` or
            ``DatasetStates.ATTACHED_TO_DEAD_NODE``.

        :param pass_device_path: If false don't create
            ``DiscoveredDataset`` with device path.
        """
        dataset_id = uuid4()
        arguments = dict(
            state=state,
            dataset_id=dataset_id,
            blockdevice_id=ARBITRARY_BLOCKDEVICE_ID,
            maximum_size=LOOPBACK_MINIMUM_ALLOCATABLE_SIZE,
            device_path=FilePath('/dev/xvdf'),
        )
        if not pass_device_path:
            del arguments["device_path"]
        local_state = BlockDeviceDeployerLocalState(
            node_uuid=self.node_uuid,
            hostname=self.hostname,
            datasets={
                dataset_id: DiscoveredDataset(**arguments),
            },
        )
        devices = {}
        if pass_device_path:
            devices[dataset_id] = FilePath('/dev/xvdf')
        expected_changes = (
            NodeState(
                uuid=self.node_uuid,
                hostname=self.hostname,
                manifestations={},
                paths={},
                devices=devices,
                applications=None
            ),
            NonManifestDatasets(
                datasets={
                    unicode(dataset_id): Dataset(
                        dataset_id=dataset_id,
                        maximum_size=LOOPBACK_MINIMUM_ALLOCATABLE_SIZE,
                    ),
                },
            )
        )
        self.assertEqual(
            local_state.shared_state_changes(),
            expected_changes,
        )

    def test_non_manifest_dataset(self):
        """
        When there is a dataset in the ``NON_MANIFEST`` state,
        it is reported as a non-manifest dataset.
        """
        self.non_manifest_dataset_test(DatasetStates.NON_MANIFEST,
                                       pass_device_path=False)

    def test_attached_dataset(self):
        """
        When there is a a dataset in the ``ATTACHED`` state,
        it is reported as a non-manifest dataset.
        """
        self.non_manifest_dataset_test(DatasetStates.ATTACHED)

    def test_attached_no_filesystem_dataset(self):
        """
        When there is a a dataset in the ``ATTACHED_NO_FILESYSTEM`` state,
        it is reported as a non-manifest dataset.
        """
        self.non_manifest_dataset_test(DatasetStates.ATTACHED_NO_FILESYSTEM)

    def test_attached_to_dead_node_dataset(self):
        """
        When there is a a dataset in the ``ATTACHED_TO_DEAD_NODE`` state,
        it is reported as a non-manifest dataset.
        """
        self.non_manifest_dataset_test(DatasetStates.ATTACHED_TO_DEAD_NODE,
                                       pass_device_path=False)

    def test_mounted_dataset(self):
        """
        When there is a dataset in the ``MANIFEST`` state,
        it is reported as a manifest dataset.
        """
        dataset_id = uuid4()
        mount_point = FilePath('/mount/point')
        link_path = FilePath('/link/path')
        share_path = FilePath('/share/path')
        device_path = FilePath('/dev/xvdf')
        local_state = BlockDeviceDeployerLocalState(
            node_uuid=self.node_uuid,
            hostname=self.hostname,
            datasets={
                dataset_id: DiscoveredDataset(
                    state=DatasetStates.MANIFEST,
                    dataset_id=dataset_id,
                    blockdevice_id=ARBITRARY_BLOCKDEVICE_ID,
                    maximum_size=LOOPBACK_MINIMUM_ALLOCATABLE_SIZE,
                    device_path=device_path,
                    mount_point=mount_point,
                    link_path=link_path,
                    share_path=share_path,
                ),
            },
        )
        expected_changes = (
            NodeState(
                uuid=self.node_uuid,
                hostname=self.hostname,
                manifestations={
                    unicode(dataset_id): Manifestation(
                        dataset=Dataset(
                            dataset_id=dataset_id,
                            maximum_size=LOOPBACK_MINIMUM_ALLOCATABLE_SIZE,
                        ),
                        primary=True,
                    )
                },
                paths={
                    unicode(dataset_id): share_path
                },
                devices={
                    dataset_id: device_path,
                },
                applications=None
            ),
            NonManifestDatasets(),
        )
        self.assertEqual(
            local_state.shared_state_changes(),
            expected_changes,
        )


class BlockDeviceDeployerTests(
        ideployer_tests_factory(create_blockdevicedeployer)
):
    """
    Tests for ``BlockDeviceDeployer``.
    """

    # This test returns Deferreds but doesn't use the reactor. It uses
    # NonReactor instead.
    run_tests_with = SynchronousDeferredRunTest


class BlockDeviceDeployerAsyncAPITests(TestCase):
    """
    Tests for ``BlockDeviceDeployer.async_block_device_api``.
    """
    def test_default(self):
        """
        When not otherwise initialized, the attribute evaluates to a
        ``_SyncToThreadedAsyncAPIAdapter`` using the global reactor, the global
        reactor's thread pool, and the value of ``block_device_api``.
        """
        threadpool = reactor.getThreadPool()

        api = UnusableAPI()
        deployer = BlockDeviceDeployer(
            hostname=u"192.0.2.1",
            node_uuid=uuid4(),
            block_device_api=api,
        )

        self.assertEqual(
            _SyncToThreadedAsyncAPIAdapter(
                _reactor=reactor, _threadpool=threadpool, _sync=api
            ),
            deployer.async_block_device_api,
        )

    def test_overridden(self):
        """
        The object ``async_block_device_api`` refers to can be overridden by
        supplying the ``_async_block_device_api`` keyword argument to the
        initializer.
        """
        api = UnusableAPI()
        async_api = _SyncToThreadedAsyncAPIAdapter(
            _reactor=NonReactor(), _threadpool=NonThreadPool(), _sync=api,
        )
        deployer = BlockDeviceDeployer(
            hostname=u"192.0.2.1",
            node_uuid=uuid4(),
            block_device_api=api,
            _async_block_device_api=async_api,
        )
        self.assertIs(async_api, deployer.async_block_device_api)


def assert_discovered_state(
    case,
    deployer,
    expected_discovered_datasets,
):
    """
    Assert that datasets on the state object returned by
    ``deployer.discover_state`` equals the given list of datasets.

    :param TestCase case: The running test.
    :param IDeployer deployer: The object to use to discover the state.
    :param expected_discovered_datasets: The expected discovered datasets.
        discover_state() is expected to return an
        ``BlockDeviceDeployerLocalState`` with a dataset attribute
        corresponding to this.
    :type expected_discovered_datasets: iterable of ``DiscoveredDataset``.

    :raise: A test failure exception if the manifestations are not what is
        expected.
    """
    previous_state = NodeState(
        uuid=deployer.node_uuid, hostname=deployer.hostname,
        applications=None, manifestations=None, paths=None,
        devices=None,
    )
    discovering = deployer.discover_state(
        DeploymentState(nodes={previous_state}),
        persistent_state=PersistentState(),
    )
    local_state = case.successResultOf(discovering)

    case.assertEqual(
        local_state,
        BlockDeviceDeployerLocalState(
            hostname=deployer.hostname,
            node_uuid=deployer.node_uuid,
            datasets=dataset_map_from_iterable(expected_discovered_datasets),
        )
    )


class BlockDeviceDeployerDiscoverRawStateTests(TestCase):
    """
    Tests for ``BlockDeviceDeployer._discover_raw_state``.
    """

    def setUp(self):
        super(BlockDeviceDeployerDiscoverRawStateTests, self).setUp()
        self.expected_hostname = u'192.0.2.123'
        self.expected_uuid = uuid4()
        self.api = loopbackblockdeviceapi_for_test(self)
        self.this_node = self.api.compute_instance_id()
        link_root = link_root_for_test(self)
        self.deployer = BlockDeviceDeployer(
            node_uuid=self.expected_uuid,
            hostname=self.expected_hostname,
            block_device_api=self.api,
            mountroot=mountroot_for_test(self),
            link_root=link_root,
            shared_root=link_root
        )

    def test_compute_instance_id(self):
        """
        ``BlockDeviceDeployer._discover_raw_state`` returns a ``RawState``
        with the ``compute_instance_id`` that the ``api`` reports.
        """
        raw_state = self.deployer._discover_raw_state()
        self.assertEqual(
            raw_state.compute_instance_id,
            self.api.compute_instance_id(),
        )

    def test_no_volumes(self):
        """
        ``BlockDeviceDeployer._discover_raw_state`` returns a
        ``RawState`` with empty ``volumes`` if the ``api`` reports
        no attached volumes.
        """
        raw_state = self.deployer._discover_raw_state()
        self.assertEqual(raw_state.volumes, [])

    def test_unattached_unmounted_device(self):
        """
        If a volume is attached but not mounted, it is included as a
        volume by ``BlockDeviceDeployer._discover_raw_state``.
        """
        unmounted = self.api.create_volume(
            dataset_id=uuid4(),
            size=LOOPBACK_MINIMUM_ALLOCATABLE_SIZE,
        )
        raw_state = self.deployer._discover_raw_state()
        self.assertEqual(raw_state.volumes, [
            unmounted,
        ])

    @capture_logging(assertHasMessage, DISCOVERED_RAW_STATE)
    def test_filesystem_state(self, logger):
        """
        ``RawState`` includes whether or not a volume has a filesystem.
        """
        with_fs = self.api.create_volume(
            dataset_id=uuid4(),
            size=LOOPBACK_MINIMUM_ALLOCATABLE_SIZE,
        )
        with_fs = self.api.attach_volume(with_fs.blockdevice_id,
                                         self.api.compute_instance_id())
        with_fs_device = self.api.get_device_path(with_fs.blockdevice_id)
        make_filesystem(with_fs_device, True)
        without_fs = self.api.create_volume(
            dataset_id=uuid4(),
            size=LOOPBACK_MINIMUM_ALLOCATABLE_SIZE,
        )
        without_fs = self.api.attach_volume(without_fs.blockdevice_id,
                                            self.api.compute_instance_id())
        without_fs_device = self.api.get_device_path(without_fs.blockdevice_id)
        devices_with_filesystems = self.deployer._discover_raw_state(
            ).devices_with_filesystems

        self.assertEqual(
            dict(
                with_fs=(
                    with_fs_device in devices_with_filesystems),
                without_fs=(
                    without_fs_device in devices_with_filesystems)),
            dict(
                with_fs=True,
                without_fs=False))


@implementer(ICloudAPI)
class FakeCloudAPI(proxyForInterface(IBlockDeviceAPI)):
    """
    Wrap a ``IBlockDeviceAPI`` and also provide ``ICloudAPI``.
    """
    def __init__(self, block_api, live_nodes=()):
        """
        @param block_api: ``IBlockDeviceAPI`` to wrap.
        @param live_nodes: Live nodes beyond the current one.
        """
        self.original = block_api
        self.live_nodes = live_nodes

    def list_live_nodes(self):
        return [self.compute_instance_id()] + list(self.live_nodes)

    def start_node(self, node_id):
        return


class BlockDeviceDeployerDiscoverStateTests(TestCase):
    """
    Tests for ``BlockDeviceDeployer.discover_state``.
    """
    def setUp(self):
        super(BlockDeviceDeployerDiscoverStateTests, self).setUp()
        self.expected_hostname = u'192.0.2.123'
        self.expected_uuid = uuid4()
        self.api = loopbackblockdeviceapi_for_test(self)
        self.this_node = self.api.compute_instance_id()
        link_root = link_root_for_test(self)
        self.deployer = BlockDeviceDeployer(
            node_uuid=self.expected_uuid,
            hostname=self.expected_hostname,
            block_device_api=self.api,
            mountroot=mountroot_for_test(self),
            link_root=link_root,
            shared_root=link_root,
        )

    def test_no_devices(self):
        """
        ``BlockDeviceDeployer.discover_state`` returns a ``NodeState`` with
        empty ``manifestations`` if the ``api`` reports no locally attached
        volumes.
        """
        assert_discovered_state(self, self.deployer, [])

    def test_unattached_volume(self):
        volume = self.api.create_volume(
            dataset_id=uuid4(),
            size=LOOPBACK_MINIMUM_ALLOCATABLE_SIZE,
        )
        assert_discovered_state(
            self, self.deployer,
            expected_discovered_datasets=[
                DiscoveredDataset(
                    state=DatasetStates.NON_MANIFEST,
                    dataset_id=volume.dataset_id,
                    blockdevice_id=volume.blockdevice_id,
                    maximum_size=LOOPBACK_MINIMUM_ALLOCATABLE_SIZE,
                ),
            ],
        )

    def test_attached_unmounted_device(self):
        """
        If a volume is attached but not mounted, it is discovered as
        an ``ATTACHED`` dataset returned by
        ``BlockDeviceDeployer.discover_state``.
        """
        volume = self.api.create_volume(
            dataset_id=uuid4(),
            size=LOOPBACK_MINIMUM_ALLOCATABLE_SIZE,
        )
        self.api.attach_volume(
            volume.blockdevice_id,
            attach_to=self.this_node,
        )
        device_path = self.api.get_device_path(volume.blockdevice_id)
        make_filesystem(device_path, block_device=True)
        assert_discovered_state(
            self, self.deployer,
            expected_discovered_datasets=[
                DiscoveredDataset(
                    state=DatasetStates.ATTACHED,
                    dataset_id=volume.dataset_id,
                    blockdevice_id=volume.blockdevice_id,
                    maximum_size=LOOPBACK_MINIMUM_ALLOCATABLE_SIZE,
                    device_path=device_path,
                ),
            ],
        )

    def test_one_device(self):
        """
        ``BlockDeviceDeployer.discover_state`` returns a ``NodeState`` with one
        ``manifestations`` if the ``api`` reports one locally attached volume
        and the volume's filesystem is mounted in the right place.
        """
        dataset_id = uuid4()
        volume = self.api.create_volume(
            dataset_id=dataset_id,
            size=LOOPBACK_MINIMUM_ALLOCATABLE_SIZE,
        )
        self.api.attach_volume(
            volume.blockdevice_id,
            attach_to=self.this_node,
        )
        device = self.api.get_device_path(volume.blockdevice_id)
        mount_point = self.deployer.mountroot.child(bytes(dataset_id))
        mount_point.makedirs()
        make_filesystem(device, block_device=True)
        mount(device, mount_point)

        assert_discovered_state(
            self, self.deployer,
            expected_discovered_datasets=[
                DiscoveredDataset(
                    state=DatasetStates.MOUNTED,
                    dataset_id=volume.dataset_id,
                    blockdevice_id=volume.blockdevice_id,
                    maximum_size=LOOPBACK_MINIMUM_ALLOCATABLE_SIZE,
                    device_path=device,
                    mount_point=mount_point,
                ),
            ],
        )

    def test_attached_and_mismounted(self):
        """
        If a volume is attached and mounted but not mounted at the location
        ``BlockDeviceDeployer`` expects, the dataset returned by
        ``BlockDeviceDeployer.discover_state`` is marked as
        ``ATTACHED``.
        """
        # XXX: Presumably we should detect and repair this case,
        # so that the volume can be unmounted.
        volume = self.api.create_volume(
            dataset_id=uuid4(),
            size=LOOPBACK_MINIMUM_ALLOCATABLE_SIZE,
        )

        self.api.attach_volume(
            volume.blockdevice_id,
            attach_to=self.this_node,
        )

        device_path = self.api.get_device_path(
            volume.blockdevice_id,
        )
        make_filesystem(device_path, block_device=True)

        # Mount it somewhere beneath the expected mountroot (so that it is
        # cleaned up automatically) but not at the expected place beneath it.
        mountpoint = self.deployer.mountroot.child(b"nonsense")
        mountpoint.makedirs()
        mount(device_path, mountpoint)

        assert_discovered_state(
            self, self.deployer,
            expected_discovered_datasets=[
                DiscoveredDataset(
                    state=DatasetStates.ATTACHED,
                    dataset_id=volume.dataset_id,
                    blockdevice_id=volume.blockdevice_id,
                    maximum_size=LOOPBACK_MINIMUM_ALLOCATABLE_SIZE,
                    device_path=device_path,
                ),
            ],
        )

    def _incorrect_device_path_test(self, bad_value):
        """
        Assert that when ``IBlockDeviceAPI.get_device_path`` returns a value
        that must be wrong, the corresponding manifestation is not included in
        the discovered state for the node.
        """
        # XXX This discovers volumes as NON_MANIFEST, but we should
        # have a state so we can try to recover.
        volume = self.api.create_volume(
            dataset_id=uuid4(), size=LOOPBACK_MINIMUM_ALLOCATABLE_SIZE,
        )
        self.api.attach_volume(
            volume.blockdevice_id, self.api.compute_instance_id(),
        )

        # Break the API object now.
        self.patch(
            self.api, "get_device_path", lambda blockdevice_id: bad_value
        )

        assert_discovered_state(
            self, self.deployer,
            expected_discovered_datasets=[
                DiscoveredDataset(
                    state=DatasetStates.NON_MANIFEST,
                    dataset_id=volume.dataset_id,
                    blockdevice_id=volume.blockdevice_id,
                    maximum_size=LOOPBACK_MINIMUM_ALLOCATABLE_SIZE,
                ),
            ],
        )

    @capture_logging(
        assertHasMessage,
        INVALID_DEVICE_PATH, {
            u"invalid_value": FilePath(b"/definitely/wrong"),
        },
    )
    def test_attached_with_incorrect_device_path(self, logger):
        """
        If a volume is attached but the ``IBlockDeviceAPI`` returns a path that
        is not a block device, an error is logged and no manifestation
        corresponding to the volume is included in the discovered state.
        """
        self.patch(blockdevice, "_logger", logger)
        self._incorrect_device_path_test(FilePath(b"/definitely/wrong"))

    @capture_logging(
        assertHasMessage,
        INVALID_DEVICE_PATH, {
            u"invalid_value": None,
        },
    )
    def test_attached_with_wrong_device_path_type(self, logger):
        """
        If a volume is attached but the ``IBlockDeviceAPI`` returns a value
        other than a ``FilePath``, an error is logged and no manifestation
        corresponding to the volume is included in the discovered state.
        """
        self.patch(blockdevice, "_logger", logger)
        self._incorrect_device_path_test(None)

    def test_only_remote_device(self):
        """
        If a volume is attached to a remote node, the dataset returned by
        ``BlockDeviceDeployer.discover_state`` is marked as
        ``ATTACHED_ELSEWHERE``.
        """
        dataset_id = uuid4()
        volume = self.api.create_volume(
            dataset_id=dataset_id,
            size=LOOPBACK_MINIMUM_ALLOCATABLE_SIZE
        )
        self.api.attach_volume(
            volume.blockdevice_id,
            # This is a hack.  We don't know any other IDs, though.
            # https://clusterhq.atlassian.net/browse/FLOC-1839
            attach_to=u'some.other.host',
        )
        assert_discovered_state(
            self, self.deployer,
            expected_discovered_datasets=[
                DiscoveredDataset(
                    state=DatasetStates.ATTACHED_ELSEWHERE,
                    dataset_id=volume.dataset_id,
                    blockdevice_id=volume.blockdevice_id,
                    maximum_size=LOOPBACK_MINIMUM_ALLOCATABLE_SIZE,
                ),
            ],
        )

    def test_remote_device_dead_node(self):
        """
        If the API supports ``ICloudAPI`` and a volume is attached to a remote
        node that is dead, the dataset returned by
        ``BlockDeviceDeployer.discover_state`` is marked as
        ``ATTACHED_TO_DEAD_NODE``.
        """
        dead_host = u'dead'
        live_host = u'live'
        api = FakeCloudAPI(self.api, [live_host])

        volume_attached_to_live = api.create_volume(
            dataset_id=uuid4(),
            size=LOOPBACK_MINIMUM_ALLOCATABLE_SIZE
        )
        api.attach_volume(
            volume_attached_to_live.blockdevice_id,
            attach_to=live_host,
        )
        volume_attached_to_dead = api.create_volume(
            dataset_id=uuid4(),
            size=LOOPBACK_MINIMUM_ALLOCATABLE_SIZE
        )
        api.attach_volume(
            volume_attached_to_dead.blockdevice_id,
            attach_to=dead_host,
        )
        assert_discovered_state(
            self, self.deployer.set(
                block_device_api=ProcessLifetimeCache(api),
                _underlying_blockdevice_api=api),
            expected_discovered_datasets=[
                DiscoveredDataset(
                    state=DatasetStates.ATTACHED_ELSEWHERE,
                    dataset_id=volume_attached_to_live.dataset_id,
                    blockdevice_id=volume_attached_to_live.blockdevice_id,
                    maximum_size=LOOPBACK_MINIMUM_ALLOCATABLE_SIZE,
                ),
                DiscoveredDataset(
                    state=DatasetStates.ATTACHED_TO_DEAD_NODE,
                    dataset_id=volume_attached_to_dead.dataset_id,
                    blockdevice_id=volume_attached_to_dead.blockdevice_id,
                    maximum_size=LOOPBACK_MINIMUM_ALLOCATABLE_SIZE,
                ),
            ],
        )

    def test_unrelated_mounted(self):
        """
        If a volume is attached but an unrelated filesystem is mounted at
        the expected location for that volume, it is recognized as not
        being in ``MOUNTED`` state.
        """
        # XXX This should perhaps be a seperate state so this can be
        # fixed.
        unrelated_device = FilePath(self.mktemp())
        with unrelated_device.open("w") as unrelated_file:
            unrelated_file.truncate(LOOPBACK_MINIMUM_ALLOCATABLE_SIZE)

        volume = self.api.create_volume(
            dataset_id=uuid4(),
            size=LOOPBACK_MINIMUM_ALLOCATABLE_SIZE,
        )
        mountpoint = self.deployer.mountroot.child(bytes(volume.dataset_id))
        mountpoint.makedirs()
        self.api.attach_volume(
            volume.blockdevice_id,
            attach_to=self.this_node,
        )

        make_filesystem(unrelated_device, block_device=False)
        mount(unrelated_device, mountpoint)

        device_path = self.api.get_device_path(
            volume.blockdevice_id,
        )

        assert_discovered_state(
            self, self.deployer,
            expected_discovered_datasets=[
                DiscoveredDataset(
                    state=DatasetStates.ATTACHED_NO_FILESYSTEM,
                    dataset_id=volume.dataset_id,
                    blockdevice_id=volume.blockdevice_id,
                    maximum_size=LOOPBACK_MINIMUM_ALLOCATABLE_SIZE,
                    device_path=device_path,
                ),
            ],
        )

    def test_attached_no_filesystem(self):
        """
        An attached volume with no filesystem ends up in
        ATTACHED_NO_FILESYSTEM state.
        """
        volume = self.api.create_volume(
            dataset_id=uuid4(),
            size=LOOPBACK_MINIMUM_ALLOCATABLE_SIZE,
        )
        self.api.attach_volume(
            volume.blockdevice_id,
            attach_to=self.this_node,
        )
        device_path = self.api.get_device_path(volume.blockdevice_id)
        assert_discovered_state(
            self, self.deployer,
            expected_discovered_datasets=[
                DiscoveredDataset(
                    state=DatasetStates.ATTACHED_NO_FILESYSTEM,
                    dataset_id=volume.dataset_id,
                    blockdevice_id=volume.blockdevice_id,
                    maximum_size=LOOPBACK_MINIMUM_ALLOCATABLE_SIZE,
                    device_path=device_path,
                ),
            ],
        )


@implementer(IBlockDeviceAPI)
class UnusableAPI(object):
    """
    A non-implementation of ``IBlockDeviceAPI`` where it is explicitly required
    that the object not be used for anything.
    """


@implementer(ICalculator)
class RecordingCalculator(object):
    """
    An ``ICalculator`` that records the datasets passed to it, and calculates a
    fixed change.
    """
    def __init__(self, expected_changes):
        self.expected_changes = expected_changes

    def calculate_changes_for_datasets(
        self, discovered_datasets, desired_datasets,
    ):
        self.discovered_datasets = discovered_datasets
        self.desired_datasets = desired_datasets
        return self.expected_changes


def make_icalculator_tests(calculator_factory):
    """
    Make a test case to test an ``ICalculator`` implementation.

    :param calculator_factory: Factory to make an ``ICalculator`` provider.
    :type calculator_factory: No argument ``callable``.

    :return: A ``TestCase`` subclass.
    """
    class ICalculatorTests(TestCase):
        """
        Tests of an ``ICalculator`` implementation.
        """
        def test_interface(self):
            """
            The ``ICalculator`` implemention actually implements the interface.
            """
            verifyObject(ICalculator, calculator_factory())

        @given(
            discovered_datasets=builds(
                dataset_map_from_iterable,
                lists(DISCOVERED_DATASET_STRATEGY),
            ),
            desired_datasets=builds(
                dataset_map_from_iterable,
                lists(DESIRED_DATASET_STRATEGY),
            ),
        )
        def test_returns_changes(self, discovered_datasets, desired_datasets):
            """
            ``ICalculator.calculate_changes_for_datasets`` returns a
            ``IStateChange``.
            """
            calculator = calculator_factory()
            changes = calculator.calculate_changes_for_datasets(
                discovered_datasets=discovered_datasets,
                desired_datasets=desired_datasets)
            self.assertTrue(IStateChange.providedBy(changes))

    return ICalculatorTests


class BlockDeviceCalculatorInterfaceTests(
    make_icalculator_tests(BlockDeviceCalculator)
):
    """
    Tests for ``BlockDeviceCalculator``'s implementation of ``ICalculator``.
    """


class RecordingCalculatorInterfaceTests(
    make_icalculator_tests(lambda: RecordingCalculator(NOTHING_TO_DO))
):
    """
    Tests for ``RecordingCalculator``'s implementation of ``ICalculator``.
    """


def compare_dataset_state(discovered_dataset, desired_dataset):
    """
    Compare a discovered dataset to a desired dataset to determine if they have
    converged.

    .. note:: This ignores ``maximum_size`` as we don't support resizing yet.

    :return: ``bool`` indicating if the datasets correspond.
    """
    if discovered_dataset is None:
        return (
            desired_dataset is None or
            desired_dataset.state == DatasetStates.DELETED
        )
    if desired_dataset is None:
        return discovered_dataset.state == DatasetStates.NON_MANIFEST
    if discovered_dataset.state != desired_dataset.state:
        return False
    if discovered_dataset.state == DatasetStates.MANIFEST:
        return (
            discovered_dataset.mount_point == desired_dataset.mount_point and
            discovered_dataset.link_path == desired_dataset.link_path and
            discovered_dataset.share_path == desired_dataset.share_path
        )
    elif discovered_dataset.state == DatasetStates.NON_MANIFEST:
        return True
    elif discovered_dataset.state == DatasetStates.DELETED:
        return True
    else:
        raise ValueError("Impossible dataset states: {} {}".format(
            discovered_dataset, desired_dataset,
        ))


def compare_dataset_states(discovered_datasets, desired_datasets):
    """
    Compare discovered and desired state of datasets to determine if they have
    converged.

    .. note:: This ignores ``maximum_size`` as we don't support resizing yet.

    :return: ``bool`` indicating if the datasets correspond.
    """
    for dataset_id in set(discovered_datasets) | set(desired_datasets):
        desired_dataset = desired_datasets.get(dataset_id)
        discovered_dataset = discovered_datasets.get(dataset_id)
        if not compare_dataset_state(
            discovered_dataset=discovered_dataset,
            desired_dataset=desired_dataset,
        ):
            return False
    return True


@attributes(["iteration_count"])
class DidNotConverge(Exception):
    """
    Raised if running convergence with an ``ICalculator`` does not converge
    in the specified number of iterations.

    :ivar iteration_count: The count of iterations before this was raised.
    """


class _WriteError(Exception):
    """
    Error used to indicate that we failed to write to a path as if we were
    docker.
    """
    pass


class _WriteVerifyingExternalClient(object):
    """
    Representation of an external client of the Flocker API. This client can be
    used to try to write to paths on the system and verify that the writes are
    persisted to the underlying blockdevice.

    :ivar _known_mountpoints: Known mountpoints of the dataset. Once flocker
        has returned a path to an external agent, there is no promising how
        long that agent might cache that information before it tries to write
        to that location. This agent keeps track of all mountpoints it has ever
        seen and tries to write to all of them.
    :ivar _device_path: The most up-to-date device path of the blockdevice that
        backs the dataset. This is a backdoor best-effort way to verify that
        flocker has persisted writes to the underlying blockdevice. Stored in
        an attribute so that the test harness can inspect the blockdevice even
        after the blockdevice deployer stops reporting the blockdevice in the
        ``NodeState``.
    :ivar _dataset_id: The dataset_id of the dataset under test.
    :ivar _node_uuid: The node_uuid of the node that is being tested.
    :ivar _testing_mountroot: A mountroot to construct moutpoints under.
    :ivar _blockdevice_manager: An ``IBlockDeviceManager`` provider that can be
        used to mount block devices.
    """

    def __init__(self, dataset_id, node_uuid, mountroot, blockdevice_manager):
        self._known_mountpoints = set()
        self._device_path = None
        self._dataset_id = dataset_id
        self._node_uuid = node_uuid
        self._testing_mountroot = mountroot
        self._blockdevice_manager = blockdevice_manager

    def _imitate_docker_writing(self, mountdir, filename, content):
        """
        Imitate writing content to a file to a mounted directory using docker.

        Asserts that either docker should fail to start the container or the
        write should succeed. Specifically, this will raise an assertion error
        if the docker command fails, but the command in the container was run.

        :param FilePath mountdir: The directory to be mounted as a docker
            volume.
        :param unicode filename: The name of the file to create in the docker
            volume.
        :param unicode content: The content to write to the file.
        """
        try:
            write_as_docker(mountdir, filename, content)
        except ProcessError as e:
            assert_that(e.output, Not(Contains("CONTAINER_RUNNING")))
            raise _WriteError()

    def _has_file_with_content(self, filename, content):
        """
        Returns whether the blockdevice at self._device_path has a file with
        the given name.

        :param unicode filename: The name of the file to check for.
        :param unicode content: The expected content of the file.

        :returns: Whether the blockdevice that backs ``self._dataset_id`` has a
            file with the given name that contains the given content.
        """
        test_mountpoint = self._testing_mountroot.child(str(uuid4()))
        test_mountpoint.makedirs()

        # Mount the blockdevice in a fresh mount and read the file from the new
        # mountpoint.
        try:
            self._blockdevice_manager.mount(self._device_path, test_mountpoint)
            file_to_test = test_mountpoint.child(filename)
            result = (file_to_test.exists() and
                      file_to_test.getContent() == content)
            self._blockdevice_manager.unmount(self._device_path)
        except MountError:
            # We might not be able to mount if we do not have a filesystem on
            # the blockdevice.
            return False
        finally:
            test_mountpoint.remove()
        return result

    def invariant(self, case, test_objects):
        """
        An invariant that should always hold. Specifically, after the path to a
        dataset is known by the cluster then writes to that path should either
        succeed and be persisted to the underlying block device, or the write
        should fail.

        :param case: A ``TestCase`` to use for making assertions.
        :param BlockDeviceCalculatorTestObjects test_objects: Object used to
            get the current state of the local node and the current desired
            dataset state.
        """
        dataset = unicode(self._dataset_id)

        # First inspect the local state to see if there is a new mountpoint
        # that we should try to use to attempt to write to the dataset.
        local_state = test_objects.current_local_state()
        desired_dataset = test_objects.current_desired_datasets().get(
            self._dataset_id, None)
        converging_on_manifest = False
        if desired_dataset:
            converging_on_manifest = (
                desired_dataset.state == DatasetStates.MOUNTED)
        write_to_current_path_should_succeed = False

        if local_state:
            discovered_dataset = local_state.datasets.get(self._dataset_id)

            if discovered_dataset:
                # If the dataset is mounted and we are currently converging
                # toward a manifested dataset, the write should succeed.
                write_to_current_path_should_succeed = (
                    discovered_dataset.state == DatasetStates.MANIFEST and
                    converging_on_manifest
                )

                current_path = getattr(discovered_dataset, 'share_path', None)
                if current_path:
                    self._known_mountpoints.add(current_path)

                device = getattr(discovered_dataset, 'device_path', None)
                if device:
                    # Update the device_path that is backing the dataset_id
                    # just in case the volume has changed to a different device
                    # path since the last time we ran.
                    self._device_path = device

        for path in self._known_mountpoints:
            filename = unicode(uuid4())
            random_string = unicode(uuid4())
            try:
                self._imitate_docker_writing(path, filename, random_string)
            except _WriteError:
                # This indicates that we failed to write to a path provided by
                # flocker. Assert that this is not the path of a currently
                # manifest dataset.
                case.assertFalse(
                    write_to_current_path_should_succeed and
                    current_path == path,
                    "Could not write to path %s despite dataset %s reporting "
                    "as manifest." % ("/".join([unicode(path), filename]),
                                      dataset))
            else:
                case.assertTrue(
                    self._has_file_with_content(filename, random_string),
                    "Successfully wrote to a path gotten from flocker(%s), "
                    "but the write was not persisted to the backing block "
                    "device(%s)." % (path.child(filename).path,
                                     self._device_path))


def _empty_node_state(deployer):
    """
    Returns an empty node state for the node the deployer is created on.
    """
    return NodeState(
        uuid=deployer.node_uuid,
        hostname=deployer.hostname,
        applications=[],
    )


@attributes([
    "test_case", "deployer", "_local_state", "_dataset_id", "initial_dataset",
    "next_dataset"
], apply_with_init=False)
class BlockDeviceCalculatorTestObjects(object):
    """
    Object to house all test objects for the tests in
    ``BlockDeviceCalculatorInterfaceTests`` that use hypothesis. hypothesis
    does not call setUp and tearDown before and after each example is run, so
    it is sometimes more convenient just to construct objects for the duration
    of the function to prevent leaking state from one run to the next.

    :ivar test_case: The TestCase to use for assertions and cleanup callbacks.
    :ivar deployer: The ``IDeployer`` that will be used to run changes.
    :ivar BlockDeviceDeployerLocalState _local_state: The current local state,
        updated everytime ``discover_state`` is run in the convergence loop.
    :ivar UUID _dataset_id: The dataset_id of the dataset under test.
    :ivar DesiredDataset inial_dataset: The first dataset state to converge to.
    :ivar DesiredDataset next_dataset: The second dataset state to converge to.
    :ivar _desired_datasets: An iterable of the desired datasets that are
        currently being converged upon.
    """

    def __init__(self, test_case, two_dataset_states, deployer=None):
        """
        Constructor for ``BlockDeviceCalculatorTestObjects``.

        :param test_case: See instance variable ``test_case``.
        :param two_datset_states: iterable of two ``DesiredDataset``s, such as
            those generated from ``TWO_DESIRED_DATASET_STRATEGY``.
        :param deployer: The ``IDeployer`` provider to use with the execution
            of this test. Defaults to creating one using
            ``create_blockdevicedeployer`` if none is specified.
        """
        if deployer is None:
            deployer = create_blockdevicedeployer(test_case)
        self.test_case = test_case
        self.deployer = deployer
        self.dataset_id = two_dataset_states[0].dataset_id
        self.initial_dataset, self.next_dataset = [
            self._fixup_dataset_state(d)
            for d in two_dataset_states
        ]
        self._local_state = None
        self._desired_datasets = {}

    def _fixup_dataset_state(self, dataset_state):
        """
        Modify a test dataset_state to a valid state for use with the given
        deployer. Some parts of the sampled inputs created with the hypothesis
        strategy are too fake for use with a real deployer. Currently this
        entails:

        - Set the mountpoint to a real mountpoint in desired dataset states
          that have a mount point attribute.
        - Set the link path to a real link path in desired dataset states that
          have a link_path attribute.

        :param DesiredDataset dataset_state: The state to fix up for this test
            run.

        :returns: A ``DesiredDataset`` modified for use in this test.
        """
        mount_point = self.deployer._mountpath_for_dataset_id(
            unicode(self.dataset_id))
        link_path = self.deployer._link_path_for_dataset_id(
            unicode(self.dataset_id))
        share_path = self.deployer._sharepath_for_dataset_id(
            unicode(self.dataset_id))
        if getattr(dataset_state,
                   'mount_point',
                   _NoSuchThing) is not _NoSuchThing:
            dataset_state = dataset_state.set(mount_point=mount_point)
        if getattr(dataset_state,
                   'link_path',
                   _NoSuchThing) is not _NoSuchThing:
            dataset_state = dataset_state.set(link_path=link_path)
        if getattr(dataset_state,
                   'share_path',
                   _NoSuchThing) is not _NoSuchThing:
            dataset_state = dataset_state.set(share_path=share_path)
        return dataset_state

    def discover_state(self):
        """
        :returns: The current ``BlockDeviceDeployerLocalState`` from the
            deployer.
        """
        local_state = self.test_case.successResultOf(
            self.deployer.discover_state(
                DeploymentState(nodes={
                    _empty_node_state(self.deployer)
                })
            )
        )
        return local_state

    def cleanup_example(self):
        """
        Cleanup the mountpoints and the volumes used in an example.
        """
        unlink_all(self.deployer.link_root)
        umount_all(self.deployer.mountroot)
        detach_destroy_volumes(self.deployer.block_device_api)

    def current_local_state(self):
        """
        Return the current cached ``BlockDeviceDeployerLocalState``.
        """
<<<<<<< HEAD
        return self._local_state

    def current_desired_datasets(self):
        """
        Gets the cached value for what was being converged upon the last time
        a convergence step was run.

        :returns: The desired datasets that are being converged upon.
        :rtype: Mapping from ``UUID`` to ``DesiredDataset``.
        """
        return self._desired_datasets
=======
        return self.successResultOf(self.deployer.discover_state(
            DeploymentState(nodes={
                NodeState(
                    uuid=self.deployer.node_uuid,
                    hostname=self.deployer.hostname,
                ),
            }),
            persistent_state=PersistentState(),
        )).datasets
>>>>>>> 9a1cafa3

    def run_convergence_step(self, desired_datasets):
        """
        Run one step of the calculator.

        :param desired_datasets: The dataset state to converge to.
        :type desired_datasets: Mapping from ``UUID`` to ``DesiredDataset``.
        """
        self._desired_datasets = desired_datasets
        self._local_state = self.discover_state()
        local_datasets = self._local_state.datasets
        changes = self.deployer.calculator.calculate_changes_for_datasets(
            discovered_datasets=local_datasets,
            desired_datasets=desired_datasets,
        )
        note("Running changes: {changes}".format(changes=changes))
        self.test_case.successResultOf(
            run_state_change(changes, self.deployer))

    def run_to_convergence(self, desired_datasets, max_iterations=20):
        """
        Run the calculator until it converges on the desired state.

        :param desired_datasets: The dataset state to converge to.
        :type desired_datasets: Mapping from ``UUID`` to ``DesiredDataset``.
        :param int max_iterations: The maximum number of steps to iterate.
            Defaults to 20 on the assumption that iterations are cheap, and
            that there will always be fewer than 20 steps to transition from
            one desired state to another if there are no bugs.
        """
        for _ in range(max_iterations):
            self.run_convergence_step(
                dataset_map_from_iterable(desired_datasets))
            note(self.discover_state().datasets)
            if compare_dataset_states(
                self.discover_state().datasets,
                dataset_map_from_iterable(desired_datasets),
            ):
                break
        else:
            raise DidNotConverge(iteration_count=max_iterations)

    def run_sequential_convergence_test(self):
        """
        Converge first to ``self.initial_dataset``, and secondly to
        ``self.next_dataset``, failing ``self.test_case`` if we ever fail to
        converge to either of the ``DesiredDataset`` states.
        """
        # Converge to the initial state.
        try:
            self.run_to_convergence([self.initial_dataset])
        except DidNotConverge as e:
            self.test_case.fail(
                "Did not converge to initial state after %d iterations." %
                e.iteration_count)

        # Converge from the initial state to the next state.
        try:
            self.run_to_convergence([self.next_dataset])
        except DidNotConverge as e:
            self.test_case.fail(
                "Did not converge to next state after %d iterations." %
                e.iteration_count)


@attributes([Attribute("callback", default_value=None)])
class _MutableCallback(object):
    """
    A callable implementation that you can change after creation.

    :ivar callback: The callable to call when this object's __call__ is called,
        or ``None`` for the callback to do nothing.
    :type callback: Any callable or ``type(None)``.
    """

    def __call__(self, *args, **kwargs):
        """
        Call the underlying callback if it is not ``None``, or do nothing if it
        is ``None``.

        :returns: The result of the underlying callback or ``None``.
        """
        if self.callback is not None:
            return self.callback(*args, **kwargs)
        return None


class BlockDeviceCalculatorTests(TestCase):
    """
    Tests for ``BlockDeviceCalculator``.
    """
    @given(
        two_dataset_states=TWO_DESIRED_DATASET_STRATEGY
    )
    def test_simple_transitions(self, two_dataset_states):
        """
        Given an initial empty state, ``BlockDeviceCalculator`` will converge
        to any ``DesiredDataset``, followed by any other state of the same
        dataset.
        """
        test_objects = BlockDeviceCalculatorTestObjects(self,
                                                        two_dataset_states)
        try:
            test_objects.run_sequential_convergence_test()
        finally:
            test_objects.cleanup_example()

    @if_docker_configured
    @given(
        two_dataset_states=TWO_DESIRED_DATASET_STRATEGY
    )
    def test_docker_protection(self, two_dataset_states):
        """
        Given an initial empty state, ``BlockDeviceCalculator`` will converge
        to any ``DesiredDataset``, followed by any other state of the same
        dataset. During that time we want to verify that an invariant holds.
        The invariant is multipart:

        - If the dataset is presently reported as manifest in the cluster
          state, we should be able to write a file to the path reported in the
          cluster state, and the write should be persisted to the backing
          blockdevice.
        - If the dataset is not presently reported as manifest, writes should
          still be persisted to the backing blockdevice or they should fail.

        Specifically, it should not be possible for a write to a path to
        succeed, but have the write not be written to the blockdevice that
        backs the dataset, even if the write comes after flocker has unmounted
        a device.

        This would represent an agent like docker attempting to use a path
        before or after flocker was ready for it to use the path.
        """
        callback = _MutableCallback()

        actual_blockdevice_manager = BlockDeviceManager()
        proxy_blockdevice_manager = create_callback_blockdevice_manager_proxy(
            actual_blockdevice_manager, callback)

        test_objects = BlockDeviceCalculatorTestObjects(
            self,
            two_dataset_states,
            create_blockdevicedeployer(
                self, block_device_manager=proxy_blockdevice_manager)
        )

        try:
            external_agent = _WriteVerifyingExternalClient(
                test_objects.dataset_id,
                test_objects.deployer.node_uuid,
                mountroot_for_test(self),
                actual_blockdevice_manager)

            non_side_effect_methods = frozenset(['has_filesystem',
                                                 'get_disk_mounts',
                                                 'get_all_mounts'])

            # Only run the invariant check on methods of the
            # IBlockDeviceManager that actually change the state of the
            # machine.
            def run_invariant_on_side_effect_method(method_name):
                if method_name not in non_side_effect_methods:
                    return external_agent.invariant(self, test_objects)

            callback.callback = run_invariant_on_side_effect_method

            # Verify the invariant holds at the start of the test.
            external_agent.invariant(self, test_objects)

            test_objects.run_sequential_convergence_test()
        finally:
            callback.callback = None
            test_objects.cleanup_example()

    @given(
        desired_state=sampled_from([
            DatasetStates.MANIFEST, DatasetStates.NON_MANIFEST,
            DatasetStates.DELETED,
        ]),
        discovered_state=sampled_from(
            DiscoveredDataset.__invariant__.attributes_for_tag.keys() +
            [DatasetStates.NON_EXISTENT]
        )
    )
    def test_all_transitions(self, desired_state, discovered_state):
        """
        Transitions are defined from all possible desired states towards
        all possible discovered states.
        """
        assume(desired_state != discovered_state)
        verifyObject(
            IDatasetStateChangeFactory,
            DATASET_TRANSITIONS[desired_state][discovered_state],
        )


def assert_desired_datasets(
    case,
    deployer,
    desired_manifestations=(),
    local_datasets=(),
    local_applications=(),
    additional_node_config=set(),
    expected_datasets=(),
    leases=Leases(),
):
    """
    Assert that ``calculate_changes`` calculates the given desired datasets
    invoked with the given state and configuration.

    :param TestCase test_case: The ``TestCase`` which is being run.
    :param BlockDeviceDeployer deployer: The deployer that will be asked to
        calculate the desired datasets.
    :param desired_manifestations: Manifestations to include in the local nodes
        configuration.
    :type desired_manifestations: iterable of ``Manifestations``
    :param local_datasets: Datasets to include in the local node's state.
    :type local_datasets: iterable of ``DiscoveredDataset``s
    :param local_applications: Location to include in the local node's state.
    :type local_applications: iterable of ``Application``s
    :param additonal_node_config: Additional nodes to include in the cluster
        configration.
    :type additional_node_config: ``set`` of ``Node``s
    :param Leases leases: Leases to include in the cluster configration.
    """
    calculator = RecordingCalculator(NOTHING_TO_DO)
    deployer = deployer.set(calculator=calculator)
    cluster_configuration = Deployment(
        nodes={
            Node(
                uuid=deployer.node_uuid,
                hostname=deployer.hostname,
                manifestations={
                    manifestation.dataset.dataset_id: manifestation
                    for manifestation in desired_manifestations
                },
            ),
        } | additional_node_config,
        leases=leases,
    )

    local_state = BlockDeviceDeployerLocalState(
        node_uuid=deployer.node_uuid,
        hostname=deployer.hostname,
        datasets={dataset.dataset_id: dataset
                  for dataset in local_datasets},
    )
    node_state, nonmanifest_datasets = local_state.shared_state_changes()
    cluster_state = DeploymentState(
        nodes={node_state.set(applications=local_applications)},
        nonmanifest_datasets=nonmanifest_datasets.datasets,
    )

    deployer.calculate_changes(
        configuration=cluster_configuration,
        cluster_state=cluster_state,
        local_state=local_state,
    )
    case.assertEqual(
        {dataset.dataset_id: dataset
         for dataset in expected_datasets},
        calculator.desired_datasets,
    )


class CalculateDesiredStateTests(TestCase):
    """
    Tests for ``BlockDeviceDeployer._calculate_desired_state``.
    """
    def setUp(self):
        super(CalculateDesiredStateTests, self).setUp()
        self.hostname = ScenarioMixin.NODE
        self.node_uuid = ScenarioMixin.NODE_UUID
        self.api = UnusableAPI()
        self.deployer = BlockDeviceDeployer(
            node_uuid=self.node_uuid,
            hostname=self.hostname,
            block_device_api=self.api,
        )

    def test_no_manifestations(self):
        """
        If there are no Manifestations on this node, then
        there are no desired datasets calculated.
        """
        assert_desired_datasets(
            self, self.deployer,
            desired_manifestations=[],
            expected_datasets=[],
        )

    def test_manifestation(self):
        """
        If there is a manifesation configured on this node, then the
        corresponding desired dataset has a state of ``MANIFEST``.
        """
        assert_desired_datasets(
            self, self.deployer,
            desired_manifestations=[ScenarioMixin.MANIFESTATION],
            expected_datasets=[ScenarioMixin.MANIFEST_DESIRED_DATASET],
        )

    def test_manifestation_metadata(self):
        """
        If there is a manifesation configured with metadata on this node, then
        the corresponding desired dataset has that metadata.
        """
        assert_desired_datasets(
            self, self.deployer,
            desired_manifestations=[ScenarioMixin.MANIFESTATION.transform(
                ['dataset', 'metadata'], ScenarioMixin.METADATA,
            )],
            expected_datasets=[
                ScenarioMixin.MANIFEST_DESIRED_DATASET.transform(
                    ['metadata'], ScenarioMixin.METADATA,
                )
            ],
        )

    def test_manifestation_default_size(self):
        """
        If there is a manifesation configured on this node without a size, then
        the corresponding desired dataset has a size fixed to the
        minimum allowed Rackspace volume size.

        XXX: Make the default size configurable.  FLOC-2679
        """
        expected_size = int(RACKSPACE_MINIMUM_VOLUME_SIZE.bytes)
        assert_desired_datasets(
            self, self.deployer,
            desired_manifestations=[
                ScenarioMixin.MANIFESTATION.transform(
                    ["dataset", "maximum_size"], lambda _: None,
                ),
            ],
            expected_datasets=[
                ScenarioMixin.MANIFEST_DESIRED_DATASET.transform(
                    ['maximum_size'], expected_size,
                ),
            ],
        )

    def test_deleted_dataset(self):
        """
        If there is a dataset that is configured as deleted on this node, the
        corresponding dataset has a desired state of ``DELETED``.
        """
        assert_desired_datasets(
            self, self.deployer,
            desired_manifestations=[
                ScenarioMixin.MANIFESTATION.transform(
                    ["dataset", "deleted"], True,
                    ['dataset', 'metadata'], ScenarioMixin.METADATA,
                ),
            ],
            local_datasets=[],
            expected_datasets=[
                DesiredDataset(
                    state=DatasetStates.DELETED,
                    dataset_id=ScenarioMixin.DATASET_ID,
                    metadata=ScenarioMixin.METADATA,
                ),
            ],
        )

    @given(
        expected_size=integers(min_value=0),
    )
    def test_leased_mounted_manifestation(self, expected_size):
        """
        If there is a lease for a mounted dataset present on node, there is a
        corresponding desired dataset that has a state of ``MANIFEST`` even if
        the configuration of the node doesn't mention the dataset.
        """
        assert_desired_datasets(
            self, self.deployer,
            desired_manifestations=[],
            local_datasets=[
                ScenarioMixin.MANIFEST_DISCOVERED_DATASET.transform(
                    ['maximum_size'], expected_size,
                ),
            ],
            expected_datasets=[
                ScenarioMixin.MANIFEST_DESIRED_DATASET.transform(
                    ['maximum_size'], expected_size,
                ),
            ],
            leases=Leases().acquire(
                now=datetime.now(tz=UTC),
                dataset_id=ScenarioMixin.DATASET_ID,
                node_id=self.deployer.node_uuid,
            )
        )

    @given(
        local_dataset=DISCOVERED_DATASET_STRATEGY.filter(
            lambda dataset: dataset.state != DatasetStates.MANIFEST,
        ),
    )
    def test_leased_not_mounted(self, local_dataset):
        """
        If there is a lease for a dataset that isn't mounted on the node and
        the dataset isn't requested in the configuration of the node, there is
        not a corresponding desired dataset.
        """
        assert_desired_datasets(
            self, self.deployer,
            desired_manifestations=[],
            local_datasets=[local_dataset],
            expected_datasets=[],
            leases=Leases().acquire(
                now=datetime.now(tz=UTC),
                dataset_id=local_dataset.dataset_id,
                node_id=self.deployer.node_uuid,
            )
        )

    def test_lease_elsewhere(self):
        """
        If there is a lease for a dataset on another node, there isn't a
        corresponding desired dataset.
        """
        assert_desired_datasets(
            self, self.deployer,
            local_datasets=[
                ScenarioMixin.MANIFEST_DISCOVERED_DATASET,
            ],
            expected_datasets=[],
            leases=Leases().acquire(
                now=datetime.now(tz=UTC),
                dataset_id=ScenarioMixin.DATASET_ID,
                node_id=uuid4(),
            )
        )

    def test_application_manifest_manifestation(self):
        """
        If there is an application with attached volume, there is a
        corresponding desired dataset that has a state of ``MANIFEST``.
        """
        assert_desired_datasets(
            self, self.deployer,
            desired_manifestations=[],
            local_datasets=[
                ScenarioMixin.MANIFEST_DISCOVERED_DATASET,
            ],
            local_applications=[
                Application(
                    name=u"myapplication",
                    image=DockerImage.from_string(u"image"),
                    volume=AttachedVolume(
                        manifestation=ScenarioMixin.MANIFESTATION,
                        mountpoint=FilePath(b"/data")
                    ),
                ),
            ],
            expected_datasets=[
                ScenarioMixin.MANIFEST_DESIRED_DATASET,
            ],
        )

    @given(
        expected_size=integers(min_value=0),
    )
    def test_leased_manifestation(self, expected_size):
        """
        If there is a manifesation on this node and lease for the corresponding
        volume for this node, then the corresponding desired dataset has a
        state of ``MOUNTED`` and the associated size corresponds to the
        discovered dataset.
        """
        assert_desired_datasets(
            self, self.deployer,
            desired_manifestations=[ScenarioMixin.MANIFESTATION],
            local_datasets=[
                ScenarioMixin.MANIFEST_DISCOVERED_DATASET.transform(
                    ['maximum_size'], expected_size,
                ),
            ],
            expected_datasets=[
                ScenarioMixin.MANIFEST_DESIRED_DATASET.transform(
                    ['maximum_size'], expected_size,
                ),
            ],
            leases=Leases().acquire(
                now=datetime.now(tz=UTC),
                dataset_id=ScenarioMixin.DATASET_ID,
                node_id=self.deployer.node_uuid,
            )
        )

    def test_deleted_leased_manifestation(self):
        """
        If there is a manfestation on this node that is configured as deleted
        and there is a lease on the volume for this node, the corresponding
        desired dataset has a state of ``MOUNTED``.
        """
        assert_desired_datasets(
            self, self.deployer,
            desired_manifestations=[
                ScenarioMixin.MANIFESTATION.transform(
                    ["dataset"], lambda d: d.set(deleted=True)
                ),
            ],
            local_datasets=[
                ScenarioMixin.MANIFEST_DISCOVERED_DATASET,
            ],
            expected_datasets=[
                ScenarioMixin.MANIFEST_DESIRED_DATASET,
            ],
            leases=Leases().acquire(
                now=datetime.now(tz=UTC),
                dataset_id=ScenarioMixin.DATASET_ID,
                node_id=self.deployer.node_uuid,
            )
        )


def assert_calculated_changes(
        case, node_state, node_config, nonmanifest_datasets, expected_changes,
        additional_node_states=frozenset(), leases=Leases(),
        discovered_datasets=None,
):
    """
    Assert that ``BlockDeviceDeployer`` calculates certain changes in a certain
    circumstance.

    :param discovered_datasets: Collection of ``DiscoveredDataset`` to
        expose as local state.
    :see: ``assert_calculated_changes_for_deployer``.
    """
    api = UnusableAPI()

    deployer = BlockDeviceDeployer(
        node_uuid=node_state.uuid,
        hostname=node_state.hostname,
        block_device_api=api,
    )

    cluster_state = compute_cluster_state(node_state, additional_node_states,
                                          nonmanifest_datasets)

    if discovered_datasets is None:
        local_state = local_state_from_shared_state(
            node_state=node_state,
            nonmanifest_datasets=cluster_state.nonmanifest_datasets,
        )
    else:
        local_state = BlockDeviceDeployerLocalState(
            node_uuid=node_state.uuid,
            hostname=node_state.hostname,
            datasets=dataset_map_from_iterable(discovered_datasets),
        )
        case.assertEqual(
            local_state.shared_state_changes(),
            (node_state.set("applications", None), NonManifestDatasets(
                datasets=cluster_state.nonmanifest_datasets)),
            "Inconsistent test data."
        )

    return assert_calculated_changes_for_deployer(
        case, deployer, node_state, node_config,
        nonmanifest_datasets, additional_node_states, set(),
        expected_changes, local_state, leases=leases,
    )


def _create_blockdevice_id_for_test(dataset_id):
    """
    Generates a blockdevice_id from a dataset_id for tests that do not use an
    ``IBlockDeviceAPI``.

    :param dataset_id: A unicode or uuid dataset_id to generate the
        blockdevice_id for.
    """
    return "blockdevice-" + unicode(dataset_id)


class ScenarioMixin(object):
    """
    A mixin for tests which defines some basic Flocker cluster state.
    """
    DATASET_ID = uuid4()
    BLOCKDEVICE_ID = _create_blockdevice_id_for_test(DATASET_ID)
    NODE = u"192.0.2.1"
    NODE_UUID = uuid4()

    METADATA = {u"I'm so meta": u"even this acronym"}

    MANIFESTATION = Manifestation(
        dataset=Dataset(
            dataset_id=unicode(DATASET_ID),
            maximum_size=int(REALISTIC_BLOCKDEVICE_SIZE.to_Byte()),
        ),
        primary=True,
    )

    MOUNT_ROOT = FilePath('/var/flocker/mounts')
    LINK_ROOT = FilePath('/flocker/v2')
    MOUNT_POINT = MOUNT_ROOT.child(unicode(DATASET_ID))
    LINK_PATH = LINK_ROOT.child(unicode(DATASET_ID))
    SHARE_PATH = LINK_PATH
    BLOCKDEVICE_PATH = FilePath('/dev/sda')

    # The state of a single node which has a single primary manifestation for a
    # dataset.  Common starting point for several of the test scenarios.
    ONE_DATASET_STATE = NodeState(
        hostname=NODE,
        uuid=NODE_UUID,
        manifestations={
            unicode(DATASET_ID): MANIFESTATION,
        },
        paths={
            unicode(DATASET_ID): SHARE_PATH,
        },
        devices={
            DATASET_ID: BLOCKDEVICE_PATH,
        },
        applications=[],
    )

    MANIFEST_DISCOVERED_DATASET = DiscoveredDataset(
        dataset_id=DATASET_ID,
        blockdevice_id=BLOCKDEVICE_ID,
        state=DatasetStates.MANIFEST,
        maximum_size=int(REALISTIC_BLOCKDEVICE_SIZE.bytes),
        device_path=BLOCKDEVICE_PATH,
        mount_point=MOUNT_POINT,
        link_path=LINK_PATH,
        share_path=LINK_PATH,
    )
    MANIFEST_DESIRED_DATASET = DesiredDataset(
        state=DatasetStates.MANIFEST,
        dataset_id=DATASET_ID,
        maximum_size=int(REALISTIC_BLOCKDEVICE_SIZE.bytes),
        mount_point=MOUNT_POINT,
        link_path=LINK_PATH,
        share_path=LINK_PATH,
    )


def add_application_with_volume(node_state):
    """
    Add a matching application that has the current dataset attached as a
    volume.

    :param NodeState node_state: Has dataset with ID ``DATASET_ID``.

    :return NodeState: With ``Application`` added.
    """
    manifestation = list(node_state.manifestations.values())[0]
    return node_state.set(
        "applications", {Application(
            name=u"myapplication",
            image=DockerImage.from_string(u"image"),
            volume=AttachedVolume(manifestation=manifestation,
                                  mountpoint=FilePath(b"/data")))})


def create_test_blockdevice_volume_for_dataset_id(dataset_id,
                                                  attached_to=None):
    """
    Create a fake ``BlockDeviceVolume`` for the given ``dataset_id``,
    attached to the given node.

    :param dataset_id: A unicode or uuid dataset_id to generate the
        blockdevice_id for.
    :param unicode attached_to: The compute_instance_id this volume should be
        attached to.
    """

    return BlockDeviceVolume(
        blockdevice_id=_create_blockdevice_id_for_test(dataset_id),
        size=int(REALISTIC_BLOCKDEVICE_SIZE.to_Byte()),
        attached_to=attached_to,
        dataset_id=UUID(dataset_id))


@implementer(ILocalState)
def local_state_from_shared_state(
    node_state,
    nonmanifest_datasets,
):
    """
    Convert the state as reported by
    ``BlockDeviceDeployerLocalState.shared_state_changes`` to a
    ``BlockDeviceDeployerLocalState`` instance.

    This exists so that tests that provide the former can be used
    with an implementation that expects the former.

    .. warning:: This function is a terrible idea and should be thrown out ASAP
    to be replaced by the real thing.
    """
    datasets = {}
    for dataset_id, dataset in nonmanifest_datasets.items():
        dataset_id = UUID(dataset_id)
        if dataset_id in node_state.devices:
            datasets[dataset_id] = DiscoveredDataset(
                state=DatasetStates.ATTACHED,
                dataset_id=dataset_id,
                maximum_size=dataset.maximum_size or 0,
                device_path=node_state.devices[dataset_id],
                blockdevice_id=_create_blockdevice_id_for_test(dataset_id),
            )
        else:
            datasets[dataset_id] = DiscoveredDataset(
                state=DatasetStates.NON_MANIFEST,
                dataset_id=dataset_id,
                maximum_size=dataset.maximum_size or 0,
                blockdevice_id=_create_blockdevice_id_for_test(dataset_id),
            )

    if node_state.manifestations is not None:
        for dataset_id, manifestation in node_state.manifestations.items():
            dataset_id = UUID(dataset_id)
            datasets[dataset_id] = DiscoveredDataset(
                state=DatasetStates.MANIFEST,
                dataset_id=dataset_id,
                maximum_size=manifestation.dataset.maximum_size or 0,
                device_path=node_state.devices[dataset_id],
                blockdevice_id=_create_blockdevice_id_for_test(dataset_id),
                mount_point=FilePath('/var/flocker/mount').child(
                    unicode(dataset_id)),
                link_path=node_state.paths[unicode(dataset_id)],
                share_path=node_state.paths[unicode(dataset_id)],
            )

    return BlockDeviceDeployerLocalState(
        hostname=node_state.hostname,
        node_uuid=node_state.uuid,
        datasets=datasets,
    )


class LocalStateFromSharedStateTests(TestCase):
    """
    Tests for ``local_state_from_shared_state``.
    """
    @given(
        local_state=builds(
            BlockDeviceDeployerLocalState,
            node_uuid=uuids(),
            hostname=text(),
            datasets=lists(
                DISCOVERED_DATASET_STRATEGY,
            ).map(dataset_map_from_iterable),
        )
    )
    def test_round_trip(self, local_state):
        """
        Calling ``local_state_from_shared_state`` followed by ``
        ``BlockDeviceDeployerLocalState.shared_state_changes`` on
        the state changes of a ``BlockDeviceDeployerLocalState`` is
        idempotent.
        """
        node_state, nonmanifest_datasets = local_state.shared_state_changes()
        fake_local_state = local_state_from_shared_state(
            node_state=node_state,
            nonmanifest_datasets=nonmanifest_datasets.datasets,
        )
        self.assertEqual(local_state.shared_state_changes(),
                         fake_local_state.shared_state_changes())


class BlockDeviceDeployerAlreadyConvergedCalculateChangesTests(
        TestCase, ScenarioMixin
):
    """
    Tests for the cases of ``BlockDeviceDeployer.calculate_changes`` where no
    changes are necessary because the local state already matches the desired
    configuration.
    """
    def test_no_changes(self):
        """
        ``BlockDeviceDeployer.calculate_changes`` calculates no changes when
        the local state is already converged with the desired configuration.
        """
        local_state = self.ONE_DATASET_STATE
        local_config = to_node(local_state)

        assert_calculated_changes(
            self, local_state, local_config, set(),
            NOTHING_TO_DO,
        )

    def test_deleted_ignored(self):
        """
        Deleted datasets for which no corresponding volumes exist do not result
        in any convergence operations.
        """
        local_state = self.ONE_DATASET_STATE.transform(
            # Remove the dataset.  This reflects its deletedness.
            ["manifestations", unicode(self.DATASET_ID)], discard,
            # Remove its device too.
            ["devices", self.DATASET_ID], discard,
            # Remove its mountpoint too.
            ["paths", unicode(self.DATASET_ID)], discard,
        )

        local_config = to_node(self.ONE_DATASET_STATE).transform(
            ["manifestations", unicode(self.DATASET_ID), "dataset"],
            lambda d: d.set(
                # Mark it as deleted in the configuration.
                deleted=True,
                # Change a bunch of other things too.  They shouldn't matter.
                maximum_size=d.maximum_size * 2,
                metadata={u"foo": u"bar"},
            )
        )

        assert_calculated_changes(
            self, local_state, local_config,
            nonmanifest_datasets={},
            expected_changes=in_parallel(changes=[]),
        )


class BlockDeviceDeployerIgnorantCalculateChangesTests(
        TestCase, ScenarioMixin
):
    """
    Tests for the cases of ``BlockDeviceDeployer.calculate_changes`` where no
    changes can be calculated because application state is unknown.
    """
    def test_unknown_applications(self):
        """
        If applications are unknown, no changes are calculated.
        """
        # We're ignorant about application state:
        local_state = NodeState(
            hostname=self.NODE, uuid=self.NODE_UUID, applications=None)

        # We want to create a dataset:
        local_config = to_node(self.ONE_DATASET_STATE)

        assert_calculated_changes(self, local_state, local_config, set(),
                                  in_parallel(changes=[]))

    def test_another_node_ignorant(self):
        """
        If a different node is ignorant about its state, it is still possible
        to calculate state for the current node.
        """
        local_state = self.ONE_DATASET_STATE
        local_config = to_node(local_state).transform(
            ["manifestations", unicode(self.DATASET_ID), "dataset", "deleted"],
            True
        )
        assert_calculated_changes(
            self, local_state, local_config, set(),
            in_parallel(changes=[
                RemoveMountSymlink(dataset_id=self.DATASET_ID,
                                   link_path=self.LINK_PATH)
            ]),
            # Another node which is ignorant about its state:
            set([NodeState(hostname=u"1.2.3.4", uuid=uuid4())])
        )


class BlockDeviceDeployerDestructionCalculateChangesTests(
        TestCase, ScenarioMixin
):
    """
    Tests for ``BlockDeviceDeployer.calculate_changes`` in the cases relating
    to dataset destruction.
    """
    def test_deleted_dataset_volume_symlinked(self):
        """
        If the configuration indicates a dataset with a primary manifestation
        on the node has been deleted and the volume associated with that
        dataset is symlinked, ``BlockDeviceDeployer.calculate_changes`` returns
        a ``RemoveMountSymlink`` state change operation.
        """
        local_state = self.ONE_DATASET_STATE
        local_config = to_node(local_state).transform(
            ["manifestations", unicode(self.DATASET_ID), "dataset", "deleted"],
            True
        )
        assert_calculated_changes(
            self, local_state, local_config, set(),
            in_parallel(changes=[
                RemoveMountSymlink(dataset_id=self.DATASET_ID,
                                   link_path=self.LINK_PATH)
            ]),
            discovered_datasets=[
                DiscoveredDataset(
                    state=DatasetStates.SYMLINKED,
                    dataset_id=self.DATASET_ID,
                    blockdevice_id=self.BLOCKDEVICE_ID,
                    maximum_size=int(REALISTIC_BLOCKDEVICE_SIZE.to_Byte()),
                    device_path=self.BLOCKDEVICE_PATH,
                    mount_point=self.MOUNT_POINT,
                    link_path=self.LINK_PATH,
                    share_path=self.SHARE_PATH,
                ),
            ],
        )

    def test_deleted_dataset_volume_mounted(self):
        """
        If the configuration indicates a dataset with a primary manifestation
        on the node has been deleted and the volume associated with that
        dataset is mounted, ``BlockDeviceDeployer.calculate_changes`` returns
        a ``UnmountBlockDevice`` state change operation.
        """
        local_state = self.ONE_DATASET_STATE.transform(
            ["manifestations", unicode(self.DATASET_ID)], discard,
            ["paths"], {},
        )
        local_config = to_node(self.ONE_DATASET_STATE).transform(
            ["manifestations", unicode(self.DATASET_ID), "dataset", "deleted"],
            True
        )
        assert_calculated_changes(
            self, local_state, local_config,
            nonmanifest_datasets=[
                self.MANIFESTATION.dataset,
            ],
            expected_changes=in_parallel(changes=[
                UnmountBlockDevice(dataset_id=self.DATASET_ID,
                                   blockdevice_id=self.BLOCKDEVICE_ID)
            ]),
            discovered_datasets=[
                DiscoveredDataset(
                    state=DatasetStates.MOUNTED,
                    dataset_id=self.DATASET_ID,
                    blockdevice_id=self.BLOCKDEVICE_ID,
                    maximum_size=int(REALISTIC_BLOCKDEVICE_SIZE.to_Byte()),
                    device_path=self.BLOCKDEVICE_PATH,
                    mount_point=self.MOUNT_POINT,
                ),
            ],
        )

    def test_deleted_dataset_volume_detached(self):
        """
        If the configuration indicates a dataset with a primary manifestation
        on the node has been deleted and the volume associated with that
        dataset still exists but is not attached,
        ``BlockDeviceDeployer.calculate_changes`` returns a
        ``DestroyVolume`` state change operation.
        """
        local_state = self.ONE_DATASET_STATE.transform(
            ["manifestations", unicode(self.DATASET_ID)], discard,
            ["paths"], {},
            ["devices"], {},
        )
        local_config = to_node(self.ONE_DATASET_STATE).transform(
            ["manifestations", unicode(self.DATASET_ID), "dataset", "deleted"],
            True
        )
        assert_calculated_changes(
            self, local_state, local_config,
            nonmanifest_datasets=[
                self.MANIFESTATION.dataset,
            ],
            expected_changes=in_parallel(changes=[
                DestroyVolume(blockdevice_id=self.BLOCKDEVICE_ID)
            ]),
            discovered_datasets=[
                DiscoveredDataset(
                    state=DatasetStates.NON_MANIFEST,
                    dataset_id=self.DATASET_ID,
                    blockdevice_id=self.BLOCKDEVICE_ID,
                    maximum_size=int(REALISTIC_BLOCKDEVICE_SIZE.to_Byte()),
                ),
            ],
        )

    def test_deleted_dataset_belongs_to_other_node(self):
        """
        If a dataset with a primary manifestation on one node is marked as
        deleted in the configuration, the ``BlockDeviceDeployer`` for a
        different node does not return a ``DestroyVolume`` from its
        ``calculate_necessary_state_changes`` for that dataset.
        """
        other_node = u"192.0.2.2"
        node_state = self.ONE_DATASET_STATE
        cluster_state = DeploymentState(
            nodes={node_state}
        )

        node_config = to_node(node_state).transform(
            ["manifestations", unicode(self.DATASET_ID), "dataset", "deleted"],
            True
        )
        cluster_configuration = Deployment(
            nodes={node_config}
        )

        api = loopbackblockdeviceapi_for_test(self)
        volume = api.create_volume(
            dataset_id=self.DATASET_ID, size=LOOPBACK_MINIMUM_ALLOCATABLE_SIZE
        )
        api.attach_volume(volume.blockdevice_id, self.NODE)

        deployer = BlockDeviceDeployer(
            # This deployer is responsible for *other_node*, not node.
            hostname=other_node,
            node_uuid=uuid4(),
            block_device_api=api,
        )

        local_state = local_state_from_shared_state(
            node_state=node_state,
            nonmanifest_datasets={},
        )
        changes = deployer.calculate_changes(
            cluster_configuration, cluster_state, local_state)

        self.assertEqual(
            in_parallel(changes=[]),
            changes
        )

    def test_no_delete_if_in_use(self):
        """
        If a dataset has been marked as deleted *and* it is in use by an
        application, no changes are made.
        """
        # Application using a dataset:
        local_state = add_application_with_volume(self.ONE_DATASET_STATE)

        # Dataset is deleted:
        local_config = to_node(self.ONE_DATASET_STATE).transform(
            ["manifestations", unicode(self.DATASET_ID), "dataset", "deleted"],
            True)
        local_config = add_application_with_volume(local_config)

        assert_calculated_changes(
            self, local_state, local_config, set(),
            in_parallel(changes=[]),
        )

    def test_no_delete_if_leased(self):
        """
        If a dataset has been marked as deleted *and* it is leased, no changes
        are made.
        """
        # We have a dataset with a lease:
        local_state = self.ONE_DATASET_STATE
        leases = Leases().acquire(datetime.now(tz=UTC), self.DATASET_ID,
                                  self.ONE_DATASET_STATE.uuid)

        # Dataset is deleted:
        local_config = to_node(self.ONE_DATASET_STATE).transform(
            ["manifestations", unicode(self.DATASET_ID), "dataset", "deleted"],
            True)
        local_config = add_application_with_volume(local_config)

        assert_calculated_changes(
            self, local_state, local_config, set(),
            in_parallel(changes=[]), leases=leases,
        )

    def test_deleted_dataset_volume_unmounted(self):
        """
        If the configuration indicates a dataset with a primary manifestation
        on the node has been deleted and the volume associated with that
        dataset is mounted, ``BlockDeviceDeployer.calculate_changes`` returns a
        ``UnmountBlockDevice`` state change operation.
        """
        local_state = self.ONE_DATASET_STATE
        local_config = to_node(local_state).transform(
            ["manifestations", unicode(self.DATASET_ID), "dataset", "deleted"],
            True
        )
        # Remove the manifestation and its mount path.
        local_state = local_state.transform(
            ['manifestations', unicode(self.DATASET_ID)],
            discard
        )
        local_state = local_state.transform(
            ['paths', unicode(self.DATASET_ID)],
            discard
        )
        # Local state shows that there is a device for the (now) non-manifest
        # dataset. i.e it is attached.
        self.assertEqual([self.DATASET_ID], local_state.devices.keys())
        assert_calculated_changes(
            case=self,
            node_state=local_state,
            node_config=local_config,
            # The unmounted dataset has been added back to the non-manifest
            # datasets by discover_state.
            nonmanifest_datasets=[
                self.MANIFESTATION.dataset
            ],
            expected_changes=in_parallel(
                changes=[
                    DetachVolume(
                        dataset_id=self.DATASET_ID,
                        blockdevice_id=self.BLOCKDEVICE_ID,
                    )
                ]
            ),
            discovered_datasets=[
                DiscoveredDataset(
                    state=DatasetStates.ATTACHED,
                    dataset_id=self.DATASET_ID,
                    blockdevice_id=_create_blockdevice_id_for_test(
                        self.DATASET_ID),
                    maximum_size=int(REALISTIC_BLOCKDEVICE_SIZE.to_Byte()),
                    device_path=self.BLOCKDEVICE_PATH,
                ),
            ],

        )

    def test_deleted_dataset_volume_no_filesystem(self):
        """
        If the configuration indicates a dataset with a primary manifestation
        on the node has been deleted and the volume associated with that
        dataset is attached but has no filesystem,
        ``BlockDeviceDeployer.calculate_changes`` returns a ``DetachVolume``
        state change operation.
        """
        local_state = self.ONE_DATASET_STATE
        local_config = to_node(local_state).transform(
            ["manifestations", unicode(self.DATASET_ID), "dataset", "deleted"],
            True
        )
        # Remove the manifestation and its mount path.
        local_state = local_state.transform(
            ['manifestations', unicode(self.DATASET_ID)],
            discard
        )
        local_state = local_state.transform(
            ['paths', unicode(self.DATASET_ID)],
            discard
        )
        device = self.BLOCKDEVICE_PATH

        # Local state shows that there is a device for the (now) non-manifest
        # dataset. i.e it is attached.
        self.assertEqual([self.DATASET_ID], local_state.devices.keys())
        assert_calculated_changes(
            case=self,
            node_state=local_state,
            node_config=local_config,
            # The unmounted dataset has been added back to the non-manifest
            # datasets by discover_state.
            nonmanifest_datasets=[
                self.MANIFESTATION.dataset
            ],
            expected_changes=in_parallel(
                changes=[
                    DetachVolume(
                        dataset_id=self.DATASET_ID,
                        blockdevice_id=self.BLOCKDEVICE_ID,
                    )
                ]
            ),
            discovered_datasets=[
                DiscoveredDataset(
                    state=DatasetStates.ATTACHED_NO_FILESYSTEM,
                    dataset_id=self.DATASET_ID,
                    blockdevice_id=_create_blockdevice_id_for_test(
                        self.DATASET_ID),
                    maximum_size=int(REALISTIC_BLOCKDEVICE_SIZE.to_Byte()),
                    device_path=device,
                ),
            ],

        )


class BlockDeviceDeployerAttachCalculateChangesTests(
        TestCase, ScenarioMixin
):
    """
    Tests for ``BlockDeviceDeployer.calculate_changes`` in the cases relating
    to attaching existing datasets.
    """
    def test_attach_existing_nonmanifest(self):
        """
        If a dataset exists but is not manifest anywhere in the cluster and the
        configuration specifies it should be manifest on the deployer's node,
        ``BlockDeviceDeployer.calculate_changes`` returns state changes to
        attach that dataset to its node and then mount its filesystem.
        """
        deployer = create_blockdevicedeployer(
            self, hostname=self.NODE, node_uuid=self.NODE_UUID
        )
        # Give it a configuration that says a dataset should have a
        # manifestation on the deployer's node.
        node_config = to_node(self.ONE_DATASET_STATE)
        cluster_config = Deployment(nodes={node_config})

        # Give the node an empty state.
        node_state = self.ONE_DATASET_STATE.transform(
            ["manifestations", unicode(self.DATASET_ID)], discard
        ).transform(
            ["devices", self.DATASET_ID], discard
        )

        # Take the dataset in the configuration and make it part of the
        # cluster's non-manifest datasets state.
        manifestation = node_config.manifestations[unicode(self.DATASET_ID)]
        dataset = manifestation.dataset
        nonmanifest_datasets = {
            unicode(dataset.dataset_id): dataset,
        }
        cluster_state = DeploymentState(
            nodes={node_state},
            nonmanifest_datasets=nonmanifest_datasets,
        )

        local_state = local_state_from_shared_state(
            node_state=node_state,
            nonmanifest_datasets=cluster_state.nonmanifest_datasets,
        )
        changes = deployer.calculate_changes(
            cluster_config, cluster_state, local_state)
        self.assertEqual(
            in_parallel(changes=[
                AttachVolume(
                    dataset_id=UUID(dataset.dataset_id),
                    blockdevice_id=_create_blockdevice_id_for_test(
                        dataset.dataset_id)
                ),
            ]),
            changes
        )


class BlockDeviceDeployerMountCalculateChangesTests(
    TestCase, ScenarioMixin
):
    """
    Tests for ``BlockDeviceDeployer.calculate_changes`` in the cases relating
    to mounting of filesystems.
    """
    def test_mount_manifestation(self):
        """
        If the volume for a dataset is attached to the node but the filesystem
        is not mounted and the configuration says the dataset is meant to be
        manifest on the node, ``BlockDeviceDeployer.calculate_changes`` returns
        a state change to mount the filesystem.
        """
        # Give it a state that says the volume is attached but nothing is
        # mounted.
        device = self.BLOCKDEVICE_PATH
        node_state = self.ONE_DATASET_STATE.set(
            manifestations={},
            paths={},
            devices={self.DATASET_ID: device},
        )

        # Give it a configuration that says there should be a manifestation.
        node_config = to_node(self.ONE_DATASET_STATE)

        assert_calculated_changes(
            self, node_state, node_config,
            {Dataset(dataset_id=unicode(self.DATASET_ID),
                     maximum_size=LOOPBACK_MINIMUM_ALLOCATABLE_SIZE)},
            in_parallel(changes=[
                MountBlockDevice(
                    dataset_id=self.DATASET_ID,
                    device_path=device,
                    mountpoint=self.MOUNT_POINT
                ),
            ]),
            discovered_datasets=[
                DiscoveredDataset(
                    state=DatasetStates.ATTACHED,
                    dataset_id=self.DATASET_ID,
                    blockdevice_id=_create_blockdevice_id_for_test(
                        self.DATASET_ID),
                    maximum_size=LOOPBACK_MINIMUM_ALLOCATABLE_SIZE,
                    device_path=device,
                ),
            ],

        )


class BlockDeviceDeployerCreateFilesystemCalculateChangesTests(
    TestCase, ScenarioMixin
):
    """
    Tests for ``BlockDeviceDeployer.calculate_changes`` in the cases relating
    to creation of filesystems.
    """
    def test_create_filesystem(self):
        """
        If the volume for a dataset is attached to the node but the filesystem
        does not exist and the configuration says the dataset is meant to be
        manifest on the node, ``BlockDeviceDeployer.calculate_changes`` returns
        a state change to create the filesystem.
        """
        # Give it a state that says the volume is attached but nothing is
        # mounted.
        device = self.BLOCKDEVICE_PATH
        node_state = self.ONE_DATASET_STATE.set(
            manifestations={},
            paths={},
            devices={self.DATASET_ID: device},
        )

        # Give it a configuration that says there should be a manifestation.
        node_config = to_node(self.ONE_DATASET_STATE)

        assert_calculated_changes(
            self, node_state, node_config,
            {Dataset(dataset_id=unicode(self.DATASET_ID),
                     maximum_size=LOOPBACK_MINIMUM_ALLOCATABLE_SIZE)},
            in_parallel(changes=[
                CreateFilesystem(device=device, filesystem=u"ext4")
            ]),
            discovered_datasets=[
                DiscoveredDataset(
                    state=DatasetStates.ATTACHED_NO_FILESYSTEM,
                    dataset_id=self.DATASET_ID,
                    blockdevice_id=_create_blockdevice_id_for_test(
                        self.DATASET_ID),
                    maximum_size=LOOPBACK_MINIMUM_ALLOCATABLE_SIZE,
                    device_path=device,
                ),
            ],
        )


class BlockDeviceDeployerUnmountCalculateChangesTests(
    TestCase, ScenarioMixin
):
    """
    Tests for ``BlockDeviceDeployer.calculate_changes`` in the cases relating
    to unmounting of filesystems.
    """

    def _one_mounted_dataset_state(self):
        """
        Generates a node state that is compatible with a single dataset in the
        mounted state.
        """
        return self.ONE_DATASET_STATE.transform(
            ["manifestations", unicode(self.DATASET_ID)], discard,
            ["paths"], {},
        )

    def _one_mounted_discovered_dataset_state(self):
        """
        Generates a discovered dataset state that is compatible with a single
        dataset in the mounted state.
        """
        return DiscoveredDataset(
            state=DatasetStates.MOUNTED,
            dataset_id=self.DATASET_ID,
            blockdevice_id=self.BLOCKDEVICE_ID,
            maximum_size=int(REALISTIC_BLOCKDEVICE_SIZE.to_Byte()),
            device_path=self.BLOCKDEVICE_PATH,
            mount_point=self.MOUNT_POINT,
        )

    def test_unmount_manifestation(self):
        """
        If the filesystem for a dataset is mounted on the node and the
        configuration says the dataset is not meant to be manifest on that
        node, ``BlockDeviceDeployer.calculate_changes`` returns a state change
        to unmount the filesystem.
        """
        # Give it a state that says it has a manifestation of the dataset.
        node_state = self._one_mounted_dataset_state()

        # Give it a configuration that says it shouldn't have that
        # manifestation.
        node_config = to_node(self.ONE_DATASET_STATE).transform(
            ["manifestations", unicode(self.DATASET_ID)], discard
        )

        assert_calculated_changes(
            self, node_state, node_config, [self.MANIFESTATION.dataset],
            in_parallel(changes=[
                UnmountBlockDevice(dataset_id=self.DATASET_ID,
                                   blockdevice_id=self.BLOCKDEVICE_ID)
            ]),
            discovered_datasets=[self._one_mounted_discovered_dataset_state()],
        )

    def test_unmount_deleted_manifestation(self):
        """
        If the filesystem for a dataset is mounted on the node and the
        configuration says the dataset is deleted on that node,
        ``BlockDeviceDeployer.calculate_changes`` returns a state change to
        unmount the filesystem.
        """
        # Give it a state that says it has a manifestation of the dataset.
        node_state = self._one_mounted_dataset_state()

        # Give it a configuration that says it shouldn't have that
        # manifestation.
        node_config = to_node(self.ONE_DATASET_STATE).transform(
            ["manifestations", unicode(self.DATASET_ID),
             "dataset", "deleted"], True,
        )

        assert_calculated_changes(
            self, node_state, node_config, [self.MANIFESTATION.dataset],
            in_parallel(changes=[
                UnmountBlockDevice(dataset_id=self.DATASET_ID,
                                   blockdevice_id=self.BLOCKDEVICE_ID)
            ]),
            discovered_datasets=[self._one_mounted_discovered_dataset_state()],
        )

    def test_unmount_manifestation_when_leased_elsewhere(self):
        """
        If the filesystem for a dataset is mounted on the node and the
        configuration says the dataset is not meant to be manifest on that
        node, ``BlockDeviceDeployer.calculate_changes`` returns a state
        change to unmount the filesystem even if there is a lease, as long
        as the lease is for another node.
        """
        # Give it a state that says it has a manifestation of the dataset.
        node_state = self._one_mounted_dataset_state()
        leases = Leases().acquire(datetime.now(tz=UTC), self.DATASET_ID,
                                  uuid4())

        # Give it a configuration that says it shouldn't have that
        # manifestation.
        node_config = to_node(self.ONE_DATASET_STATE).transform(
            ["manifestations", unicode(self.DATASET_ID)], discard
        )

        assert_calculated_changes(
            self, node_state, node_config, [self.MANIFESTATION.dataset],
            in_parallel(changes=[
                UnmountBlockDevice(dataset_id=self.DATASET_ID,
                                   blockdevice_id=self.BLOCKDEVICE_ID)
            ]), leases=leases,
            discovered_datasets=[self._one_mounted_discovered_dataset_state()],
        )


class BlockDeviceDeployerCreationCalculateChangesTests(
        TestCase,
        ScenarioMixin
):
    """
    Tests for ``BlockDeviceDeployer.calculate_changes`` in the cases relating
    to dataset creation.
    """
    def test_no_devices_no_local_datasets(self):
        """
        If no devices exist and no datasets are part of the configuration for
        the deployer's node, no state changes are calculated.
        """
        dataset_id = unicode(uuid4())
        manifestation = Manifestation(
            dataset=Dataset(dataset_id=dataset_id), primary=True
        )
        node = u"192.0.2.1"
        node_uuid = uuid4()
        other_node = u"192.0.2.2"
        other_node_uuid = uuid4()
        configuration = Deployment(
            nodes={
                Node(
                    hostname=other_node,
                    uuid=other_node_uuid,
                    manifestations={dataset_id: manifestation},
                )
            }
        )
        state = DeploymentState(nodes=[])
        deployer = create_blockdevicedeployer(
            self, hostname=node, node_uuid=node_uuid
        )
        local_state = local_state_from_shared_state(
            node_state=state.get_node(node_uuid, hostname=node),
            nonmanifest_datasets={},
        )
        changes = deployer.calculate_changes(configuration, state, local_state)
        self.assertEqual(in_parallel(changes=[]), changes)

    def test_no_devices_one_dataset(self):
        """
        If no devices exist but a dataset is part of the configuration for the
        deployer's node, a ``CreateBlockDeviceDataset`` change is calculated.
        """
        uuid = uuid4()
        dataset_id = unicode(uuid4())
        dataset = Dataset(
            dataset_id=dataset_id,
            maximum_size=int(GiB(1).to_Byte().value)
        )
        manifestation = Manifestation(
            dataset=dataset, primary=True
        )
        node = u"192.0.2.1"
        configuration = Deployment(
            nodes={
                Node(
                    uuid=uuid,
                    manifestations={dataset_id: manifestation},
                )
            }
        )
        state = DeploymentState(nodes=[NodeState(
            uuid=uuid, hostname=node, applications=[], manifestations={},
            devices={}, paths={})])
        deployer = create_blockdevicedeployer(
            self, hostname=node, node_uuid=uuid,
        )
        local_state = local_state_from_shared_state(
            node_state=state.get_node(uuid),
            nonmanifest_datasets={},
        )
        changes = deployer.calculate_changes(configuration, state, local_state)
        self.assertEqual(
            in_parallel(
                changes=[
                    CreateBlockDeviceDataset(
                        dataset_id=UUID(dataset_id),
                        maximum_size=int(GiB(1).bytes)
                    )
                ]),
            changes
        )

    def test_dataset_elsewhere(self):
        """
        If block device is attached elsewhere but is part of the configuration
        for the deployer's node, ``calculate_changes`` does not
        attempt to create a new dataset.
        """
        uuid = uuid4()
        dataset_id = uuid4()
        maximum_size = int(GiB(1).bytes)
        dataset = Dataset(
            dataset_id=unicode(dataset_id),
            maximum_size=maximum_size,
        )
        manifestation = Manifestation(
            dataset=dataset, primary=True
        )
        node = u"192.0.2.1"
        configuration = Deployment(
            nodes={
                Node(
                    uuid=uuid,
                    manifestations={unicode(dataset_id): manifestation},
                )
            }
        )
        node_state = NodeState(
            uuid=uuid, hostname=node, applications=[], manifestations={},
            devices={}, paths={})
        state = DeploymentState(nodes={node_state})
        deployer = create_blockdevicedeployer(
            self, hostname=node, node_uuid=uuid,
        )
        local_state = BlockDeviceDeployerLocalState(
            node_uuid=uuid,
            hostname=node,
            datasets=dataset_map_from_iterable([
                DiscoveredDataset(
                    state=DatasetStates.ATTACHED_ELSEWHERE,
                    dataset_id=dataset_id,
                    maximum_size=maximum_size,
                    blockdevice_id=_create_blockdevice_id_for_test(dataset_id),
                ),
            ]),
        )
        changes = deployer.calculate_changes(configuration, state, local_state)
        self.assertEqual(
            in_parallel(changes=[NoOp(sleep=timedelta(seconds=3))]),
            changes
        )

    def _calculate_changes(self, local_uuid, local_hostname, local_state,
                           desired_configuration):
        """
        Create a ``BlockDeviceDeployer`` and call its
        ``calculate_changes`` method with the given arguments and an empty
        cluster state.

        :param UUID local_uuid: The node identifier to give the to the
            ``BlockDeviceDeployer``.
        :param unicode local_hostname: The node IP to give to the
            ``BlockDeviceDeployer``.
        :param desired_configuration: As accepted by
            ``IDeployer.calculate_changes``.

        :return: The return value of ``BlockDeviceDeployer.calculate_changes``.
        """
        # It is expected that someone will have merged local state into cluster
        # state.
        current_cluster_state = DeploymentState(nodes={local_state})

        deployer = create_blockdevicedeployer(
            self, node_uuid=local_uuid, hostname=local_hostname,
        )

        local_state = local_state_from_shared_state(
            node_state=local_state,
            nonmanifest_datasets={},
        )
        return deployer.calculate_changes(
            desired_configuration, current_cluster_state, local_state)

    def test_match_configuration_to_state_of_datasets(self):
        """
        ``BlockDeviceDeployer.calculate_changes`` does not yield a
        ``CreateBlockDeviceDataset`` change if a dataset with the same ID
        exists with different metadata.
        """
        expected_hostname = u'192.0.2.123'
        expected_dataset_id = unicode(uuid4())

        local_state = NodeState(
            hostname=expected_hostname,
            uuid=uuid4(),
            paths={
                expected_dataset_id: self.SHARE_PATH,
            },
            devices={
                UUID(expected_dataset_id): FilePath(b"/dev/loop0"),
            },
            manifestations={
                expected_dataset_id:
                Manifestation(
                    primary=True,
                    dataset=Dataset(
                        dataset_id=expected_dataset_id,
                        maximum_size=int(REALISTIC_BLOCKDEVICE_SIZE.to_Byte()),
                        # Dataset state will always have empty metadata and
                        # deleted will always be False.
                        metadata={},
                        deleted=False,
                    ),
                ),
            },
        )

        # Give the dataset some metadata in the configuration, thus diverging
        # it from the representation in local_state.
        desired_configuration = Deployment(nodes=[Node(
            hostname=expected_hostname,
            uuid=local_state.uuid,
            manifestations=local_state.manifestations.transform(
                (expected_dataset_id, "dataset", "metadata"),
                {u"name": u"my_volume"}
            ))])
        actual_changes = self._calculate_changes(
            local_state.uuid,
            expected_hostname,
            local_state,
            desired_configuration
        )

        expected_changes = in_parallel(changes=[])

        self.assertEqual(expected_changes, actual_changes)

    def test_dataset_with_metadata(self):
        """
        When supplied with a configuration containing a dataset with metadata
        size, ``BlockDeviceDeployer.calculate_changes`` returns a
        ``CreateBlockDeviceDataset`` with a dataset with that metadata.
        """
        node_id = uuid4()
        node_address = u"192.0.2.1"
        dataset_id = unicode(uuid4())

        requested_dataset = Dataset(
            dataset_id=dataset_id,
            maximum_size=LOOPBACK_MINIMUM_ALLOCATABLE_SIZE,
            metadata={u"some": u"metadata"},
        )

        configuration = Deployment(
            nodes={
                Node(
                    uuid=node_id,
                    manifestations={
                        dataset_id: Manifestation(
                            dataset=requested_dataset,
                            primary=True,
                        )
                    },
                )
            }
        )
        node_state = NodeState(
            uuid=node_id,
            hostname=node_address,
            applications=[],
            manifestations={},
            devices={},
            paths={},
        )
        changes = self._calculate_changes(
            node_id, node_address, node_state, configuration)
        self.assertEqual(
            in_parallel(
                changes=[
                    CreateBlockDeviceDataset(
                        dataset_id=UUID(dataset_id),
                        maximum_size=LOOPBACK_MINIMUM_ALLOCATABLE_SIZE,
                        metadata={u"some": u"metadata"},
                    )
                ]),
            changes
        )

    def test_dataset_without_maximum_size(self):
        """
        When supplied with a configuration containing a dataset with a null
        size, ``BlockDeviceDeployer.calculate_changes`` returns a
        ``CreateBlockDeviceDataset`` for a dataset with a size fixed to the
        minimum allowed Rackspace volume size.

        XXX: Make the default size configurable.  FLOC-2679
        """
        node_id = uuid4()
        node_address = u"192.0.2.1"
        dataset_id = unicode(uuid4())

        requested_dataset = Dataset(dataset_id=dataset_id, maximum_size=None)

        configuration = Deployment(
            nodes={
                Node(
                    uuid=node_id,
                    manifestations={
                        dataset_id: Manifestation(
                            dataset=requested_dataset,
                            primary=True
                        )
                    },
                )
            }
        )
        node_state = NodeState(
            uuid=node_id,
            hostname=node_address,
            applications=[],
            manifestations={},
            devices={},
            paths={},
        )
        state = DeploymentState(
            nodes={node_state},
        )
        deployer = create_blockdevicedeployer(
            self,
            hostname=node_address,
            node_uuid=node_id,
        )
        local_state = local_state_from_shared_state(
            node_state=node_state,
            nonmanifest_datasets={},
        )
        changes = deployer.calculate_changes(
            configuration, state, local_state)
        expected_size = int(RACKSPACE_MINIMUM_VOLUME_SIZE.to_Byte())
        self.assertEqual(
            in_parallel(
                changes=[
                    CreateBlockDeviceDataset(
                        dataset_id=UUID(dataset_id),
                        maximum_size=expected_size,
                    )
                ]),
            changes
        )

    def test_dataset_default_maximum_size_stable(self):
        """
        When supplied with a configuration containing a dataset with a null
        size and operating against state where a volume of the default size
        exists for that dataset, ``BlockDeviceDeployer.calculate_changes``
        returns no changes.
        """
        # The state has a manifestation with a concrete size (as it must have).
        local_state = self.ONE_DATASET_STATE
        # The configuration is the same except it lacks a size.
        local_config = to_node(local_state).transform(
            ["manifestations", unicode(self.DATASET_ID), "dataset",
             "maximum_size"],
            None,
        )

        assert_calculated_changes(
            self, local_state, local_config, set(), in_parallel(changes=[]),
        )


class BlockDeviceDeployerDetachCalculateChangesTests(
        TestCase, ScenarioMixin
):
    def test_detach_manifestation(self):
        """
        ``BlockDeviceDeployer.calculate_changes`` recognizes a volume that is
        attached but not mounted which is not associated with a dataset
        configured to have a manifestation on the deployer's node and returns a
        state change to detach the volume.
        """
        # Give it a state that says it has no manifestations but it does have
        # some attached volumes.
        node_state = NodeState(
            uuid=self.NODE_UUID, hostname=self.NODE,
            applications={},
            manifestations={},
            devices={self.DATASET_ID: self.BLOCKDEVICE_PATH},
            paths={},
        )

        # Give it a configuration that says no datasets should be manifest on
        # the deployer's node.
        node_config = to_node(node_state)

        assert_calculated_changes(
            self, node_state, node_config,
            {Dataset(dataset_id=unicode(self.DATASET_ID))},
            in_parallel(changes=[
                DetachVolume(dataset_id=self.DATASET_ID,
                             blockdevice_id=self.BLOCKDEVICE_ID)
            ])
        )

    def test_detach_deleted_manifestation(self):
        """
        ``BlockDeviceDeployer.calculate_changes`` recognizes a volume that is
        attached but not mounted which is associated with a dataset configured
        to have a deleted manifestation on the deployer's node and returns a
        state change to detach the volume.
        """
        # Give it a state that says it has no manifestations but it does have
        # some attached volumes.
        node_state = NodeState(
            uuid=self.NODE_UUID, hostname=self.NODE,
            applications={},
            manifestations={},
            devices={self.DATASET_ID: self.BLOCKDEVICE_PATH},
            paths={},
        )

        # Give it a configuration that says the dataset should be deleted on
        # the deployer's node.
        node_config = Node(
            uuid=self.NODE_UUID, hostname=self.NODE,
            manifestations={
                unicode(self.DATASET_ID): Manifestation(
                    dataset=Dataset(
                        dataset_id=unicode(self.DATASET_ID),
                        deleted=True,
                    ),
                    primary=True,
                )
            },
        )

        assert_calculated_changes(
            self, node_state, node_config,
            {Dataset(dataset_id=unicode(self.DATASET_ID))},
            in_parallel(changes=[
                DetachVolume(dataset_id=self.DATASET_ID,
                             blockdevice_id=self.BLOCKDEVICE_ID)
            ])
        )

    def test_detach_remote_volume_attached_to_dead_node(self):
        """
        ``BlockDeviceDeployer.calculate_changes`` recognizes a volume that is
        attached to a remote dead node and is supposed to be mounted
        locally. The result ensures the volume is detached from the remote
        node so it can later be attached to the local node.
        """
        # Local node has no manifestations:
        node_state = NodeState(
            uuid=self.NODE_UUID, hostname=self.NODE,
            applications={},
            manifestations={},
            devices={},
            paths={},
        )

        # Give it a configuration that says a dataset should be local:
        node_config = to_node(self.ONE_DATASET_STATE)

        assert_calculated_changes(
            self, node_state, node_config,
            {Dataset(dataset_id=unicode(self.DATASET_ID),
                     maximum_size=int(REALISTIC_BLOCKDEVICE_SIZE.to_Byte()))},
            discovered_datasets=[
                DiscoveredDataset(
                    state=DatasetStates.ATTACHED_TO_DEAD_NODE,
                    dataset_id=self.DATASET_ID,
                    blockdevice_id=self.BLOCKDEVICE_ID,
                    maximum_size=int(REALISTIC_BLOCKDEVICE_SIZE.to_Byte()),
                ),
            ],
            expected_changes=in_parallel(changes=[
                DetachVolume(dataset_id=self.DATASET_ID,
                             blockdevice_id=self.BLOCKDEVICE_ID)
            ])
        )

    def test_detach_remote_volume_attached_to_dead_node_for_deletion(self):
        """
        ``BlockDeviceDeployer.calculate_changes`` recognizes a volume that is
        attached to a remote dead node and is supposed to be deleted.  The
        result ensures the volume is detached from the remote node so it
        can later be deleted.
        """
        # Local node has no manifestations:
        node_state = NodeState(
            uuid=self.NODE_UUID, hostname=self.NODE,
            applications={},
            manifestations={},
            devices={},
            paths={},
        )

        # Give it a configuration suggesting the dataset should be
        # deleted:
        node_config = to_node(self.ONE_DATASET_STATE).transform(
            ["manifestations", unicode(self.DATASET_ID), "dataset",
             "deleted"], True)

        assert_calculated_changes(
            self, node_state, node_config,
            {Dataset(dataset_id=unicode(self.DATASET_ID),
                     maximum_size=int(REALISTIC_BLOCKDEVICE_SIZE.to_Byte()))},
            discovered_datasets=[
                DiscoveredDataset(
                    state=DatasetStates.ATTACHED_TO_DEAD_NODE,
                    dataset_id=self.DATASET_ID,
                    blockdevice_id=self.BLOCKDEVICE_ID,
                    maximum_size=int(REALISTIC_BLOCKDEVICE_SIZE.to_Byte()),
                ),
            ],
            expected_changes=in_parallel(changes=[
                DetachVolume(dataset_id=self.DATASET_ID,
                             blockdevice_id=self.BLOCKDEVICE_ID)
            ])
        )


class BlockDeviceInterfaceTests(TestCase):
    """
    Tests for ``IBlockDeviceAPI`` and ``IBlockDeviceAsyncAPI``.
    """
    def test_names(self):
        """
        The two interfaces have all of the same names defined.
        """
        self.assertItemsEqual(
            list(IBlockDeviceAPI.names()),
            list(IBlockDeviceAsyncAPI.names()),
        )

    def test_same_signatures(self):
        """
        Methods of the two interfaces all have the same signature.
        """
        def parts(method):
            return (
                method.positional, method.kwargs,
                method.required, method.varargs
            )

        names = list(IBlockDeviceAPI.names())
        self.assertItemsEqual(
            list(parts(IBlockDeviceAPI[name]) for name in names),
            list(parts(IBlockDeviceAsyncAPI[name]) for name in names),
        )


class BlockDeviceDeployerCalculateChangesTests(
        TestCase, ScenarioMixin
):
    """
    Tests for ``BlockDeviceDeployer.calculate_changes``.
    """
    def setUp(self):
        super(BlockDeviceDeployerCalculateChangesTests, self).setUp()
        self.expected_change = ControllableAction(
            result=succeed(None),
        )
        link_root = link_root_for_test(self)
        self.deployer = BlockDeviceDeployer(
            node_uuid=ScenarioMixin.NODE_UUID,
            hostname=ScenarioMixin.NODE,
            block_device_api=UnusableAPI(),
            calculator=RecordingCalculator(self.expected_change),
            mountroot=mountroot_for_test(self),
            link_root=link_root,
            shared_root=link_root,
        )
        self.local_state = BlockDeviceDeployerLocalState(
            node_uuid=ScenarioMixin.NODE_UUID,
            hostname=ScenarioMixin.NODE,
            datasets={},
        )

    @given(
        discovered_datasets=lists(DISCOVERED_DATASET_STRATEGY).map(
            dataset_map_from_iterable),
    )
    def test_calculates_changes(self, discovered_datasets):
        """
        ``BlockDeviceDeployer.calculate_changes`` returns the changes
        calculated by calling the provided ``ICalculator``.
        """
        node_state = NodeState(
            hostname=ScenarioMixin.NODE,
            uuid=ScenarioMixin.NODE_UUID,
            applications=[],
        )
        node_config = to_node(node_state)

        assert_calculated_changes_for_deployer(
            self, self.deployer,
            node_state=node_state,
            node_config=node_config,
            nonmanifest_datasets=[],
            additional_node_states=set(),
            additional_node_config=set(),
            expected_changes=self.expected_change,
            local_state=self.local_state.transform(
                ["datasets"], discovered_datasets,
            ),
        )
        self.assertEqual(
            self.deployer.calculator.discovered_datasets,
            discovered_datasets,
        )

    def test_unknown_applications(self):
        """
        If applications are unknown, no changes are calculated.
        """
        # We're ignorant about application state:
        node_state = NodeState(
            hostname=ScenarioMixin.NODE,
            uuid=ScenarioMixin.NODE_UUID,
            applications=None,
        )
        node_config = to_node(node_state)

        return assert_calculated_changes_for_deployer(
            self, self.deployer,
            node_state=node_state,
            node_config=node_config,
            nonmanifest_datasets=[],
            additional_node_states=set(),
            additional_node_config=set(),
            expected_changes=NOTHING_TO_DO,
            local_state=self.local_state,
        )

    def test_another_node_ignorant(self):
        """
        If a different node is ignorant about its state, it is still possible
        to calculate state for the current node.
        """
        # We're ignorant about application state:
        node_state = NodeState(
            hostname=ScenarioMixin.NODE,
            uuid=ScenarioMixin.NODE_UUID,
            applications=[],
        )
        node_config = to_node(node_state)

        return assert_calculated_changes_for_deployer(
            self, self.deployer,
            node_state=node_state,
            node_config=node_config,
            nonmanifest_datasets=[],
            additional_node_states={
                NodeState(hostname=u"1.2.3.4", uuid=uuid4(),
                          applications=None),
            },
            additional_node_config=set(),
            expected_changes=self.expected_change,
            local_state=self.local_state,
        )

    def test_no_removal_if_in_use(self):
        """
        If a dataset should be removed *and* it is in use by an application, no
        changes are made.
        """
        # State has a dataset in use by application
        local_state = add_application_with_volume(self.ONE_DATASET_STATE)

        # Give it a configuration that says it shouldn't have that
        # manifestation.
        node_config = to_node(self.ONE_DATASET_STATE).transform(
            ["manifestations", unicode(self.DATASET_ID)], discard
        )

        assert_calculated_changes(
            self, local_state, node_config, [self.MANIFESTATION.dataset],
            in_parallel(changes=[]),
        )

    def test_no_removal_if_leased(self):
        """
        If a dataset should be removed *and* it is leased on this node, no
        changes are made.
        """
        # State has a dataset which is leased
        local_state = self.ONE_DATASET_STATE
        leases = Leases().acquire(datetime.now(tz=UTC), self.DATASET_ID,
                                  self.ONE_DATASET_STATE.uuid)

        # Give it a configuration that says it shouldn't have that
        # manifestation.
        node_config = to_node(self.ONE_DATASET_STATE).transform(
            ["manifestations", unicode(self.DATASET_ID)], discard
        )

        assert_calculated_changes(
            self, local_state, node_config, [self.MANIFESTATION.dataset],
            in_parallel(changes=[]), leases=leases,
        )


class IBlockDeviceAPITestsMixin(object):
    """
    Tests to perform on ``IBlockDeviceAPI`` providers.
    """
    this_node = None

    def repeat_retries(self):
        """
        @return: An iterable of delay intervals, measured in seconds, used
             to retry in ``repeat_until_consistent``. By default only one
             try is allowed; subclasses can override to change this
             policy.
        """
        return [0]

    def repeat_until_consistent(self, f, *args, **kwargs):
        """
        Repeatedly call a function with given arguments until AssertionErrors
        stop or configured number of repetitions are reached.

        Some backends are eventually consistent, which means results of
        listing volumes may not reflect actions immediately. So for
        read-only operations that rely on listing we want to be able to
        retry.

        Retry policy can be changed by overriding the ``repeat_retries``
        method.

        @param f: Function to call.
        @param args: Arguments for ``f``.
        @param kwargs: Keyword arguments for ``f``.
        """
        for step in self.repeat_retries():
            try:
                return f(*args, **kwargs)
            except AssertionError as e:
                time.sleep(step)
        raise e

    def _verify_volume_size(self, requested_size, expected_volume_size):
        """
        Assert the implementation of
        ``IBlockDeviceAPI.list_volumes`` returns ``BlockDeviceVolume``s
        with the ``expected_volume_size`` and that
        ``IBlockDeviceAPI.create_volume`` creates devices with an
        ``expected_device_size`` (expected_volume_size plus platform
        specific over allocation).

        A device is created and attached, then ``lsblk`` is used to
        measure the size of the block device, as reported by the
        kernel of the machine to which the device is attached.

        :param int requested_size: Requested size of created volume.
        :param int expected_size: Expected size of created device.
        """
        dataset_id = uuid4()
        # Create a new volume.
        volume = self.api.create_volume(
            dataset_id=dataset_id,
            size=requested_size,
        )
        if self.device_allocation_unit is None:
            expected_device_size = expected_volume_size
        else:
            expected_device_size = allocated_size(
                self.device_allocation_unit, expected_volume_size
            )

        # Attach it, so that we can measure its size, as reported by
        # the kernel of the machine to which it's attached.
        self.api.attach_volume(
            volume.blockdevice_id, attach_to=self.this_node,
        )

        def validate(volume):
            # Reload the volume using ``IBlockDeviceAPI.list_volumes`` in
            # case the implementation hasn't verified that the requested
            # size has actually been stored.
            volume = get_blockdevice_volume(self.api, volume.blockdevice_id)

            device_path = self.api.get_device_path(volume.blockdevice_id).path

            command = [b"/bin/lsblk", b"--noheadings", b"--bytes",
                       b"--output", b"SIZE", device_path.encode("ascii")]
            command_output = check_output(command).split(b'\n')[0]
            device_size = int(command_output.strip().decode("ascii"))
            self.assertEqual(
                (expected_volume_size, expected_device_size),
                (volume.size, device_size)
            )
        self.repeat_until_consistent(validate, volume)

    def test_interface(self):
        """
        ``api`` instances provide ``IBlockDeviceAPI``.
        """
        self.assertTrue(
            verifyObject(IBlockDeviceAPI, self.api)
        )

    def test_compute_instance_id_unicode(self):
        """
        ``compute_instance_id`` returns a ``unicode`` string.
        """
        self.assertIsInstance(self.this_node, unicode)

    def test_compute_instance_id_nonempty(self):
        """
        ``compute_instance_id`` returns a non-empty string.
        """
        self.assertNotEqual(u"", self.this_node)

    def test_list_volume_empty(self):
        """
        ``list_volumes`` returns an empty ``list`` if no block devices have
        been created.
        """
        self.assertEqual([], self.api.list_volumes())

    def test_created_is_listed(self):
        """
        ``create_volume`` returns a ``BlockDeviceVolume`` that is returned by
        ``list_volumes``.
        """
        dataset_id = uuid4()
        new_volume = self.api.create_volume(
            dataset_id=dataset_id,
            size=self.minimum_allocatable_size)
        self.repeat_until_consistent(
            lambda: self.assertIn(new_volume, self.api.list_volumes()))

    def test_listed_volume_attributes(self):
        """
        ``list_volumes`` returns ``BlockDeviceVolume`` s that have the
        same dataset_id and (maybe over-allocated size) as was passed
        to ``create_volume``.
        """
        expected_dataset_id = uuid4()

        self.api.create_volume(
            dataset_id=expected_dataset_id,
            size=self.minimum_allocatable_size,
        )

        def validate():
            listed_volumes = self.api.list_volumes()
            # Ideally we wouldn't two two assertions, but it's the easiest
            # thing to do that works with the retry logic.
            self.assertEqual(len(listed_volumes), 1)
            listed_volume = listed_volumes[0]

            self.assertEqual(
                (expected_dataset_id, self.minimum_allocatable_size),
                (listed_volume.dataset_id, listed_volume.size)
            )
        self.repeat_until_consistent(validate)

    def test_created_volume_attributes(self):
        """
        ``create_volume`` returns a ``BlockDeviceVolume`` that has a dataset_id
        and a size.
        """
        expected_dataset_id = uuid4()

        new_volume = self.api.create_volume(
            dataset_id=expected_dataset_id,
            size=self.minimum_allocatable_size,
        )

        self.assertEqual(
            (expected_dataset_id, self.minimum_allocatable_size),
            (new_volume.dataset_id, new_volume.size)
        )

    def test_attach_unknown_volume(self):
        """
        An attempt to attach an unknown ``BlockDeviceVolume`` raises
        ``UnknownVolume``.
        """
        self.assertRaises(
            UnknownVolume,
            self.api.attach_volume,
            blockdevice_id=self.unknown_blockdevice_id,
            attach_to=self.this_node,
        )

    def test_device_size(self):
        """
        ``attach_volume`` results in a device with the expected size.
        """
        requested_size = self.minimum_allocatable_size
        self._verify_volume_size(
            requested_size=requested_size,
            expected_volume_size=requested_size
        )

    def test_attach_attached_volume(self):
        """
        An attempt to attach an already attached ``BlockDeviceVolume`` raises
        ``AlreadyAttachedVolume``.
        """
        dataset_id = uuid4()

        new_volume = self.api.create_volume(
            dataset_id=dataset_id,
            size=self.minimum_allocatable_size
        )
        attached_volume = self.api.attach_volume(
            new_volume.blockdevice_id, attach_to=self.this_node,
        )

        self.assertRaises(
            AlreadyAttachedVolume,
            self.api.attach_volume,
            blockdevice_id=attached_volume.blockdevice_id,
            attach_to=self.this_node,
        )

    def test_attach_elsewhere_attached_volume(self):
        """
        An attempt to attach a ``BlockDeviceVolume`` already attached to
        another host raises ``AlreadyAttachedVolume``.
        """
        # This is a hack.  We don't know any other IDs though.
        # https://clusterhq.atlassian.net/browse/FLOC-1839
        another_node = self.this_node + u"-different"

        new_volume = self.api.create_volume(
            dataset_id=uuid4(),
            size=self.minimum_allocatable_size
        )
        attached_volume = self.api.attach_volume(
            new_volume.blockdevice_id,
            attach_to=self.this_node,
        )

        self.assertRaises(
            AlreadyAttachedVolume,
            self.api.attach_volume,
            blockdevice_id=attached_volume.blockdevice_id,
            attach_to=another_node,
        )

    def test_attach_unattached_volume(self):
        """
        An unattached ``BlockDeviceVolume`` can be attached.
        """
        dataset_id = uuid4()
        new_volume = self.api.create_volume(
            dataset_id=dataset_id,
            size=self.minimum_allocatable_size
        )
        expected_volume = BlockDeviceVolume(
            blockdevice_id=new_volume.blockdevice_id,
            size=new_volume.size,
            attached_to=self.this_node,
            dataset_id=dataset_id
        )
        attached_volume = self.api.attach_volume(
            blockdevice_id=new_volume.blockdevice_id,
            attach_to=self.this_node,
        )
        self.assertEqual(expected_volume, attached_volume)

    def test_attached_volume_listed(self):
        """
        An attached ``BlockDeviceVolume`` is listed.
        """
        dataset_id = uuid4()
        new_volume = self.api.create_volume(
            dataset_id=dataset_id,
            size=self.minimum_allocatable_size
        )
        expected_volume = BlockDeviceVolume(
            blockdevice_id=new_volume.blockdevice_id,
            size=new_volume.size,
            attached_to=self.this_node,
            dataset_id=dataset_id,
        )
        self.api.attach_volume(
            blockdevice_id=new_volume.blockdevice_id,
            attach_to=self.this_node,
        )
        self.repeat_until_consistent(
            lambda: self.assertEqual([expected_volume],
                                     self.api.list_volumes()))

    def test_list_attached_and_unattached(self):
        """
        ``list_volumes`` returns both attached and unattached
        ``BlockDeviceVolume``s.
        """
        new_volume1 = self.api.create_volume(
            dataset_id=uuid4(),
            size=self.minimum_allocatable_size
        )
        new_volume2 = self.api.create_volume(
            dataset_id=uuid4(),
            size=self.minimum_allocatable_size
        )
        attached_volume = self.api.attach_volume(
            blockdevice_id=new_volume2.blockdevice_id,
            attach_to=self.this_node,
        )
        self.repeat_until_consistent(
            lambda: self.assertItemsEqual(
                [new_volume1, attached_volume],
                self.api.list_volumes()
            ))

    def test_multiple_volumes_attached_to_host(self):
        """
        ``attach_volume`` can attach multiple block devices to a single host.
        """
        volume1 = self.api.create_volume(
            dataset_id=uuid4(),
            size=self.minimum_allocatable_size
        )
        volume2 = self.api.create_volume(
            dataset_id=uuid4(),
            size=self.minimum_allocatable_size
        )
        attached_volume1 = self.api.attach_volume(
            volume1.blockdevice_id, attach_to=self.this_node,
        )
        attached_volume2 = self.api.attach_volume(
            volume2.blockdevice_id, attach_to=self.this_node,
        )

        self.repeat_until_consistent(
            lambda: self.assertItemsEqual(
                [attached_volume1, attached_volume2],
                self.api.list_volumes()
            ))

    def test_get_device_path_unknown_volume(self):
        """
        ``get_device_path`` raises ``UnknownVolume`` if the supplied
        ``blockdevice_id`` has not been created.
        """
        unknown_blockdevice_id = self.unknown_blockdevice_id
        exception = self.assertRaises(
            UnknownVolume,
            self.api.get_device_path,
            unknown_blockdevice_id
        )
        self.assertEqual(unknown_blockdevice_id, exception.blockdevice_id)

    def test_get_device_path_unattached_volume(self):
        """
        ``get_device_path`` raises ``UnattachedVolume`` if the supplied
        ``blockdevice_id`` corresponds to an unattached volume.
        """
        new_volume = self.api.create_volume(
            dataset_id=uuid4(),
            size=self.minimum_allocatable_size
        )
        exception = self.assertRaises(
            UnattachedVolume,
            self.api.get_device_path,
            new_volume.blockdevice_id
        )
        self.assertEqual(new_volume.blockdevice_id, exception.blockdevice_id)

    def test_get_device_path_device(self):
        """
        ``get_device_path`` returns a ``FilePath`` to the device representing
        the attached volume.
        """
        new_volume = self.api.create_volume(
            dataset_id=uuid4(),
            size=self.minimum_allocatable_size
        )
        attached_volume = self.api.attach_volume(
            new_volume.blockdevice_id,
            attach_to=self.this_node,
        )
        device_path = self.api.get_device_path(attached_volume.blockdevice_id)
        self.assertTrue(
            device_path.isBlockDevice(),
            u"Not a block device. Path: {!r}".format(device_path)
        )

    def test_get_device_path_device_repeatable_results(self):
        """
        ``get_device_path`` returns the same ``FilePath`` for the volume device
        when called multiple times.
        """
        new_volume = self.api.create_volume(
            dataset_id=uuid4(),
            size=self.minimum_allocatable_size
        )
        attached_volume = self.api.attach_volume(
            new_volume.blockdevice_id,
            attach_to=self.this_node,
        )

        device_path1 = self.api.get_device_path(attached_volume.blockdevice_id)
        device_path2 = self.api.get_device_path(attached_volume.blockdevice_id)

        self.assertEqual(device_path1, device_path2)

    def test_destroy_unknown_volume(self):
        """
        ``destroy_volume`` raises ``UnknownVolume`` if the supplied
        ``blockdevice_id`` does not exist.
        """
        volume = self.api.create_volume(
            dataset_id=uuid4(),
            size=self.minimum_allocatable_size,
        )
        self.api.destroy_volume(volume.blockdevice_id)
        exception = self.assertRaises(
            UnknownVolume,
            self.api.destroy_volume, blockdevice_id=volume.blockdevice_id
        )
        self.assertEqual(exception.args, (volume.blockdevice_id,))

    def test_destroy_volume(self):
        """
        An unattached volume can be destroyed using ``destroy_volume``.
        """
        unrelated = self.api.create_volume(
            dataset_id=uuid4(),
            size=self.minimum_allocatable_size,
        )
        volume = self.api.create_volume(
            dataset_id=uuid4(),
            size=self.minimum_allocatable_size,
        )
        self.api.destroy_volume(volume.blockdevice_id)
        self.repeat_until_consistent(
            lambda: self.assertEqual([unrelated],
                                     self.api.list_volumes()))

    def _destroyed_volume(self):
        """
        :return: A ``BlockDeviceVolume`` representing a volume which has been
            destroyed.
        """
        volume = self.api.create_volume(
            dataset_id=uuid4(), size=self.minimum_allocatable_size
        )
        self.api.destroy_volume(volume.blockdevice_id)
        return volume

    def test_destroy_destroyed_volume(self):
        """
        ``destroy_volume`` raises ``UnknownVolume`` if the supplied
        ``blockdevice_id`` was associated with a volume but that volume has
        been destroyed.
        """
        volume = self._destroyed_volume()
        exception = self.assertRaises(
            UnknownVolume,
            self.api.destroy_volume, blockdevice_id=volume.blockdevice_id
        )
        self.assertEqual(exception.args, (volume.blockdevice_id,))

    def test_detach_unknown_volume(self):
        """
        ``detach_volume`` raises ``UnknownVolume`` if the supplied
        ``blockdevice_id`` does not exist.
        """
        blockdevice_id = self.unknown_blockdevice_id
        exception = self.assertRaises(
            UnknownVolume,
            self.api.detach_volume, blockdevice_id=blockdevice_id
        )
        self.assertEqual(exception.args, (blockdevice_id,))

    def test_detach_detached_volume(self):
        """
        ``detach_volume`` raises ``UnattachedVolume`` if the supplied
        ``blockdevice_id`` is not attached to a host.
        """
        volume = self.api.create_volume(
            dataset_id=uuid4(), size=self.minimum_allocatable_size
        )
        exception = self.assertRaises(
            UnattachedVolume,
            self.api.detach_volume, volume.blockdevice_id
        )
        self.assertEqual(exception.args, (volume.blockdevice_id,))

    def test_detach_volume(self):
        """
        A volume that is attached becomes detached after ``detach_volume`` is
        called with its ``blockdevice_id``.
        """
        def fail_mount(device):
            mountpoint = FilePath(self.mktemp())
            mountpoint.makedirs()
            process = Popen(
                [b"mount", device_path.path, mountpoint.path],
                stdout=PIPE,
                stderr=STDOUT
            )
            output = process.stdout.read()
            process.wait()
            return output

        # Create an unrelated, attached volume that should be undisturbed.
        unrelated = self.api.create_volume(
            dataset_id=uuid4(), size=self.minimum_allocatable_size
        )
        unrelated = self.api.attach_volume(
            unrelated.blockdevice_id, attach_to=self.this_node
        )

        # Create the volume we'll detach.
        volume = self.api.create_volume(
            dataset_id=uuid4(), size=self.minimum_allocatable_size
        )
        volume = self.api.attach_volume(
            volume.blockdevice_id, attach_to=self.this_node
        )

        device_path = self.api.get_device_path(volume.blockdevice_id)

        attached_error = fail_mount(device_path)

        self.api.detach_volume(volume.blockdevice_id)

        self.repeat_until_consistent(
            lambda: self.assertEqual(
                {unrelated, volume.set(attached_to=None)},
                set(self.api.list_volumes())
            ))

        detached_error = fail_mount(device_path)

        # Make an incredibly indirect assertion to try to demonstrate we've
        # successfully detached the device.  The volume never had a filesystem
        # initialized on it so we couldn't mount it before when it was
        # attached.  Now that it's detached we still shouldn't be able to mount
        # it - but the reason we can't mount it should have changed.
        #
        # This isn't particularly great, no.
        self.assertNotEqual(attached_error, detached_error)

    def test_reattach_detached_volume(self):
        """
        A volume that has been detached can be re-attached.
        """
        # Create the volume we'll detach.
        volume = self.api.create_volume(
            dataset_id=uuid4(), size=self.minimum_allocatable_size
        )
        attached_volume = self.api.attach_volume(
            volume.blockdevice_id, attach_to=self.this_node
        )
        self.api.detach_volume(volume.blockdevice_id)
        reattached_volume = self.api.attach_volume(
            volume.blockdevice_id, attach_to=self.this_node
        )
        self.repeat_until_consistent(
            lambda: self.assertEqual(
                (attached_volume, [attached_volume]),
                (reattached_volume, self.api.list_volumes())
            ))

    def test_attach_destroyed_volume(self):
        """
        ``attach_volume`` raises ``UnknownVolume`` when called with the
        ``blockdevice_id`` of a volume which has been destroyed.
        """
        volume = self._destroyed_volume()
        exception = self.assertRaises(
            UnknownVolume,
            self.api.attach_volume, volume.blockdevice_id,
            attach_to=self.this_node,
        )
        self.assertEqual(exception.args, (volume.blockdevice_id,))

    def assert_foreign_volume(self, flocker_volume):
        """
        Assert that a volume does not belong to the API object under test.

        :param BlockDeviceVolume flocker_volume: A volume to check for
            membership.

        :raise: A test-failing exception if the volume is found in the list of
            volumes returned by the API object under test.

        :return: ``None`` if the volume is not found in the list of volumes
            returned by the API object under test.
        """
        self.assertNotIn(flocker_volume, self.api.list_volumes())


def make_iblockdeviceapi_tests(
        blockdevice_api_factory,
        minimum_allocatable_size,
        device_allocation_unit,
        unknown_blockdevice_id_factory
):
    """
    :param blockdevice_api_factory: A factory which will be called
        with the generated ``TestCase`` during the ``setUp`` for each
        test and which should return an implementation of
        ``IBlockDeviceAPI`` to be tested.
    :param int minimum_allocatable_size: The minumum block device size
        (in bytes) supported on the platform under test. This must be
        a multiple ``IBlockDeviceAPI.allocation_unit()``.
    :param int device_allocation_unit: A size interval (in ``bytes``)
        which the storage system is expected to allocate eg Cinder
        allows sizes to be supplied in GiB, but certain Cinder storage
        drivers may be constrained to create sizes with 8GiB
        intervals.
    :param unknown_blockdevice_id_factory: A factory which will be called
        with an an instance of the generated ``TestCase``, and should
        return a ``blockdevice_id`` which is valid but unknown, i.e. does
        not match any actual volume in the backend.

    :returns: A ``TestCase`` with tests that will be performed on the
       supplied ``IBlockDeviceAPI`` provider.
    """
    class Tests(IBlockDeviceAPITestsMixin, TestCase):
        def setUp(self):
            super(Tests, self).setUp()
            self.api = blockdevice_api_factory(test_case=self)
            self.unknown_blockdevice_id = unknown_blockdevice_id_factory(self)
            check_allocatable_size(
                self.api.allocation_unit(),
                minimum_allocatable_size
            )
            self.minimum_allocatable_size = minimum_allocatable_size
            self.device_allocation_unit = device_allocation_unit
            self.this_node = self.api.compute_instance_id()

    return Tests


class IProfiledBlockDeviceAPITestsMixin(object):
    """
    Tests to perform on ``IProfiledBlockDeviceAPI`` providers.
    """
    def test_interface(self):
        """
        The API object provides ``IProfiledBlockDeviceAPI``.
        """
        self.assertTrue(
            verifyObject(IProfiledBlockDeviceAPI, self.api)
        )

    def test_profile_respected(self):
        """
        Verify no errors are raised when constructing volumes with the
        mandatory profiles.
        """
        for profile in (c.value for c in MandatoryProfiles.iterconstants()):
            dataset_id = uuid4()
            self.addCleanup(detach_destroy_volumes, self.api)
            self.api.create_volume_with_profile(dataset_id=dataset_id,
                                                size=self.dataset_size,
                                                profile_name=profile)


def make_iprofiledblockdeviceapi_tests(profiled_blockdevice_api_factory,
                                       dataset_size):
    """
    Create tests for classes that implement ``IProfiledBlockDeviceAPI``.

    :param profiled_blockdevice_api_factory: A factory that generates the
        ``IProfiledBlockDeviceAPI`` provider to test.

    :param dataset_size: The size in bytes of the datasets to be created for
        test.

    :returns: A ``TestCase`` with tests that will be performed on the
       supplied ``IProfiledBlockDeviceAPI`` provider.
    """
    class Tests(IProfiledBlockDeviceAPITestsMixin, TestCase):
        def setUp(self):
            super(Tests, self).setUp()
            self.api = profiled_blockdevice_api_factory(self)
            self.dataset_size = dataset_size

    return Tests


class IBlockDeviceAsyncAPITestsMixin(object):
    """
    Tests to perform on ``IBlockDeviceAsyncAPI`` providers.
    """
    def test_interface(self):
        """
        The API object provides ``IBlockDeviceAsyncAPI``.
        """
        self.assertTrue(
            verifyObject(IBlockDeviceAsyncAPI, self.api)
        )


def make_iblockdeviceasyncapi_tests(blockdeviceasync_api_factory):
    """
    :return: A ``TestCase`` with tests that will be performed on the supplied
        ``IBlockDeviceAsyncAPI`` provider.  These tests are not exhaustive
        because we currently assume ``make_iblockdeviceapi_tests`` will be used
        on the wrapped object.
    """
    class Tests(IBlockDeviceAsyncAPITestsMixin, TestCase):
        def setUp(self):
            super(Tests, self).setUp()
            self.api = blockdeviceasync_api_factory(test_case=self)

    return Tests


class SyncToThreadedAsyncAPIAdapterTests(
    make_iblockdeviceasyncapi_tests(
        lambda test_case:
            _SyncToThreadedAsyncAPIAdapter(
                _reactor=None,
                _threadpool=None,
                # Okay to bypass loopbackblockdeviceapi_for_test here as long
                # as we don't call any methods on the object.  This lets these
                # tests run even as non-root.
                _sync=LoopbackBlockDeviceAPI.from_path(
                    root_path=test_case.mktemp(),
                    compute_instance_id=u"sync-threaded-tests",
                )
            )
    )
):
    """
    Tests for ``_SyncToThreadedAsyncAPIAdapter``.
    """


def losetup_detach(device_file):
    """
    Detach the supplied loopback ``device_file``.
    """
    check_output(['losetup', '--detach', device_file.path])


def losetup_detach_all(root_path):
    """
    Detach all loop devices associated with files contained in ``root_path``.

    :param FilePath root_path: A directory in which to search for loop device
        backing files.
    """
    for device_file, backing_file in _losetup_list():
        try:
            backing_file.segmentsFrom(root_path)
        except ValueError:
            pass
        else:
            losetup_detach(device_file)


def loopbackblockdeviceapi_for_test(test_case, allocation_unit=None):
    """
    :returns: A ``LoopbackBlockDeviceAPI`` with a temporary root directory
        created for the supplied ``test_case``.
    """
    user_id = getuid()
    if user_id != 0:
        test_case.skipTest(
            "``LoopbackBlockDeviceAPI`` uses ``losetup``, "
            "which requires root privileges. "
            "Required UID: 0, Found UID: {!r}".format(user_id)
        )

    root_path = test_case.mktemp()
    loopback_blockdevice_api = LoopbackBlockDeviceAPI.from_path(
        root_path=root_path,
        compute_instance_id=random_name(test_case),
        allocation_unit=allocation_unit,
    )
    test_case.addCleanup(detach_destroy_volumes, loopback_blockdevice_api)
    return loopback_blockdevice_api


class LoopbackBlockDeviceAPITests(
        make_iblockdeviceapi_tests(
            blockdevice_api_factory=partial(
                loopbackblockdeviceapi_for_test,
                allocation_unit=LOOPBACK_ALLOCATION_UNIT
            ),
            minimum_allocatable_size=LOOPBACK_MINIMUM_ALLOCATABLE_SIZE,
            device_allocation_unit=None,
            unknown_blockdevice_id_factory=lambda test: unicode(uuid4()),
        )
):
    """
    Interface adherence Tests for ``LoopbackBlockDeviceAPI``.
    """


class LoopbackBlockDeviceAPIConstructorTests(TestCase):
    """
    Implementation specific constructor tests.
    """
    def test_from_path_creates_instance_id_if_not_provided(self):
        """
        Calling ``from_path`` with empty instance id creates an id.
        """
        loopback_blockdevice_api = LoopbackBlockDeviceAPI.from_path(
            root_path=b'',
        )
        instance_id = loopback_blockdevice_api.compute_instance_id()
        self.assertIsInstance(instance_id, unicode)
        self.assertNotEqual(u"", instance_id)

    def test_unique_instance_id_if_not_provided(self):
        """
        Calling constructor with empty instance id creates a different
        id each time.
        """
        a = LoopbackBlockDeviceAPI.from_path(root_path=b'')
        b = LoopbackBlockDeviceAPI.from_path(root_path=b'')
        self.assertNotEqual(
            a.compute_instance_id(),
            b.compute_instance_id(),
        )


class LoopbackBlockDeviceAPIImplementationTests(TestCase):
    """
    Implementation specific tests for ``LoopbackBlockDeviceAPI``.
    """
    def assertDirectoryStructure(self, directory):
        """
        Assert that the supplied ``directory`` has all the sub-directories
        required by ``LoopbackBlockDeviceAPI``.
        """
        attached_directory = directory.child(
            LoopbackBlockDeviceAPI._attached_directory_name
        )
        unattached_directory = directory.child(
            LoopbackBlockDeviceAPI._unattached_directory_name
        )

        LoopbackBlockDeviceAPI.from_path(
            root_path=directory.path,
            compute_instance_id=random_name(self),
        )

        self.assertTrue(
            (True, True),
            (attached_directory.exists(), unattached_directory.exists())
        )

    def setUp(self):
        super(LoopbackBlockDeviceAPIImplementationTests, self).setUp()
        self.api = loopbackblockdeviceapi_for_test(
            test_case=self,
            allocation_unit=LOOPBACK_ALLOCATION_UNIT,
        )
        self.minimum_allocatable_size = LOOPBACK_MINIMUM_ALLOCATABLE_SIZE

    def test_initialise_directories(self):
        """
        ``from_path`` creates a directory structure if it doesn't already
        exist.
        """
        directory = FilePath(self.mktemp()).child('loopback')
        self.assertDirectoryStructure(directory)

    def test_initialise_directories_attached_exists(self):
        """
        ``from_path`` uses existing attached directory if present.
        """
        directory = FilePath(self.mktemp())
        attached_directory = directory.child(
            LoopbackBlockDeviceAPI._attached_directory_name
        )
        attached_directory.makedirs()
        self.assertDirectoryStructure(directory)

    def test_initialise_directories_unattached_exists(self):
        """
        ``from_path`` uses existing unattached directory if present.
        """
        directory = FilePath(self.mktemp())
        unattached_directory = directory.child(
            LoopbackBlockDeviceAPI._unattached_directory_name
        )
        unattached_directory.makedirs()
        self.assertDirectoryStructure(directory)

    def test_create_sparse(self):
        """
        ``create_volume`` creates sparse files.
        """
        requested_size = self.minimum_allocatable_size
        volume = self.api.create_volume(
            dataset_id=uuid4(),
            size=requested_size,
        )
        allocated_size = volume.size
        size = get_size_info(self.api, volume)

        self.assertEqual(
            (0, allocated_size),
            (size.actual, size.reported)
        )

    def test_create_with_non_allocation_unit(self):
        """
        ``create_volume`` raises ``ValueError`` unless the supplied
        ``size`` is a multiple of
        ``IBlockDeviceAPI.allocated_unit()``.
        """
        self.assertRaises(
            ValueError,
            self.api.create_volume,
            dataset_id=uuid4(),
            size=self.minimum_allocatable_size + 1,
        )

    def test_list_unattached_volumes(self):
        """
        ``list_volumes`` returns a ``BlockVolume`` for each unattached volume
        file.
        """
        expected_size = self.minimum_allocatable_size
        expected_dataset_id = uuid4()
        blockdevice_volume = _blockdevicevolume_from_dataset_id(
            size=expected_size,
            dataset_id=expected_dataset_id,
        )
        with (self.api._root_path
              .child('unattached')
              .child(_backing_file_name(blockdevice_volume))
              .open('wb')) as f:
            f.truncate(expected_size)
        self.assertEqual([blockdevice_volume], self.api.list_volumes())

    def test_list_attached_volumes(self):
        """
        ``list_volumes`` returns a ``BlockVolume`` for each attached volume
        file.
        """
        expected_size = self.minimum_allocatable_size
        expected_dataset_id = uuid4()
        this_node = self.api.compute_instance_id()

        blockdevice_volume = _blockdevicevolume_from_dataset_id(
            size=expected_size,
            attached_to=this_node,
            dataset_id=expected_dataset_id,
        )

        host_dir = self.api._root_path.descendant([
            b'attached', this_node.encode("utf-8")
        ])
        host_dir.makedirs()
        filename = _backing_file_name(blockdevice_volume)
        with host_dir.child(filename).open('wb') as f:
            f.truncate(expected_size)

        self.assertEqual([blockdevice_volume], self.api.list_volumes())

    def test_stale_attachments(self):
        """
        If there are volumes in the ``LoopbackBlockDeviceAPI``\ 's "attached"
        directory that do not have a corresponding loopback device, one is
        created for them.
        """
        this_node = self.api.compute_instance_id()
        volume = self.api.create_volume(
            dataset_id=uuid4(), size=self.minimum_allocatable_size
        )
        unattached = self.api._root_path.descendant([
            b"unattached", _backing_file_name(volume),
        ])
        attached = self.api._root_path.descendant([
            b"attached", this_node.encode("utf-8"), _backing_file_name(volume),
        ])
        attached.parent().makedirs()
        unattached.moveTo(attached)

        self.assertNotEqual(
            None,
            self.api.get_device_path(volume.blockdevice_id),
        )

    def test_missing_instance_id(self):
        """
        ``compute_instance_id`` raises an error when it cannot return a valid
        instance ID.
        """
        root_path = None  # Unused in this code.
        api = LoopbackBlockDeviceAPI(root_path, compute_instance_id=None)
        e = self.assertRaises(UnknownInstanceID, api.compute_instance_id)
        self.assertEqual(
            'Could not find valid instance ID for %r' % (api,), str(e))


class LosetupListTests(TestCase):
    """
    Tests for ``_losetup_list_parse``.
    """
    def test_parse_empty(self):
        """
        An empty list is returned if there are no devices listed.
        """
        self.assertEqual([], _losetup_list_parse('\n'))

    def test_parse_one_line(self):
        """
        A pair of FilePaths are returned for device_file and backing_file.
        """
        input_text = '\n'.join([
            '/dev/loop0: []: (/tmp/rjw)',
            ''
        ])
        self.assertEqual(
            [(FilePath('/dev/loop0'), FilePath('/tmp/rjw'))],
            _losetup_list_parse(input_text)
        )

    def test_parse_multiple_lines(self):
        """
        A pair of FilePaths is returned for every loopback device on the
        system.
        """
        input_text = '\n'.join([
            '/dev/loop0: []: (/tmp/rjw)',
            '/dev/loop1: []: (/usr/share/virtualbox/VBoxGuestAdditions.iso)',
            ''
        ])
        self.assertEqual(
            [(FilePath('/dev/loop0'), FilePath('/tmp/rjw')),
             (FilePath('/dev/loop1'),
              FilePath('/usr/share/virtualbox/VBoxGuestAdditions.iso'))],
            _losetup_list_parse(input_text)
        )

    def test_remove_deleted_suffix(self):
        """
        Devices marked as ``(deleted)`` are listed.
        """
        input_text = '\n'.join([
            '/dev/loop0: []: (/tmp/rjw (deleted))',
            ''
        ])
        self.assertEqual(
            [(FilePath('/dev/loop0'), FilePath('/tmp/rjw'))],
            _losetup_list_parse(input_text)
        )

    def test_remove_inode(self):
        """
        Devices listed with their inode number (when run as root) are listed.
        """
        input_text = ''.join([
            '/dev/loop0: [0038]:723801 (/tmp/rjw)',
        ])
        self.assertEqual(
            [(FilePath('/dev/loop0'), FilePath('/tmp/rjw'))],
            _losetup_list_parse(input_text)
        )


@implementer(IProfiledBlockDeviceAPI)
class FakeProfiledLoopbackBlockDeviceAPI(
        proxyForInterface(IBlockDeviceAPI, "_loopback_blockdevice_api")):
    """
    Fake implementation of ``IProfiledBlockDeviceAPI`` and ``IBlockDeviceAPI``
    on top of ``LoopbackBlockDeviceAPI``. Profiles are not actually
    implemented for loopback devices, but this fake is useful for testing the
    intermediate layers.

    :ivar _loopback_blockdevice_api: The underlying ``LoopbackBlockDeviceAPI``.
    :ivar pmap dataset_profiles: A pmap from blockdevice_id to desired profile
        at creation time.
    """
    def __init__(self, loopback_blockdevice_api):
        self._loopback_blockdevice_api = loopback_blockdevice_api
        self.dataset_profiles = pmap({})

    def create_volume_with_profile(self, dataset_id, size, profile_name):
        """
        Calls the underlying ``create_volume`` on
        ``_loopback_blockdevice_api``, but records the desired profile_name for
        the purpose of test validation.
        """
        volume = self._loopback_blockdevice_api.create_volume(
            dataset_id=dataset_id, size=size)
        self.dataset_profiles = self.dataset_profiles.set(
            volume.blockdevice_id, profile_name)
        return volume


def fakeprofiledloopbackblockdeviceapi_for_test(test_case,
                                                allocation_unit=None):
    """
    Constructs a ``FakeProfiledLoopbackBlockDeviceAPI`` for use in tests that
    want to verify functionality with an ``IProfiledBlockDeviceAPI`` provider.
    """
    return FakeProfiledLoopbackBlockDeviceAPI(
        loopback_blockdevice_api=loopbackblockdeviceapi_for_test(
            test_case, allocation_unit=allocation_unit))


class FakeProfiledLoopbackBlockDeviceIProfiledBlockDeviceTests(
    make_iprofiledblockdeviceapi_tests(
        partial(fakeprofiledloopbackblockdeviceapi_for_test,
                allocation_unit=LOOPBACK_ALLOCATION_UNIT),
        LOOPBACK_MINIMUM_ALLOCATABLE_SIZE
    )
):
    """
    ``IProfiledBlockDeviceAPI`` interface adherence Tests for
    ``FakeProfiledLoopbackBlockDevice``.
    """


def umount(unmount_target):
    """
    Unmount a filesystem.

    :param FilePath unmount_target: The device file that is mounted or
        mountpoint directory.
    """
    check_output(['umount', unmount_target.path])


def umount_all(root_path):
    """
    Unmount all devices with mount points contained in ``root_path``.

    :param FilePath root_path: A directory in which to search for mount points.
    """
    def is_under_root(path):
        try:
            FilePath(path).segmentsFrom(root_path)
        except ValueError:
            return False
        return True

    partitions_under_root = list(p for p in psutil.disk_partitions()
                                 if is_under_root(p.mountpoint))
    for partition in partitions_under_root:
        umount(FilePath(partition.mountpoint))


def mountroot_for_test(test_case):
    """
    Create a mountpoint root directory and unmount any filesystems with mount
    points beneath that directory when the test exits.

    :param TestCase test_case: The ``TestCase`` which is being run.
    :returns: A ``FilePath`` for the newly created mount root.
    """
    mountroot = FilePath(test_case.mktemp()).child(unicode(uuid4()))
    mountroot.makedirs()
    test_case.addCleanup(umount_all, mountroot)
    return mountroot


def unlink_all(root):
    """
    Unlinks all symlinks that are in the passed in root.

    :param FilePath root: the directory under which all symlinks should be
        unlinked.
    """
    for child_name in root.listdir():
        child_path = root.child(child_name)
        if child_path.islink():
            child_path.remove()


def link_root_for_test(test_case):
    """
    Create a link root directory and unlink any symlinks beneath that
    directory when the test exits.

    :param TestCase test_case: The ``TestCase`` which is being run.
    :returns: A ``FilePath`` for the newly created mount root.
    """
    link_root = FilePath(test_case.mktemp()).child(unicode(uuid4()))
    link_root.makedirs()
    test_case.addCleanup(unlink_all, link_root)
    return link_root


_ARBITRARY_VOLUME = BlockDeviceVolume(
    blockdevice_id=u"abcd",
    size=int(REALISTIC_BLOCKDEVICE_SIZE.to_Byte()),
    dataset_id=uuid4(),
)


def multistep_change_log(parent, children):
    """
    Create an Eliot logging validation function which asserts that the given
    parent action is logged with the given children actions.

    :param ActionType parent: The type of an action that will be required.
    :param list children: The types of actions will be required to appear as
        children of ``parent``.

    :return: A two-argument callable suitable for use with
        ``validate_logging``.
    """
    def verify(self, logger):
        [parent_action] = LoggedAction.of_type(logger.messages, parent)
        children_actions = [
            LoggedAction.of_type(logger.messages, child_action)[0]
            for child_action
            in children
        ]
        self.assertEqual(children_actions, parent_action.children)
    return verify


class CreateFilesystemInitTests(
    make_with_init_tests(
        CreateFilesystem,
        dict(device=FilePath(b"/dev/null"), filesystem=u"ext4"),
        dict(),
    )
):
    """
    Tests for ``CreateFilesystem`` initialization.
    """


class CreateFilesystemTests(
    make_istatechange_tests(
        CreateFilesystem,
        dict(device=FilePath(b"/dev/null"), filesystem=u"ext4"),
        dict(device=FilePath(b"/dev/null"), filesystem=u"btrfs"),
    )
):
    """
    Tests for ``CreateFilesystem``\ 's ``IStateChange`` implementation.

    See ``MountBlockDeviceTests`` for more ``CreateFilesystem`` tests.
    """


class MountBlockDeviceInitTests(
    make_with_init_tests(
        MountBlockDevice,
        dict(dataset_id=uuid4(), device_path=FilePath("/dev/sdb"),
             mountpoint=FilePath(b"/foo")),
        dict(),
    )
):
    """
    Tests for ``Mountblockdevice`` initialization.
    """


class _MountScenario(PClass):
    """
    Setup tools for the tests defined on ``MountBlockDeviceTests``.

    This class serves as a central point for the handful of separate pieces of
    state that go into setting up a situation where it might be possible to
    mount something.  It also provides helpers for performing some of the
    external system interactions that might be necessary (such as creating a
    volume on the backend and initializing it with a filesystem).

    The factoring is dictated primarily by what makes it easy to write the
    tests with minimal duplication, nothing more.

    :ivar host: An identifier for the node to which a newly created volume will
        be attached.
    :ivar dataset_id: The dataset identifier associated with the volume that
        will be created.
    :ivar filesystem_type: The name of the filesystem with which the volume
        will be initialized (eg ``u"ext2"``).
    :ivar api: The ``IBlockDeviceAPI`` provider which will be used to create
        and attach a new volume.
    :ivar volume: The volume which is created.
    :ivar deployer: The ``BlockDeviceDeployer`` which will be passed to the
        ``IStateChange`` provider's ``run`` method.
    :ivar mountpoint: The filesystem location where the mount will be
        attempted.
    """
    host = field(type=unicode)
    dataset_id = field(type=UUID)
    filesystem_type = field(type=unicode)
    api = field()
    volume = field(type=BlockDeviceVolume)
    deployer = field(type=BlockDeviceDeployer)
    device_path = field(type=FilePath)
    mountpoint = field(type=FilePath)

    def state_change(self):
        return MountBlockDevice(dataset_id=self.dataset_id,
                                device_path=self.device_path,
                                mountpoint=self.mountpoint)

    @classmethod
    def generate(cls, case, mountpoint):
        """
        Create a new ``_MountScenario``.

        The scenario comes with a newly created volume attached to
        ``self.host`` and with a new ``self.filesystem_type`` filesystem.

        :param TestCase case: The running test case, used for temporary path
            generation.
        :param FilePath mountpoint: The location at which the mount attempt
            will eventually be made.

        :return: A new ``_MountScenario`` with attributes describing all of the
            state which has been set up.
        """
        host = u"192.0.7.8"
        filesystem_type = u"ext4"
        dataset_id = uuid4()
        api = loopbackblockdeviceapi_for_test(case)
        volume = api.create_volume(
            dataset_id=dataset_id, size=LOOPBACK_MINIMUM_ALLOCATABLE_SIZE,
        )
        api.attach_volume(volume.blockdevice_id, host)
        device_path = api.get_device_path(volume.blockdevice_id)

        deployer = BlockDeviceDeployer(
            node_uuid=uuid4(),
            hostname=host,
            block_device_api=api,
            mountroot=mountpoint.parent(),
        )

        return cls(
            host=host, dataset_id=dataset_id, filesystem_type=filesystem_type,
            api=api, volume=volume, deployer=deployer,
            device_path=device_path,
            mountpoint=mountpoint,
        )

    def create(self):
        """
        Create a filesystem on this scenario's volume.

        :return: A ``Deferred`` which fires when the filesystem has been
            created.
        """
        return run_state_change(
            CreateFilesystem(
                device=self.api.get_device_path(self.volume.blockdevice_id),
                filesystem=self.filesystem_type
            ),
            self.deployer,
        )


class MountBlockDeviceTests(
    make_istatechange_tests(
        MountBlockDevice,
        dict(dataset_id=uuid4(), device_path=FilePath(b"/dev/sdb"),
             mountpoint=FilePath(b"/foo")),
        dict(dataset_id=uuid4(), device_path=FilePath(b"/dev/sdc"),
             mountpoint=FilePath(b"/bar")),
    )
):
    """
    Tests for ``MountBlockDevice``\ 's ``IStateChange`` implementation, as
    well as ``CreateFilesystem`` testing.
    """
    def _run_test(self, mountpoint):
        """
        Verify that ``MountBlockDevice.run`` mounts the filesystem from the
        block device for the attached volume it is given.
        """
        scenario = _MountScenario.generate(self, mountpoint)
        self.successResultOf(scenario.create())

        change = scenario.state_change()
        return scenario, run_state_change(change, scenario.deployer)

    def _run_success_test(self, mountpoint):
        scenario, mount_result = self._run_test(mountpoint)
        self.successResultOf(mount_result)

        expected = (
            scenario.device_path.path,
            mountpoint.path,
            scenario.filesystem_type,
        )
        mounted = list(
            (part.device, part.mountpoint, part.fstype)
            for part in psutil.disk_partitions()
        )
        self.assertIn(expected, mounted)
        return scenario

    def _make_mounted_filesystem(self, path_segment=b"mount-test"):
        mountpoint = mountroot_for_test(self).child(path_segment)
        scenario = self._run_success_test(mountpoint)
        return scenario, mountpoint

    def _mount(self, scenario, mountpoint):
        self.successResultOf(run_state_change(
            scenario.state_change().set(mountpoint=mountpoint),
            scenario.deployer))

    def test_run(self):
        """
        ``CreateFilesystem.run`` initializes a block device with a filesystem
        which ``MountBlockDevice.run`` can then mount.
        """
        mountroot = mountroot_for_test(self)
        mountpoint = mountroot.child(b"mount-test")
        self._run_success_test(mountpoint)

    def test_create_fails_on_mounted_filesystem(self):
        """
        Running ``CreateFilesystem`` on a filesystem mounted with
        ``MountBlockDevice`` fails in a non-destructive manner.
        """
        scenario, mountpoint = self._make_mounted_filesystem()
        afile = mountpoint.child(b"file")
        afile.setContent(b"data")
        # Try recreating mounted filesystem; this should fail.
        self.failureResultOf(scenario.create(), FilesystemExists)
        # Unmounting and remounting, but our data still exists:
        umount(mountpoint)
        self._mount(scenario, mountpoint)
        self.assertEqual(afile.getContent(), b"data")

    def test_create_fails_on_existing_filesystem(self):
        """
        Running ``CreateFilesystem`` on a block device that already has a file
        system fails with an exception and preserves the data.

        This is because mkfs is a destructive operation that will destroy any
        existing filesystem on that block device.
        """
        scenario, mountpoint = self._make_mounted_filesystem()
        afile = mountpoint.child(b"file")
        afile.setContent(b"data")
        # Unmount the filesystem
        umount(mountpoint)
        # Try recreating filesystem; this should fail.
        self.failureResultOf(scenario.create(), FilesystemExists)
        # Remounting should succeed.
        self._mount(scenario, mountpoint)
        self.assertEqual(afile.getContent(), b"data")

    def test_mountpoint_exists(self):
        """
        It is not an error if the mountpoint given to ``MountBlockDevice``
        already exists.
        """
        mountroot = mountroot_for_test(self)
        mountpoint = mountroot.child(b"mount-test")
        mountpoint.makedirs()
        self._run_success_test(mountpoint)

    def test_mountpoint_error(self):
        """
        If the mountpoint is unusable, for example because it is a regular file
        instead of a directory, ``MountBlockDevice.run`` returns a ``Deferred``
        that fires with a ``Failure`` given the reason.
        """
        mountroot = mountroot_for_test(self)
        intermediate = mountroot.child(b"mount-error-test")
        intermediate.setContent(b"collision")
        mountpoint = intermediate.child(b"mount-test")
        _, mount_result = self._run_test(mountpoint)

        failure = self.failureResultOf(mount_result, OSError)
        self.assertEqual(ENOTDIR, failure.value.errno)

    def test_mountpoint_permissions(self):
        """
        The mountpoint is world-writeable (since containers can run as any
        user), and its parent is only accessible as current user (for
        security).
        """
        mountroot = mountroot_for_test(self)
        mountpoint = mountroot.child(b"mount-test")
        self._run_success_test(mountpoint)
        self.assertEqual((mountroot.getPermissions().shorthand(),
                          mountpoint.getPermissions().shorthand()),
                         ('rwx------', 'rwxrwxrwx'))

    def test_new_is_empty(self):
        """
        A newly created filesystem is empty after being mounted.

        If it's not empty it might break some Docker images that assumes
        volumes start out empty.
        """
        mountpoint = mountroot_for_test(self).child(b"mount-test")
        self._run_success_test(mountpoint)
        self.assertEqual(mountpoint.children(), [])

    def test_remount(self):
        """
        It's possible to unmount and then remount an attached volume.
        """
        mountpoint = mountroot_for_test(self).child(b"mount-test")
        scenario = self._run_success_test(mountpoint)
        check_call([b"umount", mountpoint.path])
        self.successResultOf(run_state_change(
            scenario.state_change(),
            scenario.deployer))

    def test_lost_found_deleted_remount(self):
        """
        If ``lost+found`` is recreated, remounting it removes it.
        """
        mountpoint = mountroot_for_test(self).child(b"mount-test")
        scenario = self._run_success_test(mountpoint)
        check_call([b"mklost+found"], cwd=mountpoint.path)
        check_call([b"umount", mountpoint.path])
        self.successResultOf(run_state_change(
            scenario.state_change(),
            scenario.deployer))
        self.assertEqual(mountpoint.children(), [])

    def test_lost_found_not_deleted_if_other_files_exist(self):
        """
        If files other than ``lost+found`` exist in the filesystem,
        ``lost+found`` is not deleted.
        """
        mountpoint = mountroot_for_test(self).child(b"mount-test")
        scenario = self._run_success_test(mountpoint)
        mountpoint.child(b"file").setContent(b"stuff")
        check_call([b"mklost+found"], cwd=mountpoint.path)
        check_call([b"umount", mountpoint.path])
        self.successResultOf(run_state_change(
            scenario.state_change(),
            scenario.deployer))
        self.assertItemsEqual(mountpoint.children(),
                              [mountpoint.child(b"file"),
                               mountpoint.child(b"lost+found")])

    def test_world_permissions_not_reset_if_other_files_exist(self):
        """
        If files exist in the filesystem, permissions are not reset when the
        filesystem is remounted.
        """
        mountpoint = mountroot_for_test(self).child(b"mount-test")
        scenario = self._run_success_test(mountpoint)
        mountpoint.child(b"file").setContent(b"stuff")
        check_call([b"umount", mountpoint.path])
        mountpoint.chmod(S_IRWXU)
        mountpoint.restat()
        self.successResultOf(run_state_change(
            scenario.state_change(),
            scenario.deployer))
        self.assertEqual(mountpoint.getPermissions().shorthand(),
                         'rwx------')


class UnmountBlockDeviceInitTests(
    make_with_init_tests(
        record_type=UnmountBlockDevice,
        kwargs=dict(dataset_id=uuid4(),
                    blockdevice_id=ARBITRARY_BLOCKDEVICE_ID),
        expected_defaults=dict(),
    )
):
    """
    Tests for ``UnmountBlockDevice`` initialization.
    """


class UnmountBlockDeviceTests(
    make_istatechange_tests(
        UnmountBlockDevice,
        dict(dataset_id=uuid4(), blockdevice_id=ARBITRARY_BLOCKDEVICE_ID),
        dict(dataset_id=uuid4(), blockdevice_id=ARBITRARY_BLOCKDEVICE_ID_2),
    )
):
    """
    Tests for ``UnmountBlockDevice``.
    """
    @validate_logging(
        lambda self, logger:
            self.assertEqual(
                1,
                len(LoggedAction.of_type(
                    logger.messages, UNMOUNT_BLOCK_DEVICE
                ))
            )
    )
    def test_run(self, logger):
        """
        ``UnmountBlockDevice.run`` unmounts the filesystem / block device
        associated with the volume passed to it (association as determined by
        the deployer's ``IBlockDeviceAPI`` provider).
        """
        self.patch(blockdevice, "_logger", logger)

        node = u"192.0.2.1"
        dataset_id = uuid4()
        deployer = create_blockdevicedeployer(self, hostname=node)
        api = deployer.block_device_api
        volume = api.create_volume(
            dataset_id=dataset_id, size=LOOPBACK_MINIMUM_ALLOCATABLE_SIZE
        )
        volume = api.attach_volume(volume.blockdevice_id, node)
        device = api.get_device_path(volume.blockdevice_id)
        mountroot = mountroot_for_test(self)
        mountpoint = mountroot.child(unicode(dataset_id).encode("ascii"))
        mountpoint.makedirs()
        make_filesystem(device, block_device=True)
        check_output([b"mount", device.path, mountpoint.path])

        change = UnmountBlockDevice(dataset_id=dataset_id,
                                    blockdevice_id=volume.blockdevice_id)
        self.successResultOf(run_state_change(change, deployer))
        self.assertNotIn(
            device,
            list(
                FilePath(partition.device)
                for partition
                in psutil.disk_partitions()
            )
        )


class DetachVolumeInitTests(
    make_with_init_tests(
        record_type=DetachVolume,
        kwargs=dict(dataset_id=uuid4(),
                    blockdevice_id=ARBITRARY_BLOCKDEVICE_ID),
        expected_defaults=dict(),
    )
):
    """
    Tests for ``DetachVolume`` initialization.
    """


class DetachVolumeTests(
    make_istatechange_tests(
        DetachVolume,
        dict(dataset_id=uuid4(), blockdevice_id=ARBITRARY_BLOCKDEVICE_ID),
        dict(dataset_id=uuid4(), blockdevice_id=ARBITRARY_BLOCKDEVICE_ID_2),
    )
):
    """
    Tests for ``DetachVolume``.
    """
    def test_run(self):
        """
        ``DetachVolume.run`` uses the deployer's ``IBlockDeviceAPI`` to detach
        its volume from the deployer's node.
        """
        dataset_id = uuid4()
        deployer = create_blockdevicedeployer(self, hostname=u"192.0.2.1")
        api = deployer.block_device_api
        volume = api.create_volume(
            dataset_id=dataset_id, size=LOOPBACK_MINIMUM_ALLOCATABLE_SIZE
        )
        api.attach_volume(
            volume.blockdevice_id,
            attach_to=api.compute_instance_id(),
        )

        change = DetachVolume(dataset_id=dataset_id,
                              blockdevice_id=volume.blockdevice_id)
        self.successResultOf(run_state_change(change, deployer))

        [listed_volume] = api.list_volumes()
        self.assertIs(None, listed_volume.attached_to)


class DestroyVolumeInitTests(
    make_with_init_tests(
        DestroyVolume,
        dict(blockdevice_id=ARBITRARY_BLOCKDEVICE_ID),
        dict(),
    )
):
    """
    Tests for ``DestroyVolume`` initialization.
    """


class DestroyVolumeTests(
    make_istatechange_tests(
        DestroyVolume,
        dict(blockdevice_id=ARBITRARY_BLOCKDEVICE_ID),
        dict(blockdevice_id=ARBITRARY_BLOCKDEVICE_ID_2),
    )
):
    """
    Tests for ``DestroyVolume``.
    """
    def test_run(self):
        """
        ``DestroyVolume.run`` uses the deployer's ``IBlockDeviceAPI`` to
        destroy its volume.
        """
        node = u"192.0.2.1"
        dataset_id = uuid4()
        deployer = create_blockdevicedeployer(self, hostname=node)
        api = deployer.block_device_api
        volume = api.create_volume(
            dataset_id=dataset_id, size=LOOPBACK_MINIMUM_ALLOCATABLE_SIZE
        )

        change = DestroyVolume(blockdevice_id=volume.blockdevice_id)
        self.successResultOf(run_state_change(change, deployer))

        self.assertEqual([], api.list_volumes())


class CreateBlockDeviceDatasetInitTests(
    make_with_init_tests(
        CreateBlockDeviceDataset,
        dict(
            dataset_id=uuid4(),
            maximum_size=LOOPBACK_MINIMUM_ALLOCATABLE_SIZE,
            metadata={u"meta": u"data"},
        ),
        dict(metadata={}),
    )
):
    """
    Tests for ``CreateBlockDeviceDataset`` initialization.
    """


class CreateBlockDeviceDatasetInterfaceTests(
    make_istatechange_tests(
        CreateBlockDeviceDataset,
        lambda _uuid=uuid4(): dict(
            dataset_id=_uuid,
            maximum_size=LOOPBACK_MINIMUM_ALLOCATABLE_SIZE,
        ),
        lambda _uuid=uuid4(): dict(
            dataset_id=uuid4(),
            maximum_size=LOOPBACK_MINIMUM_ALLOCATABLE_SIZE,
        ),
    )
):
    """
    ``CreateBlockDeviceDataset`` interface adherance tests.
    """


class CreateBlockDeviceDatasetImplementationMixin(object):
    """
    Utility Mixin for ``CreateBlockDeviceDataset`` implementation tests.
    """

    def _create_blockdevice_dataset(self, dataset_id, maximum_size,
                                    metadata=pmap({})):
        """
        Call ``CreateBlockDeviceDataset.run`` with a ``BlockDeviceDeployer``.

        :param UUID dataset_id: The uuid4 identifier for the dataset which will
            be created.
        :param int maximum_size: The size, in bytes, of the dataset which will
            be created.
        :param pmap(unicode, unicode) metadata: The metadata for the dataset.

        :returns: A ``BlockDeviceVolume`` for the created volume.
        """
        change = CreateBlockDeviceDataset(
            dataset_id=dataset_id,
            maximum_size=maximum_size,
            metadata=metadata
        )

        run_state_change(change, self.deployer)

        [volume] = self.api.list_volumes()
        return volume


def make_createblockdevicedataset_mixin(profiled_api):
    """
    Constructs a base class for tests that verify the implementation of
    ``CreateBlockDeviceDataset``.

    This ``IStateChange`` needs to be tested in two configurations:

    1) With an ``IBlockDeviceAPI`` provider that does not provide
        ``IProfiledBlockDeviceAPI``.

    2) With an ``IBlockDeviceAPI`` that does provide
        ``IProfiledBlockDeviceAPI``.

    The mixin holds utility functions that are useful in both configurations,
    and takes care of initializing the two different versions of the API.

    :param bool profiled_api: True if you want self.api to be an implementation
        of ``IBlockDeviceAPI`` that provides ``IProfiledBlockDeviceAPI``. False
        if you want self.api not to provide ``IProfiledBlockDeviceAPI``.
    """
    class Mixin(CreateBlockDeviceDatasetImplementationMixin,
                TestCase):
        def setUp(self):
            super(Mixin, self).setUp()
            if profiled_api:
                self.api = fakeprofiledloopbackblockdeviceapi_for_test(
                    self,
                    allocation_unit=LOOPBACK_ALLOCATION_UNIT
                )
            else:
                self.api = loopbackblockdeviceapi_for_test(
                    self,
                    allocation_unit=LOOPBACK_ALLOCATION_UNIT
                )
            self.mountroot = mountroot_for_test(self)
            self.deployer = BlockDeviceDeployer(
                node_uuid=uuid4(),
                hostname=u"192.0.2.10",
                block_device_api=self.api,
                mountroot=self.mountroot
            )

    return Mixin


class CreateBlockDeviceDatasetImplementationTests(
    make_createblockdevicedataset_mixin(profiled_api=False)
):
    """
    ``CreateBlockDeviceDataset`` implementation tests for use with a backend
    that is not storage profile aware.
    """

    @capture_logging(
        assertHasAction, CREATE_BLOCK_DEVICE_DATASET, succeeded=False
    )
    def test_created_exists(self, logger):
        """
        ``CreateBlockDeviceDataset.run`` fails with ``DatasetExists`` if there
        is already a ``BlockDeviceVolume`` for the requested dataset.
        """
        self.patch(blockdevice, '_logger', logger)
        dataset_id = uuid4()

        # The a volume for the dataset already exists.
        existing_volume = self.api.create_volume(
            dataset_id,
            size=LOOPBACK_MINIMUM_ALLOCATABLE_SIZE
        )

        change = CreateBlockDeviceDataset(
            dataset_id=dataset_id,
            maximum_size=LOOPBACK_MINIMUM_ALLOCATABLE_SIZE
        )

        changing = run_state_change(change, self.deployer)

        failure = self.failureResultOf(changing, DatasetExists)
        self.assertEqual(
            existing_volume,
            failure.value.blockdevice
        )

    def test_run_create(self):
        """
        ``CreateBlockDeviceDataset.run`` uses the ``IDeployer``\ 's API object
        to create a new volume.
        """
        dataset_id = uuid4()
        volume = self._create_blockdevice_dataset(
            dataset_id=dataset_id,
            maximum_size=LOOPBACK_MINIMUM_ALLOCATABLE_SIZE,
        )

        expected_volume = _blockdevicevolume_from_dataset_id(
            dataset_id=dataset_id, attached_to=None,
            size=LOOPBACK_MINIMUM_ALLOCATABLE_SIZE,
        )

        self.assertEqual(expected_volume, volume)

    @capture_logging(assertHasMessage, CREATE_VOLUME_PROFILE_DROPPED)
    def test_run_create_profile_dropped(self, logger):
        """
        ``CreateBlockDeviceDataset.run`` uses the ``IDeployer``\ 's API object
        to create a new volume, and logs that profile dropped during creation
        if the backend does not provide ``IProfiledBlockDeviceAPI``.
        """
        self.assertFalse(
            IProfiledBlockDeviceAPI.providedBy(self.api),
            u"This test assumes the API does not provide "
            u"IProfiledBlockDeviceAPI. If the API now does provide that "
            u"interface, this test needs a bit of love.")
        dataset_id = uuid4()
        volume = self._create_blockdevice_dataset(
            dataset_id=dataset_id,
            maximum_size=LOOPBACK_MINIMUM_ALLOCATABLE_SIZE,
            metadata={PROFILE_METADATA_KEY: u"gold"}
        )

        expected_volume = _blockdevicevolume_from_dataset_id(
            dataset_id=dataset_id, attached_to=None,
            size=LOOPBACK_MINIMUM_ALLOCATABLE_SIZE,
        )

        self.assertEqual(expected_volume, volume)

    def test_run_create_round_up(self):
        """
        ``CreateBlockDeviceDataset.run`` rounds up the size if the
        requested size is less than ``allocation_unit``.
        """
        dataset_id = uuid4()
        volume_info = self._create_blockdevice_dataset(
            dataset_id=dataset_id,
            # Request a size which will force over allocation.
            maximum_size=LOOPBACK_MINIMUM_ALLOCATABLE_SIZE + 1,
        )
        expected_volume = _blockdevicevolume_from_dataset_id(
            dataset_id=dataset_id, attached_to=None,
            size=LOOPBACK_MINIMUM_ALLOCATABLE_SIZE + LOOPBACK_ALLOCATION_UNIT,
        )
        self.assertEqual(expected_volume, volume_info)


class CreateBlockDeviceDatasetProfiledImplementationTests(
    make_createblockdevicedataset_mixin(profiled_api=True)
):
    """
    ``CreateBlockDeviceDataset`` implementation tests with a driver that can
    handle storage profiles.
    """

    def test_run_create_profile(self):
        """
        ``CreateBlockDeviceDataset.run`` uses the ``IDeployer``\ 's API object
        to create a new volume, and logs that profile dropped during creation
        if the backend does not provide ``IProfiledBlockDeviceAPI``.
        """
        self.assertTrue(
            IProfiledBlockDeviceAPI.providedBy(self.api),
            u"This test assumes the API provides IProfiledBlockDeviceAPI. If "
            u"the API now does not provide that interface, this test needs a "
            u"bit of love.")
        dataset_id = uuid4()
        profile = u"gold"
        volume_info = self._create_blockdevice_dataset(
            dataset_id=dataset_id,
            maximum_size=LOOPBACK_MINIMUM_ALLOCATABLE_SIZE,
            metadata={u"clusterhq:flocker:profile": profile}
        )
        actual_profile = self.api.dataset_profiles[volume_info.blockdevice_id]

        expected_volume = _blockdevicevolume_from_dataset_id(
            dataset_id=dataset_id, attached_to=None,
            size=LOOPBACK_MINIMUM_ALLOCATABLE_SIZE,
        )
        self.assertEqual(
            dict(volume=expected_volume, profile=profile),
            dict(volume=volume_info, profile=actual_profile))


class AttachVolumeInitTests(
    make_with_init_tests(
        record_type=AttachVolume,
        kwargs=dict(dataset_id=uuid4(),
                    blockdevice_id=ARBITRARY_BLOCKDEVICE_ID),
        expected_defaults=dict(),
    )
):
    """
    Tests for ``AttachVolume`` initialization.
    """


class AttachVolumeTests(
    make_istatechange_tests(
        AttachVolume,
        dict(dataset_id=uuid4(), blockdevice_id=ARBITRARY_BLOCKDEVICE_ID),
        dict(dataset_id=uuid4(), blockdevice_id=ARBITRARY_BLOCKDEVICE_ID_2),
    )
):
    """
    Tests for ``AttachVolume``\ 's ``IStateChange`` implementation.
    """
    @validate_logging(assertHasAction, ATTACH_VOLUME, True)
    def test_run(self, logger):
        """
        ``AttachVolume.run`` attaches a volume to a host.
        """
        host = u"192.0.7.8"
        dataset_id = uuid4()
        deployer = create_blockdevicedeployer(self, hostname=host)
        api = deployer.block_device_api
        volume = api.create_volume(
            dataset_id=dataset_id, size=LOOPBACK_MINIMUM_ALLOCATABLE_SIZE
        )
        change = AttachVolume(dataset_id=dataset_id,
                              blockdevice_id=volume.blockdevice_id)
        self.patch(blockdevice, "_logger", logger)
        self.successResultOf(run_state_change(change, deployer))

        expected_volume = volume.set(
            attached_to=api.compute_instance_id()
        )
        self.assertEqual([expected_volume], api.list_volumes())

    def test_missing(self):
        """
        If no volume is associated with the ``AttachVolume`` instance's
        ``blockdevice_id``, the underlying ``IBlockDeviceAPI`` should fail with
        an ``UnknownVolume`` exception, and ``AttachVolume.run`` should return
        a ``Deferred`` that fires with a ``Failure`` wrapping that exception.
        """
        dataset_id = uuid4()
        deployer = create_blockdevicedeployer(self)
        bad_blockdevice_id = u'incorrect_blockdevice_id'
        change = AttachVolume(dataset_id=dataset_id,
                              blockdevice_id=bad_blockdevice_id)
        failure = self.failureResultOf(
            run_state_change(change, deployer), UnknownVolume
        )
        self.assertEqual(
            bad_blockdevice_id, failure.value.blockdevice_id
        )


class CreateMountSymlinkInterfaceTests(
    make_istatechange_tests(
        CreateMountSymlink,
        dict(dataset_id=uuid4(), mountpoint=FilePath(b"/var/flocker/mounts/a"),
             link_path=FilePath(b"/flocker/a")),
        dict(dataset_id=uuid4(), mountpoint=FilePath(b"/var/flocker/mounts/b"),
             link_path=FilePath(b"/flocker/b")),
    )
):
    """
    Tests for ``CreateMountSymlink``'s ``IStateChange`` compliance.
    """


class CreateMountSymlinkTests(TestCase):
    """
    Tests for ``CreateMountSymlink``'s ``IStateChange`` implementation.
    """

    def test_creates_symlink(self):
        """
        When :class:`CreateMountSymlink` is run it creates a symlink from
        ``mountpoint`` to ``link_path``.
        """
        symlink_target = FilePath(self.mktemp())
        symlink = FilePath(self.mktemp())
        symlink_target.touch()
        state_change = CreateMountSymlink(dataset_id=uuid4(),
                                          mountpoint=symlink_target,
                                          link_path=symlink)
        deployer = create_blockdevicedeployer(self)
        state_change.run(deployer)
        self.expectThat(symlink.realpath(), Equals(symlink_target),
                        'Symlink does not target expected path.')


class RemoveMountSymlinkInterfaceTests(
    make_istatechange_tests(
        RemoveMountSymlink,
        dict(dataset_id=uuid4(), link_path=FilePath(b"/flocker/a")),
        dict(dataset_id=uuid4(), link_path=FilePath(b"/flocker/b")),
    )
):
    """
    Tests for ``RemoveMountSymlink``'s ``IStateChange`` compliance.
    """


class RemoveMountSymlinkTests(TestCase):
    """
    Tests for ``RemoveMountSymlink``'s ``IStateChange`` implementation.
    """

    def test_removes_symlink(self):
        """
        When :class:`RemoveMountSymlink` is run it removes a symlink at
        ``link_path``.
        """
        symlink_target = FilePath(self.mktemp())
        symlink = FilePath(self.mktemp())
        deployer = create_blockdevicedeployer(self)
        deployer.block_device_manager.symlink(symlink, symlink_target)
        state_change = RemoveMountSymlink(dataset_id=uuid4(),
                                          link_path=symlink)
        state_change.run(deployer)
        self.expectThat(symlink.realpath(), Not(Equals(symlink_target)),
                        'Symlink not removed.')
        self.expectThat(symlink.path, Not(PathExists()),
                        'Symlink file still exists.')


class AllocatedSizeTypeTests(TestCase):
    """
    Tests for type coercion of parameters supplied to
    ``allocated_size``.
    """
    def test_allocation_unit_float(self):
        """
        ``allocated_size`` returns ``int`` if the supplied
        ``allocation_unit`` is of type ``float``.
        """
        self.assertIsInstance(
            allocated_size(
                allocation_unit=10.0,
                requested_size=1
            ),
            int,
        )

    def test_requested_size_float(self):
        """
        ``allocated_size`` returns ``int`` if the supplied
        ``requested_size`` is of type ``float``.
        """
        self.assertIsInstance(
            allocated_size(
                allocation_unit=10,
                requested_size=1.0,
            ),
            int,
        )


class AllocatedSizeTestsMixin(object):
    """
    Tests for ``allocated_size``.
    """
    def test_size_is_allocation_unit(self):
        """
        ``allocated_size`` returns the ``requested_size`` when it
        exactly matches the ``allocation_unit``.
        """
        requested_size = self.allocation_unit
        expected_size = requested_size
        self.assertEqual(
            expected_size,
            allocated_size(self.allocation_unit, requested_size)
        )

    def test_size_is_multiple_of_allocation_unit(self):
        """
        ``allocated_size`` returns the ``requested_size`` when it
        is a multiple of the ``allocation_unit``.
        """
        requested_size = self.allocation_unit * 10
        expected_size = requested_size
        self.assertEqual(
            expected_size,
            allocated_size(self.allocation_unit, requested_size)
        )

    def test_round_up(self):
        """
        ``allocated_size`` returns next multiple of
        ``allocation_unit`` if ``requested_size`` is not a multiple of
        ``allocation_unit``.
        """
        requested_size = self.allocation_unit + 1
        expected_size = self.allocation_unit * 2
        self.assertEqual(
            expected_size,
            allocated_size(self.allocation_unit, requested_size)
        )


def make_allocated_size_tests(allocation_unit):
    """
    :param Bitmath allocation_unit: The allocation_unit.
    :return: A ``TestCase`` to run ``AllocatedSizeTestsMixin`` tests
        against the supplied ``allocation_unit``. The name of the test
        contains the classname of ``allocation_unit``.
    """
    class Tests(AllocatedSizeTestsMixin, TestCase):
        def setUp(self):
            super(Tests, self).setUp()
            self.allocation_unit = int(allocation_unit.to_Byte().value)

    Tests.__name__ = (
        'AllocatedSize' + allocation_unit.__class__.__name__ + 'Tests'
    )
    return Tests


def _make_allocated_size_testcases():
    """
    Build test cases for some common allocation_units.
    """
    for unit in (Byte, MB, MiB, GB, GiB):
        for size in (1, 2, 4, 8):
            test_case = make_allocated_size_tests(unit(size))
            globals()[test_case.__name__] = test_case
_make_allocated_size_testcases()
del _make_allocated_size_testcases


class ProcessLifetimeCacheIBlockDeviceAPITests(
        make_iblockdeviceapi_tests(
            blockdevice_api_factory=lambda test_case: ProcessLifetimeCache(
                loopbackblockdeviceapi_for_test(
                    test_case, allocation_unit=LOOPBACK_ALLOCATION_UNIT
                )),
            minimum_allocatable_size=LOOPBACK_MINIMUM_ALLOCATABLE_SIZE,
            device_allocation_unit=None,
            unknown_blockdevice_id_factory=lambda test: unicode(uuid4()),
        )
):
    """
    Interface adherence Tests for ``ProcessLifetimeCache``.
    """


class CountingProxy(object):
    """
    Transparent proxy that counts the number of calls to methods of the
    wrapped object.

    :ivar _wrapped: Wrapped object.
    :ivar call_count: Mapping of (method name, args, kwargs) to number of
        calls.
    """
    def __init__(self, wrapped):
        self._wrapped = wrapped
        self.call_count = pmap()

    def num_calls(self, name, *args, **kwargs):
        """
        Return the number of times the given method was called with given
        arguments.

        :param name: Method name.
        :param args: Positional arguments it was called with.
        :param kwargs: Keyword arguments it was called with.

        :return: Number of calls.
        """
        return self.call_count.get(
            pvector([name, pvector(args), pmap(kwargs)]), 0)

    def __getattr__(self, name):
        method = getattr(self._wrapped, name)

        def counting_proxy(*args, **kwargs):
            key = pvector([name, pvector(args), pmap(kwargs)])
            current_count = self.call_count.get(key, 0)
            self.call_count = self.call_count.set(key, current_count + 1)
            return method(*args, **kwargs)
        return counting_proxy


class ProcessLifetimeCacheTests(TestCase):
    """
    Tests for the caching logic in ``ProcessLifetimeCache``.
    """
    def setUp(self):
        super(ProcessLifetimeCacheTests, self).setUp()
        self.api = loopbackblockdeviceapi_for_test(self)
        self.counting_proxy = CountingProxy(self.api)
        self.cache = ProcessLifetimeCache(self.counting_proxy)

    def test_compute_instance_id(self):
        """
        The result of ``compute_instance_id`` is cached indefinitely.
        """
        initial = self.cache.compute_instance_id()
        later = [self.cache.compute_instance_id() for _ in range(10)]
        self.assertEqual(
            (later, self.counting_proxy.num_calls("compute_instance_id")),
            ([initial] * 10, 1))

    def attached_volumes(self):
        """
        :return: A sequence of two attached volumes' ``blockdevice_id``.
        """
        dataset1 = uuid4()
        dataset2 = uuid4()
        this_node = self.cache.compute_instance_id()
        attached_volume1 = self.cache.attach_volume(
            self.cache.create_volume(
                dataset_id=dataset1,
                size=LOOPBACK_MINIMUM_ALLOCATABLE_SIZE,
            ).blockdevice_id,
            attach_to=this_node)
        attached_volume2 = self.cache.attach_volume(
            self.cache.create_volume(
                dataset_id=dataset2,
                size=LOOPBACK_MINIMUM_ALLOCATABLE_SIZE,
            ).blockdevice_id,
            attach_to=this_node)
        return attached_volume1.blockdevice_id, attached_volume2.blockdevice_id

    def test_get_device_path_cached_after_attach(self):
        """
        The result of ``get_device_path`` is cached after an ``attach_device``.
        """
        attached_id1, attached_id2 = self.attached_volumes()
        path1 = self.cache.get_device_path(attached_id1)
        path2 = self.cache.get_device_path(attached_id2)
        path1again = self.cache.get_device_path(attached_id1)
        path2again = self.cache.get_device_path(attached_id2)

        self.assertEqual(
            (path1again, path2again,
             path1 == path2,
             self.counting_proxy.num_calls("get_device_path", attached_id1),
             self.counting_proxy.num_calls("get_device_path", attached_id2)),
            (path1, path2, False, 1, 1))

    def test_get_device_path_until_detach(self):
        """
        The result of ``get_device_path`` is no longer cached after an
        ``detach_device`` call.
        """
        attached_id1, _ = self.attached_volumes()
        # Warm up cache:
        self.cache.get_device_path(attached_id1)
        # Invalidate cache:
        self.cache.detach_volume(attached_id1)

        self.assertRaises(UnattachedVolume,
                          self.cache.get_device_path, attached_id1)


def make_icloudapi_tests(
        blockdevice_api_factory,
):
    """
    :param blockdevice_api_factory: A factory which will be called
        with the generated ``TestCase`` during the ``setUp`` for each
        test and which should return a provider of both ``IBlockDeviceAPI``
        and ``ICloudAPI`` to be tested.

    :returns: A ``TestCase`` with tests that will be performed on the
       supplied ``IBlockDeviceAPI``/``ICloudAPI`` provider.
    """
    class Tests(AsyncTestCase):
        def setUp(self):
            super(Tests, self).setUp()
            self.api = blockdevice_api_factory(test_case=self)
            self.this_node = self.api.compute_instance_id()
            self.async_cloud_api = _SyncToThreadedAsyncCloudAPIAdapter(
                _reactor=reactor, _sync=self.api,
                _threadpool=reactor.getThreadPool())

        def test_interface(self):
            """
            The result of the factory provides ``ICloudAPI``.
            """
            self.assertTrue(verifyObject(ICloudAPI, self.api))

        def test_current_machine_is_live(self):
            """
            The machine running the test is reported as alive.
            """
            d = self.async_cloud_api.list_live_nodes()
            d.addCallback(lambda live:
                          self.assertIn(self.api.compute_instance_id(), live))
            return d

        def test_list_live_nodes(self):
            """
            ``list_live_nodes`` returns an iterable of unicode values.
            """
            live_nodes = self.api.list_live_nodes()
            self.assertThat(live_nodes, AllMatch(IsInstance(unicode)))

    return Tests


def _append_callback_decorator(method_name, callback, proxy_object):
    """
    Creates a method that proxies to ``getattr(proxy_object, method_name)`` and
    calls callback after.

    :param method_name: The name of the method that should be called.
    :param callback: The callback to call before and after calling the method.
        This callback is given a method_name keyword argument with the name of
        the method that is being wrapped.
    :param proxy_object: The object to proxy the invocation to.
    """

    def proxied_function(self, *args, **kwargs):
        method = getattr(proxy_object, method_name)
        result = method(*args, **kwargs)
        callback(method_name=method_name)  # After method call.
        return result

    return proxied_function


def create_callback_blockdevice_manager_proxy(proxy_object, callback):
    """
    Creates a provider of ``IBlockDeviceManager`` that proxies to another
    ``IBlockDeviceManager`` provider and calls a callback after each call to
    the underlying object. This enables tests where you want to inject code
    after any calls to the underlying API.

    :param proxy_object: The ``IBlockDeviceManager`` provider that is being
        proxied to.
    :param callback: The callback to be called after every call to a method of
        ``proxy_object``.  This callback is given a method_name keyword
        argument with the name of the method that was just called.
    """
    @interface_decorator("callback_blockdevice_manager",
                         IBlockDeviceManager,
                         _append_callback_decorator,
                         callback,
                         proxy_object)
    class BlockDeviceManagerCallbackProxy(object):
        pass

    return BlockDeviceManagerCallbackProxy()


class FakeCloudAPITests(make_icloudapi_tests(
        lambda test_case: FakeCloudAPI(
            loopbackblockdeviceapi_for_test(test_case)))):
    """
    ``ICloudAPI`` tests for ``FakeCloudAPI``.
    """


class BlockDeviceVolumeTests(TestCase):
    """
    Tests for ``BlockDeviceVolume``.
    """

    @given(blockdevice_volumes, blockdevice_volumes)
    def test_stable_sort_order(self, one, another):
        """
        Instances of ``BlockDeviceVolume`` sort in the same order as a tuple
        made up of the ``blockdevice_id``, ``dataset_id``, ``size``, and
        ``attached_to`` fields would sort.
        """
        self.assertThat(
            sorted([one, another]),
            Equals(sorted(
                [one, another],
                key=lambda volume: (
                    volume.blockdevice_id, volume.dataset_id,
                    volume.size, volume.attached_to
                ),
            ))
        )


class LogListVolumesTest(TestCase):
    """
    Tests for ``log_list_volumes``
    """

    @capture_logging(lambda self, logger: None)
    def test_generates_log_with_incrementing_count(self, logger):
        """
        ``log_list_volumes`` increments the count field of log messages.
        """
        @log_list_volumes
        def wrapped():
            pass

        wrapped()
        wrapped()
        wrapped()

        counts = [
            logged.message['count'] for logged in LoggedMessage.of_type(
                logger.messages, CALL_LIST_VOLUMES
            )
        ]

        self.assertEqual(counts, [1, 2, 3])

    def test_args_passed(self):
        """
        Arguments and result passed to/from wrapped function.
        """
        @log_list_volumes
        def wrapped(x, y, z):
            return (x, y, z)

        result = wrapped(3, 5, z=7)
        self.assertEqual(result, (3, 5, 7))<|MERGE_RESOLUTION|>--- conflicted
+++ resolved
@@ -1575,7 +1575,8 @@
             self.deployer.discover_state(
                 DeploymentState(nodes={
                     _empty_node_state(self.deployer)
-                })
+                }),
+                persistent_state=PersistentState()
             )
         )
         return local_state
@@ -1592,7 +1593,6 @@
         """
         Return the current cached ``BlockDeviceDeployerLocalState``.
         """
-<<<<<<< HEAD
         return self._local_state
 
     def current_desired_datasets(self):
@@ -1604,17 +1604,6 @@
         :rtype: Mapping from ``UUID`` to ``DesiredDataset``.
         """
         return self._desired_datasets
-=======
-        return self.successResultOf(self.deployer.discover_state(
-            DeploymentState(nodes={
-                NodeState(
-                    uuid=self.deployer.node_uuid,
-                    hostname=self.deployer.hostname,
-                ),
-            }),
-            persistent_state=PersistentState(),
-        )).datasets
->>>>>>> 9a1cafa3
 
     def run_convergence_step(self, desired_datasets):
         """
