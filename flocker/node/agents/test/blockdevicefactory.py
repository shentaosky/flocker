# Copyright ClusterHQ Inc.  See LICENSE file for details.

"""
Functionality for creating ``IBlockDeviceAPI`` providers suitable for use in
the current execution environment.

This depends on a ``FLOCKER_FUNCTIONAL_TEST_CLOUD_CONFIG_FILE`` environment
variable being set.

See `acceptance testing <acceptance-testing>`_ for details.

.. code-block:: python

    from .blockdevicefactory import ProviderType, get_blockdeviceapi

    api = get_blockdeviceapi(ProviderType.openstack)
    volume = api.create_volume(...)

"""

from os import environ
from unittest import SkipTest

import yaml
from bitmath import GiB

from twisted.python.constants import Names, NamedConstant

from ..cinder import cinder_from_configuration
from ..ebs import EBSBlockDeviceAPI, ec2_client
from ..gce import create_gce_block_device_api, get_metadata_path
from ..test.test_blockdevice import detach_destroy_volumes
from ....testtools.cluster_utils import make_cluster_id, TestTypes, Providers
from ....common import RACKSPACE_MINIMUM_VOLUME_SIZE


class InvalidConfig(Exception):
    """
    The cloud configuration could not be found or is not compatible with the
    running environment.
    """


# Highly duplicative of other constants.  FLOC-2584.
class ProviderType(Names):
    """
    Kinds of compute/storage cloud providers for which this module is able to
    build ``IBlockDeviceAPI`` providers.
    """
    openstack = NamedConstant()
    aws = NamedConstant()
    gce = NamedConstant()
    rackspace = NamedConstant()


def get_blockdeviceapi(provider_type):
    """
    Validate and load cloud provider's yml config file.
    Default to ``~/acceptance.yml`` in the current user home directory, since
    that's where buildbot puts its acceptance test credentials file.
    """
    config = get_blockdevice_config(provider_type)
    provider = _provider_for_provider_type(provider_type)
    factory = _BLOCKDEVICE_TYPES[provider]
    return factory(make_cluster_id(TestTypes.FUNCTIONAL, provider), config)


def _provider_for_provider_type(provider_type):
    """
    Convert from ``ProviderType`` values to ``Providers`` values.
    """
    if provider_type in (ProviderType.openstack, ProviderType.rackspace):
        return Providers.OPENSTACK
    if provider_type is ProviderType.aws:
        return Providers.AWS
    if provider_type is ProviderType.gce:
        return Providers.GCE
    return Providers.UNSPECIFIED


def get_blockdevice_config(provider_type):
    """
    Get configuration dictionary suitable for use in the instantiation
    of an ``IBlockDeviceAPI`` implementation compatible with the given
    provider type.

    :param provider_type: A provider type the ``IBlockDeviceAPI`` is to
        be compatible with.  A value from ``ProviderType``.

    :raises: ``InvalidConfig`` if a
        ``FLOCKER_FUNCTIONAL_TEST_CLOUD_CONFIG_FILE`` was not set and the
        default config file could not be read.

    :return: A two-tuple of an ``IBlockDeviceAPI`` implementation and a
        ``dict`` of keyword arguments that can be used instantiate that
        implementation.
    """
    # ie cust0, rackspace, aws
    platform_name = environ.get('FLOCKER_FUNCTIONAL_TEST_CLOUD_PROVIDER')
    if platform_name is None:
        raise InvalidConfig(
            'Supply the platform on which you are running tests using the '
            'FLOCKER_FUNCTIONAL_TEST_CLOUD_PROVIDER environment variable.'
        )

    config_file_path = environ.get('FLOCKER_FUNCTIONAL_TEST_CLOUD_CONFIG_FILE')
    if config_file_path is None:
        raise InvalidConfig(
            'Supply the path to a cloud credentials file '
            'using the FLOCKER_FUNCTIONAL_TEST_CLOUD_CONFIG_FILE environment '
            'variable. See: '
            'https://docs.clusterhq.com/en/latest/gettinginvolved/acceptance-testing.html '  # noqa
            'for details of the expected format.'
        )

    with open(config_file_path) as config_file:
        config = yaml.safe_load(config_file.read())

    section = config.get(platform_name)
    if section is None:
        raise InvalidConfig(
            "The requested cloud platform "
            "was not found in the configuration file. "
            "Platform: %s, "
            "Configuration File: %s" % (platform_name, config_file_path)
        )

    provider_name = section.get('provider', platform_name)
    try:
        provider_environment = ProviderType.lookupByName(provider_name)
    except ValueError:
        raise InvalidConfig(
            "Unsupported provider. "
            "Supplied provider: %s, "
            "Available providers: %s" % (
                provider_name,
                ', '.join(p.name for p in ProviderType.iterconstants())
            )
        )

    if provider_environment != provider_type:
        raise InvalidConfig(
            "The requested cloud provider (%s) is not the provider running "
            "the tests (%s)." % (provider_type.name, provider_environment.name)
        )

    # XXX - If provider type is Rackspace, we add the auth_plugin config
    # here.  The CI system should be configured to provide this
    # parameter as part of the config, to match the documented way of
    # configuring Rackspace.
    if provider_environment == ProviderType.rackspace:
        section['auth_plugin'] = 'rackspace'

    return section


def get_openstack_region_for_test():
    """
    Return a default Openstack region for testing.

    The default region comes from an environment variable.  Keystone
    uses case-sensitive regions, so ensure region is uppercase.
    """
    region = environ.get('FLOCKER_FUNCTIONAL_TEST_OPENSTACK_REGION')
    if region is not None:
        region = region.upper()
    return region


def _openstack(cluster_id, config):
    """
    Create an IBlockDeviceAPI provider configured to use the Openstack
    region where the server that is running this code is running.

    :param config: Any additional configuration (possibly provider-specific)
        necessary to authenticate a keystone session.
    :return: A CinderBlockDeviceAPI instance.
    """
    region = get_openstack_region_for_test()
    return cinder_from_configuration(region, cluster_id, **config)


def get_ec2_client_for_test(config):
    """
    Get a simple EC2 client, configured for the test region.
    """

    # We just get the credentials from the config file.
    # We ignore the region specified in acceptance test configuration,
    # and instead get the region from the zone of the host.
    zone = environ['FLOCKER_FUNCTIONAL_TEST_AWS_AVAILABILITY_ZONE']
    # The region is the zone, without the trailing [abc].
    region = zone[:-1]
    return ec2_client(
        region=region,
        zone=zone,
        access_key_id=config['access_key'],
        secret_access_key=config['secret_access_token']
    )


def _aws(cluster_id, config):
    """
    Create an IBlockDeviceAPI provider configured to use the AWS EC2
    region where the server that is running this code is running.

    :param config: Any additional configuration (possibly provider-specific)
        necessary to authenticate an EC2 session.
    :return: An EBSBlockDeviceAPI instance.
    """
    return EBSBlockDeviceAPI(
        cluster_id=cluster_id,
        ec2_client=get_ec2_client_for_test(config),
    )


def _gce(cluster_id, config):
    """
    Create an IBlockDeviceAPI provider configured to use the GCE
    persistent device region where the server that is running this
    code is running. This function assumes it's running on a GCE node.

    :param cluster_id: The flocker cluster id.
    :param config: Unused.
    :return: A GCEBlockDeviceAPI instance.
    """
    project = get_metadata_path("project/project-id")
    full_zone = get_metadata_path("instance/zone")
    zone = full_zone.split("/")[-1]
<<<<<<< HEAD
    return create_gce_block_device_api(
        cluster_id=cluster_id,
        project=project,
        zone=zone
    )
=======
    return GCEBlockDeviceAPI(cluster_id=cluster_id, project=project, zone=zone,
                             gce_credentials_config=None)
>>>>>>> 2f5a4119


# Map provider labels to IBlockDeviceAPI factory.
_BLOCKDEVICE_TYPES = {
    Providers.OPENSTACK: _openstack,
    Providers.AWS: _aws,
    Providers.GCE: _gce,
}

# ^^^^^^^^^^^^^^^^^^^^ generally useful implementation code, put it somewhere
# nice and use it
#
# https://clusterhq.atlassian.net/browse/FLOC-1840
#
# vvvvvvvvvvvvvvvvvvvv testing helper that actually belongs in this module


def get_blockdeviceapi_with_cleanup(test_case, provider):
    """
    Instantiate an ``IBlockDeviceAPI`` implementation appropriate to the given
    provider and configured to work in the current environment.  Arrange for
    all volumes created by it to be cleaned up at the end of the current test
    run.

    :param TestCase test_case: The running test.
    :param provider: A provider type the ``IBlockDeviceAPI`` is to be
        compatible with.  A value from ``ProviderType``.

    :raises: ``SkipTest`` if either:
        1) A ``FLOCKER_FUNCTIONAL_TEST_CLOUD_CONFIG_FILE``
        was not set and the default config file could not be read, or,
        2) ``FLOCKER_FUNCTIONAL_TEST`` environment variable was unset.

    :return: The new ``IBlockDeviceAPI`` provider.
    """
    flocker_functional_test = environ.get('FLOCKER_FUNCTIONAL_TEST')
    if flocker_functional_test is None:
        raise SkipTest(
            'Please set FLOCKER_FUNCTIONAL_TEST environment variable to '
            'run storage backend functional tests.'
        )

    try:
        api = get_blockdeviceapi(provider)
    except InvalidConfig as e:
        raise SkipTest(str(e))
    test_case.addCleanup(detach_destroy_volumes, api)
    return api


DEVICE_ALLOCATION_UNITS = {
    # Our redhat-openstack test platform uses a ScaleIO backend which
    # allocates devices in 8GiB intervals
    'redhat-openstack': GiB(8),
}


def get_device_allocation_unit():
    """
    Return a provider specific device allocation unit.

    This is mostly OpenStack / Cinder specific and represents the
    interval that will be used by Cinder storage provider i.e
    You ask Cinder for a 1GiB or 7GiB volume.
    The Cinder driver creates an 8GiB block device.
    The operating system sees an 8GiB device when it is attached.
    Cinder API reports a 1GiB or 7GiB volume.

    :returns: An ``int`` allocation size in bytes for a
        particular platform. Default to ``None``.
    """
    cloud_provider = environ.get('FLOCKER_FUNCTIONAL_TEST_CLOUD_PROVIDER')
    if cloud_provider is not None:
        device_allocation_unit = DEVICE_ALLOCATION_UNITS.get(cloud_provider)
        if device_allocation_unit is not None:
            return int(device_allocation_unit.to_Byte().value)


MINIMUM_ALLOCATABLE_SIZES = {
    # This really means Rackspace
    'openstack': RACKSPACE_MINIMUM_VOLUME_SIZE,
    'devstack-openstack': GiB(1),
    'redhat-openstack': GiB(1),
    'aws': GiB(1),
    'gce': GiB(10),
}


def get_minimum_allocatable_size():
    """
    Return a provider specific minimum_allocatable_size.

    :returns: An ``int`` minimum_allocatable_size in bytes for a
        particular platform. Default to ``1``.
    """
    cloud_provider = environ.get('FLOCKER_FUNCTIONAL_TEST_CLOUD_PROVIDER')
    if cloud_provider is None:
        return 1
    else:
        return int(MINIMUM_ALLOCATABLE_SIZES[cloud_provider].to_Byte().value)<|MERGE_RESOLUTION|>--- conflicted
+++ resolved
@@ -227,16 +227,12 @@
     project = get_metadata_path("project/project-id")
     full_zone = get_metadata_path("instance/zone")
     zone = full_zone.split("/")[-1]
-<<<<<<< HEAD
     return create_gce_block_device_api(
         cluster_id=cluster_id,
         project=project,
-        zone=zone
+        zone=zone,
+        gce_credentials_config=None
     )
-=======
-    return GCEBlockDeviceAPI(cluster_id=cluster_id, project=project, zone=zone,
-                             gce_credentials_config=None)
->>>>>>> 2f5a4119
 
 
 # Map provider labels to IBlockDeviceAPI factory.
