--- conflicted
+++ resolved
@@ -157,8 +157,4 @@
     u"storage driver.")
 
 CINDER_CREATE = u'flocker:node:agents:blockdevice:openstack:create_volume'
-<<<<<<< HEAD
-
-=======
->>>>>>> f45571e1
 # End: Helper datastructures used by OpenStack storage driver.