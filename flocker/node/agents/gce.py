--- conflicted
+++ resolved
@@ -217,13 +217,13 @@
                 return latest_operation
             return None
 
-<<<<<<< HEAD
-        final_operation = poll_until(finished_operation_result, timeout_steps)
+        final_operation = poll_until(
+            finished_operation_result,
+            timeout_steps,
+            sleep
+        )
         action.add_success_fields(final_operation=final_operation)
         return final_operation
-=======
-    return poll_until(finished_operation_result, timeout_steps, sleep)
->>>>>>> 88a3e0b2
 
 
 def get_metadata_path(path):
@@ -406,7 +406,11 @@
         """
         return u"flocker-v1-cluster-id: " + unicode(self._cluster_id)
 
-    def _do_blocking_operation(self, function, timeout_sec=60, **kwargs):
+    def _do_blocking_operation(self,
+                               function,
+                               timeout_sec=VOLUME_DEFAULT_TIMEOUT,
+                               sleep=None,
+                               **kwargs):
         """
         Perform a GCE operation, blocking until the operation completes.
 
@@ -432,18 +436,18 @@
             resource dict as described above.
         :param int timeout_sec: The maximum amount of time to wait in seconds
             for the operation to complete.
+        :param sleep: A callable that has the same signature and function as
+            ``time.sleep``. Only intended to be used in tests.
         :param kwargs: Additional keyword arguments to pass to function.
 
         :returns dict: A dict representing the concluded GCE operation
             resource.
         """
-        timeout = kwargs.pop('timeout', VOLUME_DEFAULT_TIMEOUT)
-        sleep = kwargs.pop('sleep', None)
         args = dict(project=self._project, zone=self._zone)
         args.update(kwargs)
         operation = function(**args).execute()
         return wait_for_operation(
-            self._compute, operation, [1]*timeout, sleep)
+            self._compute, operation, [1]*timeout_sec, sleep)
 
     def allocation_unit(self):
         """
@@ -455,13 +459,32 @@
         return int(GiB(1).to_Byte().value)
 
     def list_volumes(self):
-<<<<<<< HEAD
-        # TODO(mewert) Walk the pages.
+        """
+        For operations that can return long lists of results, GCE will
+        require you to page through the result set, retrieving one
+        page of results for each query.  You are done paging when the
+        returned ``pageToken`` is ``None``.
+        """
         with start_action(
             action_type=u"flocker:node:agents:gce:list_volumes",
         ) as action:
-            result = self._compute.disks().list(project=self._project,
-                                                zone=self._zone).execute()
+            disks = []
+            page_token = None
+            done = False
+            while not done:
+                response = self._compute.disks().list(
+                    project=self._project,
+                    zone=self._zone,
+                    maxResults=self._page_size,
+                    pageToken=page_token,
+                ).execute()
+
+                disks.extend(
+                    response.get('items', [])
+                )
+
+                page_token = response.get('nextPageToken')
+                done = not page_token
 
             # 'description' will not even be in the dictionary if no
             # description was specified.
@@ -485,7 +508,7 @@
 
             ignored_volumes = []
             cluster_volumes = []
-            for disk in result['items']:
+            for disk in disks:
                 if disk_in_cluster(disk):
                     cluster_volumes.append(
                         BlockDeviceVolume(
@@ -515,44 +538,6 @@
                     } for v in cluster_volumes)
             )
             return cluster_volumes
-=======
-        """
-        For operations that can return long lists of results, GCE will
-        require you to page through the result set, retrieving one
-        page of results for each query.  You are done paging when the
-        returned ``pageToken`` is ``None``.
-
-        :param max_results: The max number of results to request for
-            each query to gce.
-        """
-        volumes = []
-        page_token = None
-        done = False
-        while not done:
-            response = self._compute.disks().list(
-                project=self._project,
-                zone=self._zone,
-                maxResults=self._page_size,
-                pageToken=page_token,
-            ).execute()
-
-            volumes.extend(
-                BlockDeviceVolume(
-                    blockdevice_id=unicode(disk['name']),
-                    size=int(GiB(int(disk['sizeGb'])).to_Byte()),
-                    attached_to=_extract_attached_to(disk),
-                    dataset_id=_blockdevice_id_to_dataset_id(disk['name'])
-                )
-                for disk in response.get('items', [])
-                if (disk['name'].startswith(_PREFIX) and
-                    disk['description'] ==
-                    self._disk_resource_description())
-            )
-
-            page_token = response.get('nextPageToken')
-            done = not page_token
-        return volumes
->>>>>>> 88a3e0b2
 
     def _get_gce_volume(self, blockdevice_id):
         volume = self._compute.disks().get(project=self._project,
@@ -587,7 +572,7 @@
             self._do_blocking_operation(
                 self._compute.disks().insert,
                 body=config,
-                timeout=VOLUME_INSERT_TIMEOUT,
+                timeout_sec=VOLUME_INSERT_TIMEOUT,
             )
         except HttpError as e:
             if e.resp.status == 409:
@@ -623,20 +608,16 @@
                     "%s/disks/%s" % (self._project, self._zone, blockdevice_id)
                 )
             )
-<<<<<<< HEAD
             try:
-                # TODO(mewert): Verify timeout and error conditions.
-                # TODO(mewert): Test what happens when disk is attached RW to a
-                #               different instance, raise the correct error.
                 result = self._do_blocking_operation(
                     self._compute.instances().attachDisk,
                     instance=attach_to,
-                    body=config
+                    body=config,
+                    timeout_sec=VOLUME_ATTACH_TIMEOUT,
                 )
+
             except HttpError as e:
                 if e.resp.status == 400:
-                    # TODO(mewert): verify with the rest API that this is the
-                    # only way to get a 400.
                     write_traceback()
                     raise UnknownVolume(blockdevice_id)
                 else:
@@ -661,33 +642,6 @@
                 }
             )
             return result
-=======
-        )
-        try:
-            result = self._do_blocking_operation(
-                self._compute.instances().attachDisk,
-                instance=attach_to,
-                body=config,
-                timeout=VOLUME_ATTACH_TIMEOUT,
-            )
-
-        except HttpError as e:
-            if e.resp.status == 400:
-                raise UnknownVolume(blockdevice_id)
-            else:
-                raise
-        errors = result.get('error', {}).get('errors', [])
-        for e in errors:
-            if e.get('code') == u"RESOURCE_IN_USE_BY_ANOTHER_RESOURCE":
-                raise AlreadyAttachedVolume(blockdevice_id)
-        disk = self._get_gce_volume(blockdevice_id)
-        return BlockDeviceVolume(
-            blockdevice_id=blockdevice_id,
-            size=int(GiB(int(disk['sizeGb'])).to_Byte()),
-            attached_to=attach_to,
-            dataset_id=_blockdevice_id_to_dataset_id(blockdevice_id),
-        )
->>>>>>> 88a3e0b2
 
     def _get_attached_to(self, blockdevice_id):
         """
@@ -703,18 +657,14 @@
         :raises UnattachedVolume: If the volume is not attached to any
             instance.
         """
-<<<<<<< HEAD
         with start_action(
             action_type=u"flocker:node:agents:gce:get_attached_to",
             blockdevice_id=blockdevice_id
         ) as action:
             try:
-                # TODO(mewert) verify timeouts and error conditions.
                 disk = self._get_gce_volume(blockdevice_id)
             except HttpError as e:
                 if e.resp.status == 404:
-                    # TODO(mewert) Verify with the rest API this is the only
-                    # way to get a 404.
                     raise UnknownVolume(blockdevice_id)
                 else:
                     raise
@@ -735,31 +685,12 @@
             # zope interface and then using a proxy implementation to inject
             # code.
             self._do_blocking_operation(
-                self._compute.instances().detachDisk, instance=attached_to,
-                deviceName=blockdevice_id)
+                self._compute.instances().detachDisk,
+                instance=attached_to,
+                deviceName=blockdevice_id,
+                timeout_sec=VOLUME_DETATCH_TIMEOUT
+            )
             return None
-=======
-        try:
-            disk = self._get_gce_volume(blockdevice_id)
-        except HttpError as e:
-            if e.resp.status == 404:
-                raise UnknownVolume(blockdevice_id)
-            else:
-                raise
-        attached_to = _extract_attached_to(disk)
-        if not attached_to:
-            raise UnattachedVolume(blockdevice_id)
-        return attached_to
-
-    def detach_volume(self, blockdevice_id):
-        attached_to = self._get_attached_to(blockdevice_id)
-        self._do_blocking_operation(
-            self._compute.instances().detachDisk,
-            instance=attached_to,
-            deviceName=blockdevice_id,
-            timeout=VOLUME_DETATCH_TIMEOUT)
-        return None
->>>>>>> 88a3e0b2
 
     def get_device_path(self, blockdevice_id):
         self._get_attached_to(blockdevice_id)
@@ -770,7 +701,7 @@
             self._do_blocking_operation(
                 self._compute.disks().delete,
                 disk=blockdevice_id,
-                timeout=VOLUME_DELETE_TIMEOUT,
+                timeout_sec=VOLUME_DELETE_TIMEOUT,
             )
         except HttpError as e:
             if e.resp.status == 404:
