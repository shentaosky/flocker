--- conflicted
+++ resolved
@@ -70,17 +70,12 @@
 
     :ivar DockerImage image: An image that can be used to run this
         containerized application.
-<<<<<<< HEAD
-    :ivar frozenset ports: A ``frozenset`` of ``PortMap``pings that
-        should be exposed to the outside world.
-
-    :ivar frozenset links: A ``frozenset`` of ``Link``s that
-        should be created between containers.
-=======
 
     :ivar frozenset ports: A ``frozenset`` of ``Port`s that should be exposed
         to the outside world.
->>>>>>> 64af1321
+
+    :ivar frozenset links: A ``frozenset`` of ``Link``s that
+        should be created between applications.
     """
 
 
@@ -133,12 +128,14 @@
     """
 
 
-@attributes(['ports', 'application'])
+@attributes(['local_port', 'remote_port', 'application'])
 class Link(object):
-     """
-     A record representing the mapping between a port exposed internally by a
-     docker container and the corresponding external port on the host.
+    """
+    A record representing the mapping between a port exposed internally to
+    an application, and the corresponding external port of a possibly remote
+    application.
 
-     :ivar PortMap ports: The ports to connect.
-     :ivar unicode application: The remote application to connect to.
-     """+    :ivar int local_port: The ports to connect.
+    :ivar int remote_port:
+    :ivar unicode application: The remote application to connect to.
+    """