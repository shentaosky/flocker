# Copyright Hybrid Logic Ltd.  See LICENSE file for details.
# -*- test-case-name: flocker.node.test.test_model -*-

"""
Record types for representing deployment models.
"""

from characteristic import attributes, Attribute
from zope.interface import Interface, implementer


@attributes(["repository", "tag"], defaults=dict(tag=u'latest'))
class DockerImage(object):
    """
    An image that can be used to run an application using Docker.

    :ivar unicode repository: eg ``u"hybridcluster/flocker"``
    :ivar unicode tag: eg ``u"release-14.0"``
    :ivar unicode full_name: A readonly property which combines the repository
        and tag in a format that can be passed to `docker run`.
    """

    @property
    def full_name(self):
        return "{repository}:{tag}".format(
            repository=self.repository, tag=self.tag)

    @classmethod
    def from_string(cls, input):
        """
        Given a Docker image name, return a :class:`DockerImage`.

        :param unicode input: A Docker image name in the format
            ``repository[:tag]``.

        :raises ValueError: If Docker image name is not in a valid format.

        :returns: A ``DockerImage`` instance.
        """
        kwargs = {}
        parts = input.rsplit(u':', 1)
        repository = parts[0]
        if not repository:
            raise ValueError("Docker image names must have format "
                             "'repository[:tag]'. Found '{image_name}'."
                             .format(image_name=input))
        kwargs['repository'] = repository
        if len(parts) == 2:
            kwargs['tag'] = parts[1]
        return cls(**kwargs)


@attributes(["manifestation", "mountpoint"])
class AttachedVolume(object):
    """
    A volume attached to an application to be deployed.

<<<<<<< HEAD
    :ivar Manifestation manifestation: The ``Manifestation`` that is being
        attached as a volume. For now this is always from a ``Dataset``
        with the same as the name of the application it is attached to
        (see https://github.com/ClusterHQ/flocker/issues/49).
=======
    :ivar unicode name: A short, human-readable identifier for this
        volume. For now this is always the same as the name of the
        application it is attached to (see
        https://clusterhq.atlassian.net/browse/FLOC-49).
>>>>>>> f41010ef

    :ivar FilePath mountpoint: The path within the container where this
        volume should be mounted.
    """

<<<<<<< HEAD
=======
    @classmethod
    def from_unit(cls, unit):
        """
        Given a Docker ``Unit``, return a :class:`AttachedVolume`.

        :param Unit unit: A Docker ``Unit`` from which to create an
            ``AttachedVolume`` where the volume name will be the unit name
            and the mountpoint will be the unit's volume's container path.

        :returns: A set of ``AttachedVolume`` instances, or None if there
            is no volume within the supplied ``Unit`` instance.
        """
        volumes = set(unit.volumes)
        name = unit.name
        # XXX we only support one data volume per container at this time
        # https://clusterhq.atlassian.net/browse/FLOC-49
        try:
            volume = volumes.pop()
            # XXX Docker Volume objects do not contain size information
            # at this time.
            return {cls(name=name, mountpoint=volume.container_path)}
        except KeyError:
            return None

>>>>>>> f41010ef

class IRestartPolicy(Interface):
    """
    Restart policy for an application.
    """


@implementer(IRestartPolicy)
@attributes([], apply_immutable=True,
            # https://github.com/hynek/characteristic/pull/22
            apply_with_init=False)
class RestartNever(object):
    """
    A restart policy that never restarts an application.
    """


@implementer(IRestartPolicy)
@attributes([], apply_immutable=True,
            # https://github.com/hynek/characteristic/pull/22
            apply_with_init=False)
class RestartAlways(object):
    """
    A restart policy that always restarts an application.
    """


@implementer(IRestartPolicy)
@attributes([Attribute("maximum_retry_count", default_value=None)],
            apply_immutable=True)
class RestartOnFailure(object):
    """
    A restart policy that restarts an application when it fails.

    :ivar int maximum_retry_count: The number of times the application is
        allowed to fail, before the giving up.
    """

    def __init__(self):
        """
        Check that ``maximum_retry_count`` is positive or None

        :raises ValueError: If maximum_retry_count is invalid.
        """
        if self.maximum_retry_count is not None:
            if not isinstance(self.maximum_retry_count, int):
                raise TypeError(
                    "maximum_retry_count must be an integer or None, "
                    "got %r" % (self.maximum_retry_count,))
            if self.maximum_retry_count < 1:
                raise ValueError(
                    "maximum_retry_count must be positive, "
                    "got %r" % (self.maximum_retry_count,))


@attributes(["name", "image",
             Attribute("ports", default_value=frozenset()),
             Attribute("volume", default_value=None),
             Attribute("links", default_value=frozenset()),
             Attribute("environment", default_value=None),
             Attribute("memory_limit", default_value=None),
             Attribute("cpu_shares", default_value=None),
             Attribute("restart_policy", default_value=RestartNever())])
class Application(object):
    """
    A single `application <http://12factor.net/>`_ to be deployed.

    :ivar unicode name: A short, human-readable identifier for this
        application.  For example, ``u"site-example.com"`` or
        ``u"pgsql-payroll"``.

    :ivar DockerImage image: An image that can be used to run this
        containerized application.

    :ivar frozenset ports: A ``frozenset`` of ``Port`` instances that
        should be exposed to the outside world.

    :ivar volume: ``None`` if there is no volume, otherwise an
        ``AttachedVolume`` instance.

    :ivar frozenset links: A ``frozenset`` of ``Link``s that
        should be created between applications, or ``None`` if configuration
        information isn't available.

    :ivar frozenset environment: A ``frozenset`` of environment variables
        that should be exposed in the ``Application`` container, or ``None``
        if no environment variables are specified. A ``frozenset`` of
        variables contains a ``tuple`` series mapping (key, value).

    :ivar IRestartPolicy restart_policy: The restart policy for this
        application.
    """


@attributes(["dataset", "primary"])
class Manifestation(object):
    """
    A dataset that is mounted on a node.

    :ivar Dataset: The dataset being mounted.

    :ivar bool primary: If true, this is a primary, otherwise it is a replica.
    """


@attributes(["dataset_id",
             Attribute("maximum_size", default_value=None),
             Attribute("metadata", default_factory=dict)])
class Dataset(object):
    """
    The filesystem data for a particular application.

    :ivar dataset_id: A unique identifier, as ``unicode``. May also be ``None``
        if this is coming out of human-supplied configuration, in which
        case it will need to be looked up from actual state for existing
        datasets, or a new one generated if a new dataset will need tbe
        created.

    :ivar dict metadata: Mapping between ``unicode`` keys and
        corresponding values. Typically there will be a ``"name"`` key whose
        value is a a human-readable name, e.g. ``"main-postgres"``.

    :ivar int maximum_size: The maximum size in bytes of this dataset, or
        ``None`` if there is no specified limit.
    """


@attributes(["hostname", "applications"])
class Node(object):
    """
    A single node on which applications will be managed (deployed,
    reconfigured, destroyed, etc).

    :ivar unicode hostname: The hostname of the node.  This must be a
        resolveable name so that Flocker can connect to the node.  This may be
        a literal IP address instead of a proper hostname.

    :ivar frozenset applications: A ``frozenset`` of ``Application`` instances
        describing the applications which are to run on this ``Node``.
    """


@attributes(["nodes"])
class Deployment(object):
    """
    A ``Deployment`` describes the configuration of a number of applications on
    a number of cooperating nodes.  This might describe the real state of an
    existing deployment or be used to represent a desired future state.

    :ivar frozenset nodes: A ``frozenset`` containing ``Node`` instances
        describing the configuration of each cooperating node.

    :ivar frozenset datasets: A ``frozenset`` containing ``Dataset``
        instances describing the datasets in a deployment.
    """


@attributes(['internal_port', 'external_port'])
class Port(object):
    """
    A record representing the mapping between a port exposed internally by an
    application and the corresponding port exposed to the outside world.

    :ivar int internal_port: The port number exposed by the application.
    :ivar int external_port: The port number exposed to the outside world.
    """


@attributes(['local_port', 'remote_port', 'alias'])
class Link(object):
    """
    A record representing the mapping between a port exposed internally to
    an application, and the corresponding external port of a possibly remote
    application.

    :ivar int local_port: The port the local application expects to access.
        This is used to determine the environment variables to populate in the
        container.
    :ivar int remote_port: The port exposed externally by the remote
        application.
    :ivar unicode alias: Environment variable prefix to use for exposing
        connection information.
    """


@attributes(["volume", "hostname"])
class VolumeHandoff(object):
    """
    A record representing a volume handoff that needs to be performed from this
    node.

    See :cls:`flocker.volume.service.VolumeService.handoff`` for more details.

    :ivar AttachedVolume volume: The volume to hand off.
    :ivar bytes hostname: The hostname of the node to which the volume is
         meant to be handed off.
    """


@attributes(["going", "coming", "creating", "resizing"])
class VolumeChanges(object):
    """
    ``VolumeChanges`` describes the volume-related changes necessary to change
    the current state to the desired state.

    :ivar frozenset going: The ``VolumeHandoff``\ s necessary to let other
        nodes take over hosting of any volume-having applications being moved
        away from a node.  These must be handed off.

    :ivar frozenset coming: The ``AttachedVolume``\ s necessary to let this
        node take over hosting of any volume-having applications being moved to
        this node.  These must be acquired.

    :ivar frozenset creating: The ``AttachedVolume``\ s necessary to let this
        node create any new volume-having applications meant to be hosted on
        this node.  These must be created.

    :ivar frozenset resizing: The ``AttachedVolume``\ s necessary to let this
        node resize any existing volumes that are desired somewhere on the
        cluster and locally exist with a different maximum_size to the desired
        maximum_size. These must be resized.
    """


@attributes(["running", "not_running", "used_ports"],
            defaults={"used_ports": frozenset()})
class NodeState(object):
    """
    The current state of a node.

    :ivar running: A ``list`` of ``Application`` instances on this node
        that are currently running or starting up.
    :ivar not_running: A ``list`` of ``Application`` instances on this
        node that are currently shutting down or stopped.
    :ivar used_ports: A ``frozenset`` of ``int``\ s giving the TCP port numbers
        in use (by anything) on this node.
    """<|MERGE_RESOLUTION|>--- conflicted
+++ resolved
@@ -55,49 +55,15 @@
     """
     A volume attached to an application to be deployed.
 
-<<<<<<< HEAD
     :ivar Manifestation manifestation: The ``Manifestation`` that is being
         attached as a volume. For now this is always from a ``Dataset``
         with the same as the name of the application it is attached to
-        (see https://github.com/ClusterHQ/flocker/issues/49).
-=======
-    :ivar unicode name: A short, human-readable identifier for this
-        volume. For now this is always the same as the name of the
-        application it is attached to (see
         https://clusterhq.atlassian.net/browse/FLOC-49).
->>>>>>> f41010ef
 
     :ivar FilePath mountpoint: The path within the container where this
         volume should be mounted.
     """
 
-<<<<<<< HEAD
-=======
-    @classmethod
-    def from_unit(cls, unit):
-        """
-        Given a Docker ``Unit``, return a :class:`AttachedVolume`.
-
-        :param Unit unit: A Docker ``Unit`` from which to create an
-            ``AttachedVolume`` where the volume name will be the unit name
-            and the mountpoint will be the unit's volume's container path.
-
-        :returns: A set of ``AttachedVolume`` instances, or None if there
-            is no volume within the supplied ``Unit`` instance.
-        """
-        volumes = set(unit.volumes)
-        name = unit.name
-        # XXX we only support one data volume per container at this time
-        # https://clusterhq.atlassian.net/browse/FLOC-49
-        try:
-            volume = volumes.pop()
-            # XXX Docker Volume objects do not contain size information
-            # at this time.
-            return {cls(name=name, mountpoint=volume.container_path)}
-        except KeyError:
-            return None
-
->>>>>>> f41010ef
 
 class IRestartPolicy(Interface):
     """
