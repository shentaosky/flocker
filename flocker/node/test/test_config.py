--- conflicted
+++ resolved
@@ -2990,14 +2990,9 @@
             'applications': {
                 'mysql-hybridcluster': {
                     'volume': {'mountpoint': b'/var/mysql/data',
-<<<<<<< HEAD
-                               'maximum_size': EXPECTED_MAX_SIZE},
+                               'maximum_size': unicode(EXPECTED_MAX_SIZE)},
                     'image': u'flocker/mysql:v1.0.0',
                     'restart_policy': {'name': 'never'},
-=======
-                               'maximum_size': unicode(EXPECTED_MAX_SIZE)},
-                    'image': u'flocker/mysql:v1.0.0'
->>>>>>> 5c50fa9e
                 }
             },
             'version': 1,
