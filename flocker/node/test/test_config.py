--- conflicted
+++ resolved
@@ -9,25 +9,15 @@
 from twisted.python.filepath import FilePath
 from twisted.trial.unittest import SynchronousTestCase
 from .._config import (
-<<<<<<< HEAD
     ConfigurationError, Configuration, marshal_configuration,
-    current_from_configuration,
-=======
-    ConfigurationError, Configuration, configuration_to_yaml,
     current_from_configuration, FigConfiguration,
->>>>>>> 0ad1995b
-    )
+)
 from .._model import (
     Application, AttachedVolume, DockerImage, Deployment, Node, Port, Link,
     NodeState,
 )
 
-<<<<<<< HEAD
-class ApplicationsFromConfigurationTests(SynchronousTestCase):
-=======
-
 class ApplicationsFromFigConfigurationTests(SynchronousTestCase):
->>>>>>> 0ad1995b
     """
     Tests for ``Configuration._applications_from_configuration``.
     """
