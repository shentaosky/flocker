# Copyright Hybrid Logic Ltd.  See LICENSE file for details.

"""Unit tests for ZFS filesystem implementation.

Further coverage is provided in
:module:`flocker.volume.functional.test_filesystems_zfs`.
"""

import os

from twisted.trial.unittest import SynchronousTestCase
from twisted.internet.error import ProcessDone, ProcessTerminated
from twisted.python.failure import Failure
from twisted.python.filepath import FilePath

from eliot import Logger
from eliot.testing import (
<<<<<<< HEAD
    LoggedMessage, validateLogging, assertContainsFields, assertHasMessage,
=======
    LoggedMessage, validateLogging, assertHasMessage,
>>>>>>> 500115a0
    )

from ...testtools import (
    FakeProcessReactor, assert_equal_comparison, assert_not_equal_comparison
)

from ..filesystems.zfs import (
    _DatasetInfo,
    zfs_command, CommandFailed, BadArguments, Filesystem, ZFSSnapshots,
    _sync_command_error_squashed, _latest_common_snapshot, ZFS_ERROR,
    Snapshot,
)


class FilesystemTests(SynchronousTestCase):
    """
    Tests for :class:`Filesystem`.
    """
    def test_name(self):
        """
        ``Filesystem.name`` returns the ZFS filesystem name,
        (``pool/dataset``).
        """
        filesystem = Filesystem(b"hpool", b"mydataset")
        self.assertEqual(filesystem.name, b"hpool/mydataset")

    def test_root_name(self):
        """
        Given dataset ``None``, ``Filesystem.name`` returns the ZFS filesystem
        name which is just the pool name.
        """
        filesystem = Filesystem(b"hpool", None)
        self.assertEqual(filesystem.name, b"hpool")

    def test_equality(self):
        """
        Two ``Filesystem`` instances are equal if they refer to the same pool
        and dataset.
        """
        pool = b"zpool"
        dataset = b"zdata"
        assert_equal_comparison(
            self,
            Filesystem(
                pool=pool, dataset=dataset, mountpoint=FilePath(b"foo"),
                size=123, reactor=object()),
            Filesystem(
                pool=pool, dataset=dataset, mountpoint=FilePath(b"bar"),
                size=321, reactor=object())
        )

    def test_inequality_pool(self):
        """
        If two ``Filesystem`` instances have different values for the ``pool``
        attribute they are not equal.
        """
        dataset = b"zdata"
        mountpoint = FilePath(b"/foo")
        size = 123
        reactor = object()
        assert_not_equal_comparison(
            self,
            Filesystem(
                pool=b"apool", dataset=dataset, mountpoint=mountpoint,
                size=size, reactor=reactor),
            Filesystem(
                pool=b"bpool", dataset=dataset, mountpoint=mountpoint,
                size=size, reactor=reactor)
        )

    def test_inequality_dataset(self):
        """
        If two ``Filesystem`` instances have different values for the ``pool``
        attribute they are not equal.
        """
        pool = b"zpool"
        mountpoint = FilePath(b"/foo")
        size = 123
        reactor = object()
        assert_not_equal_comparison(
            self,
            Filesystem(
                pool=pool, dataset=b"adataset", mountpoint=mountpoint,
                size=size, reactor=reactor),
            Filesystem(
                pool=pool, dataset=b"bdataset", mountpoint=mountpoint,
                size=size, reactor=reactor)
        )


class ZFSCommandTests(SynchronousTestCase):
    """
    Tests for :func:`zfs_command`.
    """
    def test_call(self):
        """A ``zfs`` subprocess is launched with the given arguments."""
        reactor = FakeProcessReactor()
        zfs_command(reactor, [b"-H", b"lalala"])
        arguments = reactor.processes[0]
        self.assertEqual((arguments.executable, arguments.args, arguments.env),
                         (b"zfs", [b"zfs", b"-H", b"lalala"], os.environ))

    def test_normal_exit(self):
        """If the subprocess exits with exit code 0, the bytes output by its
        stdout are returned as the result of the ``Deferred`` returned from
        ``zfs_command``.
        """
        reactor = FakeProcessReactor()
        result = zfs_command(reactor, [b"-H", b"lalala"])
        process_protocol = reactor.processes[0].processProtocol
        process_protocol.childDataReceived(1, b"abc")
        process_protocol.childDataReceived(1, b"def")
        process_protocol.processEnded(Failure(ProcessDone(0)))
        self.assertEqual(self.successResultOf(result), b"abcdef")

    def test_error_exit(self):
        """If the subprocess exits with exit code 1, the ``Deferred`` returned
        from ``zfs_command`` errbacks with ``CommandFailed``.
        """
        reactor = FakeProcessReactor()
        result = zfs_command(reactor, [b"-H", b"lalala"])
        process_protocol = reactor.processes[0].processProtocol
        process_protocol.processEnded(Failure(ProcessTerminated(1)))
        self.failureResultOf(result, CommandFailed)

    def test_bad_arguments_exit(self):
        """If the subprocess exits with exit code 2, the ``Deferred`` returned
        from ``zfs_command`` errbacks with ``BadArguments``.
        """
        reactor = FakeProcessReactor()
        result = zfs_command(reactor, [b"-H", b"lalala"])
        process_protocol = reactor.processes[0].processProtocol
        process_protocol.processEnded(Failure(ProcessTerminated(2)))
        self.failureResultOf(result, BadArguments)

    def test_other_exit(self):
        """
        If the subprocess exits with exit code other than 0, 1 or 2, the
        ``Deferred`` returned from ``zfs_command`` errbacks with
        whatever error the process exited with.
        """
        reactor = FakeProcessReactor()
        result = zfs_command(reactor, [b"-H", b"lalala"])
        process_protocol = reactor.processes[0].processProtocol
        exception = ProcessTerminated(99)
        process_protocol.processEnded(Failure(exception))
        self.assertEqual(self.failureResultOf(result).value, exception)


def no_such_executable_logged(case, logger):
    """
    Validate the error logging behavior of ``_sync_command_error_squashed``.
    """
    assertHasMessage(case, logger, ZFS_ERROR, {
        'status': 1,
        'zfs_command': 'nonsense garbage made up no such command',
        'output': '[Errno 2] No such file or directory'})
    case.assertEqual(len(LoggedMessage.ofType(logger.messages, ZFS_ERROR)), 1)


def error_status_logged(case, logger):
    """
    Validate the error logging behavior of ``_sync_command_error_squashed``.
    """
    assertHasMessage(case, logger, ZFS_ERROR, {
        'status': 1,
        'zfs_command': 'python -c raise SystemExit(1)',
        'output': ''})
    case.assertEqual(len(LoggedMessage.ofType(logger.messages, ZFS_ERROR)), 1)


class SyncCommandTests(SynchronousTestCase):
    """
    Tests for ``_sync_command_error_squashed``.
    """
    @validateLogging(no_such_executable_logged)
    def test_no_such_executable(self, logger):
        """
        If the executable specified to ``_sync_command_error_squashed`` cannot
        be found then the function nevertheless returns ``None``.
        """
        result = _sync_command_error_squashed(
            [b"nonsense garbage made up no such command"],
            logger)
        self.assertIs(None, result)

    @validateLogging(error_status_logged)
    def test_error_exit(self, logger):
        """
        If the child process run by ``_sync_command_error_squashed`` exits with
        an an error status then the function nevertheless returns ``None``.
        """
        result = _sync_command_error_squashed(
            [b"python", b"-c", b"raise SystemExit(1)"],
            logger)
        self.assertIs(None, result)

    def test_success(self):
        """
        ``_sync_command_error_squashed`` runs the given command and returns
        ``None``.
        """
        result = _sync_command_error_squashed(
            [b"python", b"-c", b""],
            Logger())
        self.assertIs(None, result)


class ZFSSnapshotsTests(SynchronousTestCase):
    """Unit tests for ``ZFSSnapshotsTests``."""

    def test_create(self):
        """
        ``ZFSSnapshots.create()`` calls the ``zfs snapshot`` command with the
        given ``bytes`` as the snapshot name.
        """
        reactor = FakeProcessReactor()
        snapshots = ZFSSnapshots(reactor, Filesystem(b"pool", "fs"))
        snapshots.create(b"myname")
        arguments = reactor.processes[0]
        self.assertEqual(arguments.args, [b"zfs", b"snapshot",
                                          b"pool/fs@myname"])

    def test_create_no_result_yet(self):
        """
        The result of ``ZFSSnapshots.create()`` is a ``Deferred`` that does not
        fire if the creation is unfinished.
        """
        reactor = FakeProcessReactor()
        snapshots = ZFSSnapshots(reactor, Filesystem(b"mypool", None))
        d = snapshots.create(b"name")
        self.assertNoResult(d)

    def test_create_result(self):
        """
        The result of ``ZFSSnapshots.create()`` is a ``Deferred`` that fires
        when creation has finished.
        """
        reactor = FakeProcessReactor()
        snapshots = ZFSSnapshots(reactor, Filesystem(b"mypool", None))
        d = snapshots.create(b"name")
        reactor.processes[0].processProtocol.processEnded(
            Failure(ProcessDone(0)))
        self.assertEqual(self.successResultOf(d), None)

    def test_list(self):
        """
        ``ZFSSnapshots.list()`` calls the ``zfs list`` command with the pool
        name.
        """
        reactor = FakeProcessReactor()
        snapshots = ZFSSnapshots(reactor, Filesystem(b"mypool", None))
        snapshots.list()
        self.assertEqual(reactor.processes[0].args,
                         [b"zfs", b"list", b"-H", b"-r", b"-t", b"snapshot",
                          b"-o", b"name", b"-s", b"creation", b"mypool"])

    def test_list_result_root_dataset(self):
        """
        ``ZFSSnapshots.list`` parses out the snapshot names of the root dataset
        from the results of the command.
        """
        reactor = FakeProcessReactor()
        snapshots = ZFSSnapshots(reactor, Filesystem(b"mypool", None))

        d = snapshots.list()
        process_protocol = reactor.processes[0].processProtocol
        process_protocol.childDataReceived(1, b"mypool@name\n")
        process_protocol.childDataReceived(1, b"mypool@name2\n")
        reactor.processes[0].processProtocol.processEnded(
            Failure(ProcessDone(0)))
        self.assertEqual(self.successResultOf(d), [b"name", b"name2"])

    def test_list_result_child_dataset(self):
        """
        ``ZFSSnapshots.list`` parses out the snapshot names of a non-root
        dataset from the results of the command.
        """
        reactor = FakeProcessReactor()
        snapshots = ZFSSnapshots(reactor, Filesystem(b"mypool", b"myfs"))

        d = snapshots.list()
        process_protocol = reactor.processes[0].processProtocol
        process_protocol.childDataReceived(1, b"mypool/myfs@name\n")
        process_protocol.childDataReceived(1, b"mypool/myfs@name2\n")
        reactor.processes[0].processProtocol.processEnded(
            Failure(ProcessDone(0)))
        self.assertEqual(self.successResultOf(d), [b"name", b"name2"])

    def test_list_result_ignores_other_pools(self):
        """
        ``ZFSSnapshots.list`` skips snapshots of other pools.

        In particular, we are likely to see snapshot names of sub-pools in
        the output.
        """
        reactor = FakeProcessReactor()
        snapshots = ZFSSnapshots(reactor, Filesystem(b"mypool", None))

        d = snapshots.list()
        process_protocol = reactor.processes[0].processProtocol
        process_protocol.childDataReceived(1, b"mypool/child@name\n")
        process_protocol.childDataReceived(1, b"mypool@name2\n")
        reactor.processes[0].processProtocol.processEnded(
            Failure(ProcessDone(0)))
        self.assertEqual(self.successResultOf(d), [b"name2"])


class LatestCommonSnapshotTests(SynchronousTestCase):
    """
    Tests for ``_latest_common_snapshot``.
    """
    def test_no_common(self):
        """
        If there are no common ``Snapshot`` instances in the two ``list``\ s,
        ``_latest_common_snapshot`` returns ``None``.
        """
        self.assertIs(
            None,
            _latest_common_snapshot(
                [Snapshot(name=b"a")], [Snapshot(name=b"b")]))

    def test_empty_list(self):
        """
        If one of the ``list``\ s passed to ``_latest_common_snapshot`` is
        empty, ``None`` is returned.
        """
        self.assertIs(
            None, _latest_common_snapshot([Snapshot(name=b"a")], []))

    def test_last_snapshot_common(self):
        """
        If the last ``Snapshot`` in the ``list``\ s passed to
        ``_latest_common_snapshot`` is the same, it is returned.
        """
        a = Snapshot(name=b"a")
        b = Snapshot(name=b"b")
        c = Snapshot(name=b"c")
        self.assertEqual(
            a, _latest_common_snapshot([b, a], [c, a]))

    def test_earlier_snapshot_common(self):
        """
        If only one ``Snapshot`` is common to the two lists and it appears
        somewhere in the middle, it is returned.
        """
        a = Snapshot(name=b"a")
        b = Snapshot(name=b"b")
        c = Snapshot(name=b"c")
        d = Snapshot(name=b"d")
        e = Snapshot(name=b"e")
        self.assertEqual(
            a, _latest_common_snapshot([b, a, c], [d, a, e]))

    def test_multiple_common(self):
        """
        If multiple ``Snapshot``\ s are common to the two lists, the one which
        appears closest to the end is returned.
        """
        a = Snapshot(name=b"a")
        b = Snapshot(name=b"b")
        self.assertEqual(
            b, _latest_common_snapshot([a, b], [a, b]))


class DatasetInfoTests(SynchronousTestCase):
    """
    Tests for ``_DatasetInfo``.
    """
    def setUp(self):
        self.info = _DatasetInfo(
            dataset=b"foo",
            mountpoint=b"bar",
            refquota=1234,
        )

    def test_immutable_dataset(self):
        """
        :class:`_DatasetInfo.dataset` cannot be rebound.
        """
        self.assertRaises(
            AttributeError, setattr, self.info, "dataset", b"bar")

    def test_immutable_mountpoint(self):
        """
        :class:`_DatasetInfo.mountpoint` cannot be rebound.
        """
        self.assertRaises(
            AttributeError, setattr, self.info, "mountpoint", b"bar")

    def test_immutable_refquota(self):
        """
        :class:`_DatasetInfo.refquota` cannot be rebound.
        """
        self.assertRaises(
            AttributeError, setattr, self.info, "refquota", 321)<|MERGE_RESOLUTION|>--- conflicted
+++ resolved
@@ -15,11 +15,7 @@
 
 from eliot import Logger
 from eliot.testing import (
-<<<<<<< HEAD
-    LoggedMessage, validateLogging, assertContainsFields, assertHasMessage,
-=======
     LoggedMessage, validateLogging, assertHasMessage,
->>>>>>> 500115a0
     )
 
 from ...testtools import (
