# Copyright Hybrid Logic Ltd.  See LICENSE file for details.

"""Various utilities to help with unit and functional testing."""

from __future__ import absolute_import

import gc
import io
import socket
import sys
import os
import pwd
from collections import namedtuple
from contextlib import contextmanager
from random import random
<<<<<<< HEAD
from subprocess import check_call
=======
from functools import wraps
>>>>>>> 973ea753

from zope.interface import implementer
from zope.interface.verify import verifyClass

from ipaddr import IPAddress

from twisted.internet.interfaces import IProcessTransport, IReactorProcess
from twisted.python.filepath import FilePath, Permissions
from twisted.internet.task import Clock, deferLater
from twisted.internet.defer import maybeDeferred
from twisted.internet import reactor
<<<<<<< HEAD
from twisted.cred.portal import IRealm, Portal
from twisted.conch.ssh.keys import Key
from twisted.conch.checkers import SSHPublicKeyDatabase
from twisted.conch.openssh_compat.factory import OpenSSHFactory
from twisted.conch.unix import UnixConchUser
from twisted.trial.unittest import SynchronousTestCase
=======
from twisted.trial.unittest import SynchronousTestCase, SkipTest
>>>>>>> 973ea753

from . import __version__
from .common.script import (
    FlockerScriptRunner, ICommandLineScript)


@implementer(IProcessTransport)
class FakeProcessTransport(object):
    """
    Mock process transport to observe signals sent to a process.

    @ivar signals: L{list} of signals sent to process.
    """

    def __init__(self):
        self.signals = []

    def signalProcess(self, signal):
        self.signals.append(signal)


class SpawnProcessArguments(namedtuple(
                            'ProcessData',
                            'processProtocol executable args env path '
                            'uid gid usePTY childFDs transport')):
    """
    Object recording the arguments passed to L{FakeProcessReactor.spawnProcess}
    as well as the L{IProcessTransport} that was connected to the protocol.

    @ivar transport: Fake transport connected to the protocol.
    @type transport: L{IProcessTransport}

    @see L{twisted.internet.interfaces.IReactorProcess.spawnProcess}
    """


@implementer(IReactorProcess)
class FakeProcessReactor(Clock):
    """
    Fake reactor implmenting process support.

    @ivar processes: List of process that have been spawned
    @type processes: L{list} of L{SpawnProcessArguments}.
    """

    def __init__(self):
        Clock.__init__(self)
        self.processes = []

    def timeout(self):
        if self.calls:
            return max(0, self.calls[0].getTime() - self.seconds())
        return 0

    def spawnProcess(self, processProtocol, executable, args=(), env={},
                     path=None, uid=None, gid=None, usePTY=0, childFDs=None):
        transport = FakeProcessTransport()
        self.processes.append(SpawnProcessArguments(
            processProtocol, executable, args, env, path, uid, gid, usePTY,
            childFDs, transport=transport))
        processProtocol.makeConnection(transport)
        return transport


verifyClass(IReactorProcess, FakeProcessReactor)


@contextmanager
def assertNoFDsLeaked(test_case):
    """Context manager that asserts no file descriptors are leaked.

    :param test_case: The ``TestCase`` running this unit test.
    """
    # Make sure there's no file descriptors that will be cleared by GC
    # later on:
    gc.collect()

    def process_fds():
        path = FilePath(b"/proc/self/fd")
        return set([child.basename() for child in path.children()])

    fds = process_fds()
    try:
        yield
    finally:
        test_case.assertEqual(process_fds(), fds)


def loop_until(predicate):
    """Call predicate every 0.1 seconds, until it returns something ``Truthy``.

    :param predicate: Callable returning termination condition.
    :type predicate: 0-argument callable returning a Deferred.

    :return: A ``Deferred`` firing with the first ``Truthy`` response from
        ``predicate``.
    """
    d = maybeDeferred(predicate)

    def loop(result):
        if not result:
            d = deferLater(reactor, 0.1, predicate)
            d.addCallback(loop)
            return d
        return result
    d.addCallback(loop)
    return d


def random_name():
    """Return a short, random name.

    :return name: A random ``unicode`` name.
    """
    return u"%d" % (int(random() * 1e12),)


def help_problems(command_name, help_text):
    """Identify and return a list of help text problems.

    :param unicode command_name: The name of the command which should appear in
        the help text.
    :param bytes help_text: The full help text to be inspected.
    :return: A list of problems found with the supplied ``help_text``.
    :rtype: list
    """
    problems = []
    expected_start = u'Usage: {command}'.format(
        command=command_name).encode('utf8')
    if not help_text.startswith(expected_start):
        problems.append(
            'Does not begin with {expected}. Found {actual} instead'.format(
                expected=repr(expected_start),
                actual=repr(help_text[:len(expected_start)])
            )
        )
    return problems


class FakeSysModule(object):
    """A ``sys`` like substitute.

    For use in testing the handling of `argv`, `stdout` and `stderr` by command
    line scripts.

    :ivar list argv: See ``__init__``
    :ivar stdout: A :py:class:`io.BytesIO` object representing standard output.
    :ivar stderr: A :py:class:`io.BytesIO` object representing standard error.
    """
    def __init__(self, argv=None):
        """Initialise the fake sys module.

        :param list argv: The arguments list which should be exposed as
            ``sys.argv``.
        """
        if argv is None:
            argv = []
        self.argv = argv
        # io.BytesIO is not quite the same as sys.stdout/stderr
        # particularly with respect to unicode handling.  So,
        # hopefully the implementation doesn't try to write any
        # unicode.
        self.stdout = io.BytesIO()
        self.stderr = io.BytesIO()


class FlockerScriptTestsMixin(object):
    """Common tests for scripts that can be run via L{FlockerScriptRunner}

    :ivar ICommandLineScript script: The script class under test.
    :ivar usage.Options options: The options parser class to use in the test.
    :ivar text command_name: The name of the command represented by ``script``.
    """

    script = None
    options = None
    command_name = None

    def test_interface(self):
        """
        A script that is meant to be run by ``FlockerScriptRunner`` must
        implement ``ICommandLineScript``.
        """
        self.assertTrue(verifyClass(ICommandLineScript, self.script))

    def test_incorrect_arguments(self):
        """
        ``FlockerScriptRunner.main`` exits with status 1 and prints help to
        `stderr` if supplied with unexpected arguments.
        """
        sys = FakeSysModule(argv=[self.command_name, b'--unexpected_argument'])
        script = FlockerScriptRunner(
            reactor=None, script=self.script(), options=self.options(),
            sys_module=sys)
        error = self.assertRaises(SystemExit, script.main)
        error_text = sys.stderr.getvalue()
        self.assertEqual(
            (1, []),
            (error.code, help_problems(self.command_name, error_text))
        )


class StandardOptionsTestsMixin(object):
    """Tests for classes decorated with ``flocker_standard_options``.

    Tests for the standard options that should be available on every flocker
    command.

    :ivar usage.Options options: The ``usage.Options`` class under test.
    """
    options = None

    def test_sys_module_default(self):
        """
        ``flocker_standard_options`` adds a ``_sys_module`` attribute which is
        ``sys`` by default.
        """
        self.assertIs(sys, self.options()._sys_module)

    def test_sys_module_override(self):
        """
        ``flocker_standard_options`` adds a ``sys_module`` argument to the
        initialiser which is assigned to ``_sys_module``.
        """
        dummy_sys_module = object()
        self.assertIs(
            dummy_sys_module,
            self.options(sys_module=dummy_sys_module)._sys_module
        )

    def test_version(self):
        """
        Flocker commands have a `--version` option which prints the current
        version string to stdout and causes the command to exit with status
        `0`.
        """
        sys = FakeSysModule()
        error = self.assertRaises(
            SystemExit,
            self.options(sys_module=sys).parseOptions,
            ['--version']
        )
        self.assertEqual(
            (__version__ + '\n', 0),
            (sys.stdout.getvalue(), error.code)
        )

    def test_verbosity_default(self):
        """
        Flocker commands have `verbosity` of `0` by default.
        """
        options = self.options()
        self.assertEqual(0, options['verbosity'])

    def test_verbosity_option(self):
        """
        Flocker commands have a `--verbose` option which increments the
        configured verbosity by `1`.
        """
        options = self.options()
        # The command may otherwise give a UsageError
        # "Wrong number of arguments." if there are arguments required.
        # See https://github.com/ClusterHQ/flocker/issues/184 about a solution
        # which does not involve patching.
        self.patch(options, "parseArgs", lambda: None)
        options.parseOptions(['--verbose'])
        self.assertEqual(1, options['verbosity'])

    def test_verbosity_option_short(self):
        """
        Flocker commands have a `-v` option which increments the configured
        verbosity by 1.
        """
        options = self.options()
        # The command may otherwise give a UsageError
        # "Wrong number of arguments." if there are arguments required.
        # See https://github.com/ClusterHQ/flocker/issues/184 about a solution
        # which does not involve patching.
        self.patch(options, "parseArgs", lambda: None)
        options.parseOptions(['-v'])
        self.assertEqual(1, options['verbosity'])

    def test_verbosity_multiple(self):
        """
        `--verbose` can be supplied multiple times to increase the verbosity.
        """
        options = self.options()
        # The command may otherwise give a UsageError
        # "Wrong number of arguments." if there are arguments required.
        # See https://github.com/ClusterHQ/flocker/issues/184 about a solution
        # which does not involve patching.
        self.patch(options, "parseArgs", lambda: None)
        options.parseOptions(['-v', '--verbose'])
        self.assertEqual(2, options['verbosity'])


class _InMemoryPublicKeyChecker(SSHPublicKeyDatabase):
    """
    Check SSH public keys in-memory.
    """

    def __init__(self, public_key):
        """
        :param bytes public_key: The public key we will accept.
        """
        self._key = Key.fromString(data=public_key)

    def checkKey(self, credentials):
        return (self._key.blob() == credentials.blob and
                pwd.getpwuid(os.getuid()).pw_name == credentials.username)


class _FixedHomeConchUser(UnixConchUser):
    def __init__(self, username, home):
        UnixConchUser.__init__(self, username)
        self._home = home

    def getHomeDir(self):
        return self._home.path


@implementer(IRealm)
class UnixSSHRealm:
    def requestAvatar(self, username, mind, *interfaces):
        user = _FixedHomeConchUser(username)
        return interfaces[0], user, user.logout


class _ConchServer(object):
    """
    A helper for a test fixture to run an SSH server using Twisted Conch.

    :ivar IPv4Address ip: The address the server is listening on.
    :ivar int port: The port number the server is listening on.
    :ivar _port: An object which provides ``IListeningPort`` and represents the
        listening Conch server.

    :ivar FilePath home_path: The path of the home directory of the user which
        is allowed to authenticate against this server.

    :ivar FilePath key_path: The path of an SSH private key which can be used
        to authenticate against the server.

    :ivar FilePath host_key_path: The path of the server's private host key.
    """
    def __init__(self, base_path):
        """
        :param FilePath base_path: The path beneath which all of the temporary
            SSH server-related files will be created.  A ``ssh`` directory will
            be created as a child of this directory to hold the key pair that
            is generated.  A ``sshd`` directory will also be created here to
            hold the generated host key.  A ``home`` directory is also created
            here and used as the home directory for shell logins to the server.
        """
        self.home = base_path.child(b"home")
        self.home.makedirs()

        ssh_path = base_path.child(b"ssh")
        ssh_path.makedirs()
        self.key_path = ssh_path.child(b"key")
        check_call(
            [b"ssh-keygen", b"-f", self.key_path.path,
             b"-N", b"", b"-q"])
        key = Key.fromFile(self.key_path.path)

        sshd_path = base_path.child(b"sshd")
        sshd_path.makedirs()
        self.host_key_path = sshd_path.child(b"ssh_host_key")
        check_call(
            [b"ssh-keygen", b"-f", self.host_key_path.path,
             b"-N", b"", b"-q"])

        factory = OpenSSHFactory()
        realm = UnixSSHRealm()
        checker = _InMemoryPublicKeyChecker(key.toString("OPENSSH"))
        factory.portal = Portal(realm, [checker])
        factory.dataRoot = sshd_path.path
        factory.moduliRoot = b"/etc/ssh"

        self._port = reactor.listenTCP(0, factory, interface=b"127.0.0.1")
        self.ip = IPAddress(b"127.0.0.1")
        self.port = self._port.getHost().port


    def restore(self):
        return self._port.stopListening()


def create_ssh_server(base_path):
    """
    :py:func:`create_ssh_server` is a fixture which creates and runs a new SSH
    server and stops it later.  Use the :py:meth:`restore` method of the
    returned object to stop the server.

    :param FilePath base_path: The path to a directory in which key material
        will be generated.
    """
    return _ConchServer(base_path)


def make_with_init_tests(record_type, kwargs):
    """
    Return a ``TestCase`` which tests that ``record_type.__init__`` accepts the
    supplied ``kwargs`` and exposes them as public attributes.

    :param record_type: The class with an ``__init__`` method to be tested.
    :param kwargs: The keyword arguments which will be supplied to the
        ``__init__`` method.
    :returns: A ``TestCase``.
    """
    class WithInitTests(SynchronousTestCase):
        """
        Tests for classes decorated with ``with_init``.
        """
        def test_init(self):
            """
            The record type accepts keyword arguments which are exposed as
            public attributes.
            """
            record = record_type(**kwargs)
            self.assertEqual(
                kwargs.values(),
                [getattr(record, key) for key in kwargs.keys()]
            )
    return WithInitTests


def find_free_port(interface='127.0.0.1', socket_family=socket.AF_INET,
                   socket_type=socket.SOCK_STREAM):
    """
    Ask the platform to allocate a free port on the specified interface, then
    release the socket and return the address which was allocated.

    Copied from ``twisted.internet.test.connectionmixins.findFreePort``.

    :param bytes interface: The local address to try to bind the port on.
    :param int socket_family: The socket family of port.
    :param int socket_type: The socket type of the port.

    :return: A two-tuple of address and port, like that returned by
        ``socket.getsockname``.
    """
    address = socket.getaddrinfo(interface, 0)[0][4]
    probe = socket.socket(socket_family, socket_type)
    try:
        probe.bind(address)
        return probe.getsockname()
    finally:
        probe.close()


def skip_on_broken_permissions(test_method):
    """
    Skips the wrapped test when the temporary directory is on a
    virtualbox shared folder.

    Virtualbox's shared folder (as used for :file:`/vagrant`) doesn't entirely
    respect changing permissions. For example, this test detects running on a
    shared folder by the fact that all permissions can't be removed from a
    file.

    :param callable test_method: Test method to wrap.
    :return: The wrapped method.
    """
    @wraps(test_method)
    def wrapper(case, *args, **kwargs):
        test_file = FilePath(case.mktemp())
        test_file.touch()
        test_file.chmod(0o000)
        permissions = test_file.getPermissions()
        test_file.chmod(0o777)
        if permissions != Permissions(0o000):
            raise SkipTest("Can't run test on virtualbox shared folder.")
        return test_method(case, *args, **kwargs)
    return wrapper<|MERGE_RESOLUTION|>--- conflicted
+++ resolved
@@ -13,11 +13,8 @@
 from collections import namedtuple
 from contextlib import contextmanager
 from random import random
-<<<<<<< HEAD
 from subprocess import check_call
-=======
 from functools import wraps
->>>>>>> 973ea753
 
 from zope.interface import implementer
 from zope.interface.verify import verifyClass
@@ -29,16 +26,12 @@
 from twisted.internet.task import Clock, deferLater
 from twisted.internet.defer import maybeDeferred
 from twisted.internet import reactor
-<<<<<<< HEAD
 from twisted.cred.portal import IRealm, Portal
 from twisted.conch.ssh.keys import Key
 from twisted.conch.checkers import SSHPublicKeyDatabase
 from twisted.conch.openssh_compat.factory import OpenSSHFactory
 from twisted.conch.unix import UnixConchUser
-from twisted.trial.unittest import SynchronousTestCase
-=======
 from twisted.trial.unittest import SynchronousTestCase, SkipTest
->>>>>>> 973ea753
 
 from . import __version__
 from .common.script import (
