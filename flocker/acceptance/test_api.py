# Copyright Hybrid Logic Ltd.  See LICENSE file for details.

"""
Tests for the control service REST API.
"""

from os import environ
import socket

from uuid import uuid4
from json import dumps

from twisted.internet.defer import succeed
from twisted.trial.unittest import TestCase
<<<<<<< HEAD
from twisted.web.http import OK
=======
from twisted.web.http import OK, CREATED

>>>>>>> f53df180
from unittest import SkipTest
from treq import get, post, delete, json_content
from pyrsistent import PRecord, field, CheckedPVector

from ..testtools import loop_until, random_name
from .testtools import (
    MONGO_IMAGE, require_mongo, get_mongo_client,
)
from ..node.agents.test.test_blockdevice import REALISTIC_BLOCKDEVICE_SIZE
from ..control.httpapi import REST_API_PORT


def verify_socket(host, port):
    """
    Wait until the destionation can be connected to.

    :param bytes host: Host to connect to.
    :param int port: Port to connect to.

    :return Deferred: Firing when connection is possible.
    """
    def can_connect():
        s = socket.socket()
        conn = s.connect_ex((host, port))
        return False if conn else True

    dl = loop_until(can_connect)
    return dl


class Node(PRecord):
    """
    A record of a cluster node.

    :ivar bytes address: The IPv4 address of the node.
    """
    address = field(type=bytes)


class _NodeList(CheckedPVector):
    """
    A list of nodes.

    See https://github.com/tobgu/pyrsistent/issues/26 for more succinct
    idiom combining this with ``field()``.
    """
    __type__ = Node


def check_and_decode_json(result, response_code):
    """
    Given ``treq`` response object, extract JSON and ensure response code
    is the expected one.

    :param result: ``treq`` response.
    :param int response_code: Expected response code.

    :return: ``Deferred`` firing with decoded JSON.
    """
    if result.code != response_code:
        raise ValueError("Unexpected response code:", result.code)
    return json_content(result)


class Cluster(PRecord):
    """
    A record of the control service and the nodes in a cluster for acceptance
    testing.

    :param Node control_node: The node running the ``flocker-control``
        service.
    :param list nodes: The ``Node`` s in this cluster.
    """
    control_node = field(type=Node)
    nodes = field(type=_NodeList)

    @property
    def base_url(self):
        """
        :returns: The base url for API requests to this cluster's control
            service.
        """
        return b"http://{}:{}/v1".format(
            self.control_node.address, REST_API_PORT
        )

    def datasets_state(self):
        """
        Return the actual dataset state of the cluster.

        :return: ``Deferred`` firing with a list of dataset dictionaries,
            the state of the cluster.
        """
        request = get(self.base_url + b"/state/datasets", persistent=False)
        request.addCallback(check_and_decode_json, OK)
        return request

    def wait_for_dataset(self, dataset_properties):
        """
        Poll the dataset state API until the supplied dataset exists.

        :param dict dataset_properties: The attributes of the dataset that
            we're waiting for.
        :returns: A ``Deferred`` which fires with a 2-tuple of ``Cluster`` and
            API response when a dataset with the supplied properties appears in
            the cluster.
        """
        def created():
            """
            Check the dataset state list for the expected dataset.
            """
            request = self.datasets_state()

            def got_body(body):
                # State listing doesn't have metadata or deleted, but does
                # have unpredictable path.
                expected_dataset = dataset_properties.copy()
                del expected_dataset[u"metadata"]
                del expected_dataset[u"deleted"]
                for dataset in body:
                    dataset.pop("path")
                return expected_dataset in body
            request.addCallback(got_body)
            return request

        waiting = loop_until(created)
        waiting.addCallback(lambda ignored: (self, dataset_properties))
        return waiting

    def create_dataset(self, dataset_properties):
        """
        Create a dataset with the supplied ``dataset_properties``.

        :param dict dataset_properties: The properties of the dataset to
            create.
        :returns: A ``Deferred`` which fires with a 2-tuple of ``Cluster`` and
            API response when a dataset with the supplied properties has been
            persisted to the cluster configuration.
        """
        request = post(
            self.base_url + b"/configuration/datasets",
            data=dumps(dataset_properties),
            headers={b"content-type": b"application/json"},
            persistent=False
        )

        request.addCallback(check_and_decode_json, CREATED)
        # Return cluster and API response
        request.addCallback(lambda response: (self, response))
        return request

    def update_dataset(self, dataset_id, dataset_properties):
        """
        Update a dataset with the supplied ``dataset_properties``.

        :param unicode dataset_id: The uuid of the dataset to be modified.
        :param dict dataset_properties: The properties of the dataset to
            create.
        :returns: A 2-tuple of (cluster, api_response)
        """
        request = post(
            self.base_url + b"/configuration/datasets/%s" % (
                dataset_id.encode('ascii'),
            ),
            data=dumps(dataset_properties),
            headers={b"content-type": b"application/json"},
            persistent=False
        )

        request.addCallback(check_and_decode_json, OK)
        # Return cluster and API response
        request.addCallback(lambda response: (self, response))
        return request

    def delete_dataset(self, dataset_id):
        """
        Delete a dataset.

        :param unicode dataset_id: The uuid of the dataset to be modified.

        :returns: A 2-tuple of (cluster, api_response)
        """
        request = delete(
            self.base_url + b"/configuration/datasets/%s" % (
                dataset_id.encode('ascii'),
            ),
            headers={b"content-type": b"application/json"},
            persistent=False
        )

        request.addCallback(check_and_decode_json, OK)
        # Return cluster and API response
        request.addCallback(lambda response: (self, response))
        return request

    def create_container(self, properties):
        """
        Create a container with the specified properties.

        :param dict properties: A ``dict`` mapping to the API request fields
            to create a container.

        :returns: A tuple of (cluster, api_response)
        """
        request = post(
            self.base_url + b"/configuration/containers",
            data=dumps(properties),
            headers={b"content-type": b"application/json"},
            persistent=False
        )

        request.addCallback(check_and_decode_json, CREATED)
        request.addCallback(lambda response: (self, response))
        return request

    def move_container(self, name, host):
        """
        Move a container.

        :param unicode name: The name of the container to move.

        :param unicode host: The host to which the container should be moved.

        :returns: A tuple of (cluster, api_response)
        """
        request = post(
            self.base_url + b"/configuration/containers/" +
            name.encode("ascii"),
            data=dumps({u"host": host}),
            headers={b"content-type": b"application/json"},
            persistent=False
        )

        def check_response_code(response):
            if response.code != OK:
                raise ValueError("Unexpected response code:", response.code)
            return response

        request.addCallback(check_response_code)
        request.addCallback(json_content)
        request.addCallback(lambda response: (self, response))
        return request

    def remove_container(self, name):
        """
        Remove a container.

        :param unicode name: The name of the container to remove.

        :returns: A tuple of (cluster, api_response)
        """
        request = delete(
            self.base_url + b"/configuration/containers/" +
            name.encode("ascii"),
            persistent=False
        )

        request.addCallback(check_and_decode_json, OK)
        request.addCallback(lambda response: (self, response))
        return request

    def current_containers(self):
        """
        Get current containers.

        :return: A ``Deferred`` firing with a tuple (cluster instance, API
            response).
        """
        request = get(
            self.base_url + b"/state/containers",
            persistent=False
        )

        request.addCallback(check_and_decode_json, OK)
        request.addCallback(lambda response: (self, response))
        return request


def get_test_cluster(test_case, node_count):
    """
    Build a ``Cluster`` instance with at least ``node_count`` nodes.

    :param TestCase test_case: The test case instance on which to register
        cleanup operations.
    :param int node_count: The number of nodes to request in the cluster.
    :returns: A ``Deferred`` which fires with a ``Cluster`` instance.
    """
    control_node = environ.get('FLOCKER_ACCEPTANCE_CONTROL_NODE')

    if control_node is None:
        raise SkipTest(
            "Set acceptance testing control node IP address using the " +
            "FLOCKER_ACCEPTANCE_CONTROL_NODE environment variable.")

    agent_nodes_env_var = environ.get('FLOCKER_ACCEPTANCE_AGENT_NODES')

    if agent_nodes_env_var is None:
        raise SkipTest(
            "Set acceptance testing node IP addresses using the " +
            "FLOCKER_ACCEPTANCE_AGENT_NODES environment variable and a " +
            "colon separated list.")

    agent_nodes = filter(None, agent_nodes_env_var.split(':'))

    if len(agent_nodes) < node_count:
        raise SkipTest("This test requires a minimum of {necessary} nodes, "
                       "{existing} node(s) are set.".format(
                           necessary=node_count, existing=len(agent_nodes)))

    return succeed(Cluster(
        control_node=Node(address=control_node),
        nodes=map(lambda address: Node(address=address), agent_nodes),
    ))


class ContainerAPITests(TestCase):
    """
    Tests for the container API.
    """
    def _create_container(self):
        """
        Create a container listening on port 8080.

        :return: ``Deferred`` firing with a tuple of ``Cluster`` instance
        and container dictionary once the container is up and running.
        """
        data = {
            u"name": random_name(),
            u"host": None,
            u"image": "clusterhq/flask:latest",
            u"ports": [{u"internal": 80, u"external": 8080}],
            u'restart_policy': {u'name': u'never'}
        }
        waiting_for_cluster = get_test_cluster(test_case=self, node_count=1)

        def create_container(cluster, data):
            data[u"host"] = cluster.nodes[0].address
            return cluster.create_container(data)

        d = waiting_for_cluster.addCallback(create_container, data)

        def check_result(result):
            cluster, response = result
            self.addCleanup(cluster.remove_container, data[u"name"])

            self.assertEqual(response, data)
            dl = verify_socket(data[u"host"], 8080)
            dl.addCallback(lambda _: (cluster, response))
            return dl

        d.addCallback(check_result)
        return d

    def test_create_container_with_ports(self):
        """
        Create a container including port mappings on a single-node cluster.
        """
        return self._create_container()

    def test_create_container_with_environment(self):
        """
        Create a container including environment variables on a single-node
        cluster.
        """
        data = {
            u"name": random_name(),
            u"host": None,
            u"image": "clusterhq/flaskenv:latest",
            u"ports": [{u"internal": 8080, u"external": 8081}],
            u"environment": {u"ACCEPTANCE_ENV_LABEL": 'acceptance test ok'},
            u'restart_policy': {u'name': u'never'},
        }
        waiting_for_cluster = get_test_cluster(test_case=self, node_count=1)

        def create_container(cluster, data):
            data[u"host"] = cluster.nodes[0].address
            return cluster.create_container(data)

        d = waiting_for_cluster.addCallback(create_container, data)

        def check_result((cluster, response)):
            self.addCleanup(cluster.remove_container, data[u"name"])
            self.assertEqual(response, data)

        def query_environment(host, port):
            """
            The running container, clusterhq/flaskenv, is a simple Flask app
            that returns a JSON dump of the container's environment, so we
            make an HTTP request and parse the response.
            """
            req = get(
                "http://{host}:{port}".format(host=host, port=port),
                persistent=False
            ).addCallback(json_content)
            return req

        d.addCallback(check_result)
        d.addCallback(lambda _: verify_socket(data[u"host"], 8081))
        d.addCallback(lambda _: query_environment(data[u"host"], 8081))
        d.addCallback(
            lambda response:
                self.assertDictContainsSubset(data[u"environment"], response)
        )
        return d

    @require_mongo
    def test_move_container_with_dataset(self):
        """
        Create a mongodb container with an attached dataset, issue API call
        to move the container. Wait until we can connect to the running
        container on the new host and verify the data has moved with it.
        """
        creating_dataset = create_dataset(self, nodes=2)

        def created_dataset(result):
            cluster, dataset = result
            mongodb = {
                u"name": "container",
                u"host": cluster.nodes[0].address,
                u"image": MONGO_IMAGE,
                u"ports": [{u"internal": 27017, u"external": 27017}],
                u'restart_policy': {u'name': u'never'},
                u"volumes": [{u"dataset_id": dataset[u"dataset_id"],
                              u"mountpoint": u"/data/db"}],
            }
            created = cluster.create_container(mongodb)
            created.addCallback(lambda _: self.addCleanup(
                cluster.remove_container, mongodb[u"name"]))
            created.addCallback(
                lambda _: get_mongo_client(cluster.nodes[0].address))

            def got_mongo_client(client):
                database = client.example
                database.posts.insert({u"the data": u"it moves"})
                return database.posts.find_one()
            created.addCallback(got_mongo_client)

            def inserted(record):
                moved = cluster.move_container(
                    u"container", cluster.nodes[1].address
                )

                def destroy_and_recreate(_, record):
                    removed = cluster.remove_container(u"container")
                    mongodb2 = mongodb.copy()
                    mongodb2[u"ports"] = [
                        {u"internal": 27017, u"external": 27018}
                    ]
                    mongodb2[u"host"] = cluster.nodes[1].address
                    removed.addCallback(
                        lambda _: cluster.create_container(mongodb2))
                    removed.addCallback(lambda _: record)
                    return removed
                moved.addCallback(destroy_and_recreate, record)
                return moved
            created.addCallback(inserted)

            def moved(record):
                d = get_mongo_client(cluster.nodes[1].address, 27018)
                d.addCallback(lambda client: client.example.posts.find_one())
                d.addCallback(self.assertEqual, record)
                return d

            created.addCallback(moved)
            return created
        creating_dataset.addCallback(created_dataset)
        return creating_dataset

    @require_mongo
    def test_create_container_with_dataset(self):
        """
        Create a mongodb container with an attached dataset, insert some data,
        shut it down, create a new container with same dataset, make sure
        the data is still there.
        """
        creating_dataset = create_dataset(self)

        def created_dataset(result):
            cluster, dataset = result
            mongodb = {
                u"name": random_name(),
                u"host": cluster.nodes[0].address,
                u"image": MONGO_IMAGE,
                u"ports": [{u"internal": 27017, u"external": 27017}],
                u'restart_policy': {u'name': u'never'},
                u"volumes": [{u"dataset_id": dataset[u"dataset_id"],
                              u"mountpoint": u"/data/db"}],
            }
            created = cluster.create_container(mongodb)
            created.addCallback(lambda _: self.addCleanup(
                cluster.remove_container, mongodb[u"name"]))
            created.addCallback(
                lambda _: get_mongo_client(cluster.nodes[0].address))

            def got_mongo_client(client):
                database = client.example
                database.posts.insert({u"the data": u"it moves"})
                return database.posts.find_one()
            created.addCallback(got_mongo_client)

            def inserted(record):
                removed = cluster.remove_container(mongodb[u"name"])
                mongodb2 = mongodb.copy()
                mongodb2[u"ports"] = [{u"internal": 27017, u"external": 27018}]
                removed.addCallback(
                    lambda _: cluster.create_container(mongodb2))
                removed.addCallback(lambda _: record)
                return removed
            created.addCallback(inserted)

            def restarted(record):
                d = get_mongo_client(cluster.nodes[0].address, 27018)
                d.addCallback(lambda client: client.example.posts.find_one())
                d.addCallback(self.assertEqual, record)
                return d
            created.addCallback(restarted)
            return created
        creating_dataset.addCallback(created_dataset)
        return creating_dataset

    def test_current(self):
        """
        The current container endpoint includes a currently running container.
        """
        creating = self._create_container()

        def created(result):
            cluster, data = result
            data[u"running"] = True

            def in_current():
                current = cluster.current_containers()
                current.addCallback(lambda result: data in result[1])
                return current
            return loop_until(in_current)
        creating.addCallback(created)
        return creating


def create_dataset(test_case, nodes=1):
    """
    Create a dataset on a cluster.

    :param TestCase test_case: The test the API is running on.

    :param int nodes: The number of nodes to create. Defaults to 1.

    :return: ``Deferred`` firing with a tuple of (``Cluster``
        instance, dataset dictionary) once the dataset is present in
        actual cluster state.
    """
    # Create a cluster
    waiting_for_cluster = get_test_cluster(
        test_case=test_case, node_count=nodes
    )

    # Configure a dataset on node1
    def configure_dataset(cluster):
        """
        Send a dataset creation request on node1.
        """
        requested_dataset = {
            u"primary": cluster.nodes[0].address,
            u"dataset_id": unicode(uuid4()),
            u"maximum_size": REALISTIC_BLOCKDEVICE_SIZE,
            u"metadata": {u"name": u"my_volume"},
        }

        d = cluster.create_dataset(requested_dataset)

        def got_result(result):
            test_case.addCleanup(
                cluster.delete_dataset, requested_dataset[u"dataset_id"])
            return result
        d.addCallback(got_result)
        return d

    configuring_dataset = waiting_for_cluster.addCallback(
        configure_dataset
    )

    # Wait for the dataset to be created
    waiting_for_create = configuring_dataset.addCallback(
        lambda (cluster, dataset): cluster.wait_for_dataset(dataset)
    )

    return waiting_for_create


class DatasetAPITests(TestCase):
    """
    Tests for the dataset API.
    """
    def test_dataset_creation(self):
        """
        A dataset can be created on a specific node.
        """
        return create_dataset(self)

    def test_dataset_move(self):
        """
        A dataset can be moved from one node to another.
        """
        # Create a 2 node cluster
        waiting_for_cluster = get_test_cluster(test_case=self, node_count=2)

        # Configure a dataset on node1
        def configure_dataset(cluster):
            """
            Send a dataset creation request on node1.
            """
            requested_dataset = {
                u"primary": cluster.nodes[0].address,
                u"dataset_id": unicode(uuid4()),
                u"metadata": {u"name": u"my_volume"}
            }

            return cluster.create_dataset(requested_dataset)
        configuring_dataset = waiting_for_cluster.addCallback(
            configure_dataset
        )

        # Wait for the dataset to be created
        waiting_for_create = configuring_dataset.addCallback(
            lambda (cluster, dataset): cluster.wait_for_dataset(dataset)
        )

        # Once created, request to move the dataset to node2
        def move_dataset((cluster, dataset)):
            moved_dataset = {
                u'primary': cluster.nodes[1].address
            }
            return cluster.update_dataset(dataset['dataset_id'], moved_dataset)
        dataset_moving = waiting_for_create.addCallback(move_dataset)

        # Wait for the dataset to be moved
        waiting_for_move = dataset_moving.addCallback(
            lambda (cluster, dataset): cluster.wait_for_dataset(dataset)
        )

        return waiting_for_move

    def test_dataset_deletion(self):
        """
        A dataset can be deleted, resulting in its removal from the node.
        """
        created = create_dataset(self)

        def delete_dataset(result):
            cluster, dataset = result
            deleted = cluster.delete_dataset(dataset["dataset_id"])

            def not_exists():
                request = cluster.datasets_state()
                request.addCallback(
                    lambda actual_datasets: dataset["dataset_id"] not in
                    (d["dataset_id"] for d in actual_datasets))
                return request
            deleted.addCallback(lambda _: loop_until(not_exists))
            return deleted
        created.addCallback(delete_dataset)
        return created<|MERGE_RESOLUTION|>--- conflicted
+++ resolved
@@ -12,12 +12,8 @@
 
 from twisted.internet.defer import succeed
 from twisted.trial.unittest import TestCase
-<<<<<<< HEAD
-from twisted.web.http import OK
-=======
 from twisted.web.http import OK, CREATED
 
->>>>>>> f53df180
 from unittest import SkipTest
 from treq import get, post, delete, json_content
 from pyrsistent import PRecord, field, CheckedPVector
