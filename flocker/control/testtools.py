# Copyright ClusterHQ Inc.  See LICENSE file for details.

"""
Tools for testing :py:module:`flocker.control`.
"""

from zope.interface.verify import verifyObject

from twisted.internet.endpoints import TCP4ServerEndpoint
from twisted.internet.ssl import ClientContextFactory
from twisted.internet.task import Clock
from twisted.test.proto_helpers import MemoryReactor

from ..testtools import TestCase

from ._clusterstate import ClusterStateService
from ._persistence import ConfigurationPersistenceService
from ._protocol import (
    ControlAMPService, ControlAMP,
)
from ._registry import IStatePersister, InMemoryStatePersister
from ._model import (
    Application,
    DatasetAlreadyOwned,
    Deployment,
    DockerImage,
    Lease,
    Node,
    PersistentState,
    Port,
)

from ..testtools.amp import (
    LoopbackAMPClient,
)

from hypothesis import given, assume
import hypothesis.strategies as st
from hypothesis.strategies import uuids, text, composite
from hypothesis.extra.datetime import datetimes

__all__ = [
    'build_control_amp_service',
    'InMemoryStatePersister',
    'make_istatepersister_tests',
    'make_loopback_control_client',
]


def make_istatepersister_tests(fixture):
    """
    Create a TestCase for ``IStatePersister``.

    :param fixture: A fixture that returns a tuple of
    :class:`IStatePersister` provider and a 0-argument callable that
        returns a ``PersistentState``.
    """
    class IStatePersisterTests(TestCase):
        """
        Tests for ``IStatePersister`` implementations.
        """

        def test_interface(self):
            """
            The object implements ``IStatePersister``.
            """
            state_persister, get_state = fixture(self)
            verifyObject(IStatePersister, state_persister)

        @given(
            dataset_id=uuids(),
            blockdevice_id=text(),
        )
        def test_records_blockdeviceid(self, dataset_id, blockdevice_id):
            """
            Calling ``record_ownership`` records the blockdevice
            mapping in the state.
            """
            state_persister, get_state = fixture(self)
            d = state_persister.record_ownership(
                dataset_id=dataset_id,
                blockdevice_id=blockdevice_id,
            )
            self.successResultOf(d)
            self.assertEqual(
                get_state().blockdevice_ownership[dataset_id],
                blockdevice_id,
            )

        @given(
            dataset_id=uuids(),
            blockdevice_id=text(),
            other_blockdevice_id=text()
        )
        def test_duplicate_blockdevice_id(
            self, dataset_id, blockdevice_id, other_blockdevice_id
        ):
            """
            Calling ``record_ownership`` raises
            ``DatasetAlreadyOwned`` if the dataset already has a
            associated blockdevice.
            """
            assume(blockdevice_id != other_blockdevice_id)
            state_persister, get_state = fixture(self)
            self.successResultOf(state_persister.record_ownership(
                dataset_id=dataset_id,
                blockdevice_id=blockdevice_id,
            ))
            self.failureResultOf(state_persister.record_ownership(
                dataset_id=dataset_id,
                blockdevice_id=other_blockdevice_id,
            ), DatasetAlreadyOwned)
            self.assertEqual(
                get_state().blockdevice_ownership[dataset_id],
                blockdevice_id,
            )

    return IStatePersisterTests


def build_control_amp_service(test_case, reactor=None):
    """
    Create a new ``ControlAMPService``.

    :param TestCase test_case: The test this service is for.

    :return ControlAMPService: Not started.
    """
    if reactor is None:
        reactor = Clock()
    cluster_state = ClusterStateService(reactor)
    cluster_state.startService()
    test_case.addCleanup(cluster_state.stopService)
    persistence_service = ConfigurationPersistenceService(
        reactor, test_case.make_temporary_directory())
    persistence_service.startService()
    test_case.addCleanup(persistence_service.stopService)
    return ControlAMPService(
        reactor, cluster_state, persistence_service,
        TCP4ServerEndpoint(MemoryReactor(), 1234),
        # Easiest TLS context factory to create:
        ClientContextFactory(),
    )


def make_loopback_control_client(test_case, reactor):
    """
    Create a control service and a client connected to it.

    :return: A tuple of a ``ControlAMPService`` and a
        ``LoopbackAMPClient`` connected to it.
    """
    control_amp_service = build_control_amp_service(test_case, reactor=reactor)
    client = LoopbackAMPClient(
        command_locator=ControlAMP(reactor, control_amp_service).locator,
    )
    return control_amp_service, client


@composite
def unique_name_strategy(draw):
    """
    A hypothesis strategy to generate an always unique name.
    """
    return unicode(draw(st.uuids()))


@composite
def persistent_state_strategy(draw):
    """
    A hypothesis strategy to generate a ``PersistentState``

    Presently just returns and empty ``PersistentState``
    """
    return PersistentState()


@composite
def lease_strategy(draw, dataset_id=st.uuids(), node_id=st.uuids()):
    """
    A hypothesis strategy to generate a ``Lease``

    :param dataset_id: A strategy to use to create the dataset_id for the
        Lease.

    :param node_id: A strategy to use to create the node_id for the Lease.
    """
    return Lease(
        dataset_id=draw(dataset_id),
        node_id=draw(node_id),
        expiration=draw(datetimes())
    )


@composite
def docker_image_strategy(
        draw,
        repository_strategy=unique_name_strategy(),
        tag_strategy=unique_name_strategy(),
):
    """
    A hypothesis strategy to generate a ``DockerImage``

    :param repository_strategy: A strategy to use to create the repository for
        the ``DockerImage``

    :param tag: A strategy to use to create the repository for the
        ``DockerImage``
    """
    return DockerImage(
        repository=draw(repository_strategy),
        tag=draw(tag_strategy)
    )


@composite
def application_strategy(draw, min_number_of_ports=0):
    """
    A hypothesis strategy to generate an ``Application``

    :param int min_number_of_ports: The minimum number of ports that the
        Application should have.
    """
    num_ports = draw(
        st.integers(
            min_value=min_number_of_ports,
<<<<<<< HEAD
            max_value=max(8, min_number_of_ports+1)
=======
            max_value=max(10, min_number_of_ports+1)
>>>>>>> 5aabad40
        )
    )
    return Application(
        name=draw(unique_name_strategy()),
        image=draw(docker_image_strategy()),
        ports=frozenset(
            Port(
                internal_port=8000+i,
                external_port=8000+i+1
            ) for i in xrange(num_ports)
        )
    )


@composite
def node_strategy(
        draw,
        uuid=st.uuids(),
        applications=application_strategy()
):
    """
    A hypothesis strategy to generate a ``Node``

    :param uuid: The strategy to use to generate the Node's uuid.

    :param applications: The strategy to use to generate the applications on
        the Node.
    """
    applications = draw(st.lists(
        application_strategy(),
        min_size=0,
        average_size=2,
<<<<<<< HEAD
        max_size=10
=======
        max_size=5
>>>>>>> 5aabad40
    ))
    return Node(
        uuid=draw(uuid),
        applications={
            a.name: a
            for a in applications
        }
    )


@composite
<<<<<<< HEAD
def node_uuid_pool_strategy(draw, min_number_of_nodes=1):
    max_number_of_nodes = max(min_number_of_nodes, 50)
    return draw(
=======
def deployment_strategy(draw, min_number_of_nodes=1):
    """
    A hypothesis strategy to generate a ``Deployment``.

    :param int min_number_of_nodes: The minimum number of nodes to have in the
        deployment.
    """
    nodes = draw(
>>>>>>> 5aabad40
        st.lists(
            uuids(),
            min_size=min_number_of_nodes,
<<<<<<< HEAD
            max_size=max_number_of_nodes
=======
            average_size=max(min_number_of_nodes, 5),
            max_size=max(min_number_of_nodes, 10)
>>>>>>> 5aabad40
        )
    )


@composite
def deployment_strategy(
        draw,
        min_number_of_nodes=1,
        node_uuid_pool=None,
        application_name_pool=None,
):
    if node_uuid_pool is None:
        node_uuid_pool = draw(
            node_uuid_pool_strategy(min_number_of_nodes)
        )

    max_number_of_nodes = len(node_uuid_pool)
    node_uuids = list(
        node_uuid_pool[i]
        for i in draw(
            st.sets(
                st.integers(min_value=0, max_value=(max_number_of_nodes-1)),
                min_size=min_number_of_nodes,
                average_size=max(min_number_of_nodes,
                                 int(0.9*max_number_of_nodes)),
                max_size=max_number_of_nodes
            )
        )
    )

    nodes = list(
        draw(node_strategy(uuid=st.just(uuid))) for uuid in node_uuids
    )

    dataset_id_node_mapping = {}
    for node in nodes:
        for dataset_id in node.manifestations:
            dataset_id_node_mapping[dataset_id] = node.uuid

    lease_indexes = []
    if len(dataset_id_node_mapping) > 0:
        lease_indexes = draw(st.sets(
            st.integers(
                min_value=0, max_value=(len(dataset_id_node_mapping)-1)
            )
        ))
    leases = [
        draw(
            lease_strategy(
                dataset_id=st.just(dataset_id),
                node_uuid=st.just(node_uuid)
            )
        ) for dataset_id, node_uuid in (
            dataset_id_node_mapping.items()[i] for i in lease_indexes
        )
    ]
    persistent_state = draw(persistent_state_strategy())
    return Deployment(
        nodes={n.uuid: n for n in nodes},
        leases={l.dataset_id: l for l in leases},
        persistent_state=persistent_state
    )


@composite
def related_deployments_strategy(draw, number_of_deployments):
    node_uuid_pool = draw(node_uuid_pool_strategy())
    return tuple(
        draw(deployment_strategy(node_uuid_pool=node_uuid_pool))
        for _ in xrange(number_of_deployments)
    )<|MERGE_RESOLUTION|>--- conflicted
+++ resolved
@@ -224,11 +224,7 @@
     num_ports = draw(
         st.integers(
             min_value=min_number_of_ports,
-<<<<<<< HEAD
             max_value=max(8, min_number_of_ports+1)
-=======
-            max_value=max(10, min_number_of_ports+1)
->>>>>>> 5aabad40
         )
     )
     return Application(
@@ -261,11 +257,7 @@
         application_strategy(),
         min_size=0,
         average_size=2,
-<<<<<<< HEAD
-        max_size=10
-=======
         max_size=5
->>>>>>> 5aabad40
     ))
     return Node(
         uuid=draw(uuid),
@@ -277,29 +269,20 @@
 
 
 @composite
-<<<<<<< HEAD
 def node_uuid_pool_strategy(draw, min_number_of_nodes=1):
-    max_number_of_nodes = max(min_number_of_nodes, 50)
+    """
+    A strategy to create a pool of node uuids.
+
+    :param min_number_of_nodes: The minimum number of nodes to create.
+
+    :returns: A strategy to create an iterable of node uuids.
+    """
+    max_number_of_nodes = max(min_number_of_nodes, 10)
     return draw(
-=======
-def deployment_strategy(draw, min_number_of_nodes=1):
-    """
-    A hypothesis strategy to generate a ``Deployment``.
-
-    :param int min_number_of_nodes: The minimum number of nodes to have in the
-        deployment.
-    """
-    nodes = draw(
->>>>>>> 5aabad40
         st.lists(
             uuids(),
             min_size=min_number_of_nodes,
-<<<<<<< HEAD
             max_size=max_number_of_nodes
-=======
-            average_size=max(min_number_of_nodes, 5),
-            max_size=max(min_number_of_nodes, 10)
->>>>>>> 5aabad40
         )
     )
 
@@ -309,8 +292,16 @@
         draw,
         min_number_of_nodes=1,
         node_uuid_pool=None,
-        application_name_pool=None,
 ):
+    """
+    A hypothesis strategy to generate a ``Deployment``.
+
+    :param int min_number_of_nodes: The minimum number of nodes to have in the
+        deployment.
+
+    :param node_uuid_pool: At iterable of node uuids to draw the node uuids for
+        the deployment from.
+    """
     if node_uuid_pool is None:
         node_uuid_pool = draw(
             node_uuid_pool_strategy(min_number_of_nodes)
@@ -366,6 +357,16 @@
 
 @composite
 def related_deployments_strategy(draw, number_of_deployments):
+    """
+    A strategy to generate more than 1 deployments that are related.
+
+    Specifically, this ensures that all node uuids are drawn from a common pool
+    for all of the deployments.
+
+    :param int number_of_deployments: The number of deployments to create.
+
+    :returns: A strategy to create ``number_of_deployments`` ``Deployment`` s.
+    """
     node_uuid_pool = draw(node_uuid_pool_strategy())
     return tuple(
         draw(deployment_strategy(node_uuid_pool=node_uuid_pool))
