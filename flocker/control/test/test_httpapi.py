# Copyright Hybrid Logic Ltd.  See LICENSE file for details.
"""
Tests for ``flocker.control.httpapi``.
"""

from io import BytesIO
from uuid import uuid4

from pyrsistent import pmap

from zope.interface.verify import verifyObject

from twisted.internet import reactor
from twisted.internet.defer import gatherResults
from twisted.internet.endpoints import TCP4ServerEndpoint
from twisted.trial.unittest import SynchronousTestCase
from twisted.test.proto_helpers import MemoryReactor
from twisted.web.http import CREATED, OK, CONFLICT, BAD_REQUEST
from twisted.web.http_headers import Headers
from twisted.web.server import Site
from twisted.web.client import FileBodyProducer, readBody
from twisted.application.service import IService
from twisted.python.filepath import FilePath

from ...restapi.testtools import (
<<<<<<< HEAD
    buildIntegrationTests, loads)
=======
    buildIntegrationTests, dumps, loads, goodResult, badResult)
>>>>>>> fafec3d3

from .. import Dataset, Manifestation, Node, Deployment
from ..httpapi import DatasetAPIUserV1, create_api_service
from .._persistence import ConfigurationPersistenceService
from .._clusterstate import ClusterStateService
from ... import __version__


class APITestsMixin(object):
    """
    Helpers for writing integration tests for the Dataset Manager API.
    """
    def initialize(self):
        """
        Create initial objects for the ``DatasetAPIUserV1``.
        """
        self.persistence_service = ConfigurationPersistenceService(
            reactor, FilePath(self.mktemp()))
        self.persistence_service.startService()
        self.cluster_state_service = ClusterStateService()
        self.cluster_state_service.startService()
        self.addCleanup(self.cluster_state_service.stopService)
        self.addCleanup(self.persistence_service.stopService)

    def assertResponseCode(self, method, path, request_body, expected_code):
        """
        Issue an HTTP request and make an assertion about the response code.

        :param bytes method: The HTTP method to use in the request.
        :param bytes path: The resource path to use in the request.
        :param dict request_body: A JSON-encodable object to encode (as JSON)
            into the request body.  Or ``None`` for no request body.
        :param int expected_code: The status code expected in the response.

        :return: A ``Deferred`` that will fire when the response has been
            received.  It will fire with a failure if the status code is
            not what was expected.  Otherwise it will fire with an
            ``IResponse`` provider representing the response.
        """
        if request_body is None:
            headers = None
            body_producer = None
        else:
            headers = Headers({b"content-type": [b"application/json"]})
            body_producer = FileBodyProducer(BytesIO(dumps(request_body)))

        requesting = self.agent.request(
            method, path, headers, body_producer
        )

        def check_code(response):
            self.assertEqual(expected_code, response.code)
            return response
        requesting.addCallback(check_code)
        return requesting

    def assertResult(self, method, path, request_body,
                     expected_code, expected_result):
        """
        Assert a particular JSON response for the given API request.

        :param bytes method: HTTP method to request.
        :param bytes path: HTTP path.
        :param unicode expected_code: The code expected in the response.
            response.
        :param unicode expected_result: The body expected in the response.
            response.

        :return Deferred: Fires when test is done.
        """
<<<<<<< HEAD
        requesting = self.agent.request(method, path)

        def got_response(response):
            self.assertTrue(response.code < 300)
            return readBody(response)
        requesting.addCallback(got_response)
        requesting.addCallback(lambda body: self.assertEqual(
            expected_good_result, loads(body)))
=======
        if expected_code // 100 in (4, 5):
            result_wrapper = badResult
        else:
            result_wrapper = goodResult

        requesting = self.assertResponseCode(
            method, path, request_body, expected_code)
        requesting.addCallback(readBody)
        requesting.addCallback(lambda body: self.assertEqual(
            result_wrapper(expected_result), loads(body)))
>>>>>>> fafec3d3
        return requesting


class VersionTestsMixin(APITestsMixin):
    """
    Tests for the service version description endpoint at ``/version``.
    """
    def test_version(self):
        """
        The ``/version`` command returns JSON-encoded ``__version__``.
        """
        return self.assertResult(
            b"GET", b"/version", None, OK, {u'flocker': __version__}
        )


def _build_app(test):
    test.initialize()
    return DatasetAPIUserV1(test.persistence_service,
                            test.cluster_state_service).app
RealTestsAPI, MemoryTestsAPI = buildIntegrationTests(
    VersionTestsMixin, "API", _build_app)


class CreateDatasetTestsMixin(APITestsMixin):
    """
    Tests for the dataset creation endpoint at ``/datasets``.
    """
    # These addresses taken from RFC 5737 (TEST-NET-1)
    NODE_A = u"192.0.2.1"
    NODE_B = u"192.0.2.2"

    def test_wrong_schema(self):
        """
        If a ``POST`` request made to the endpoint includes a body which
        doesn't match the ``definitions/datasets`` schema, the response is an
        error indication a validation failure.
        """
        return self.assertResult(
            b"POST", b"/datasets",
            {u"primary": self.NODE_A, u"junk": u"garbage"},
            BAD_REQUEST, {
                u'description':
                    u"The provided JSON doesn't match the required schema.",
                u'errors': [
                    u"Additional properties are not allowed "
                    u"(u'junk' was unexpected)"
                ]
            }
        )

    def _dataset_id_collision_test(self, primary, modifier=lambda uuid: uuid):
        """
        Assert that an attempt to create a dataset with a dataset_id that is
        already assigned somewhere on the cluster results in an error response
        and no configuration change.

        A configuration with two nodes, ``NODE_A`` and ``NODE_B``, is created.
        ``NODE_A`` is given one unattached manifestation.  An attempt is made
        to configure a new dataset is on ``primary`` which should be either
        ``NODE_A`` or ``NODE_B``.

        :return: A ``Deferred`` that fires with the result of the test.
        """
        dataset_id = unicode(uuid4())
        existing_dataset = Dataset(dataset_id=dataset_id)
        existing_manifestation = Manifestation(
            dataset=existing_dataset, primary=True)

        saving = self.persistence_service.save(Deployment(
            nodes={
                Node(
                    hostname=self.NODE_A,
                    other_manifestations=frozenset({existing_manifestation})
                ),
                Node(hostname=self.NODE_B),
            }
        ))

        def saved(ignored):
            return self.assertResult(
                b"POST", b"/datasets",
                {u"primary": primary, u"dataset_id": modifier(dataset_id)},
                CONFLICT,
                {u"description": u"The provided dataset_id is already in use."}
            )
        posting = saving.addCallback(saved)

        def failed(reason):
            deployment = self.persistence_service.get()
            (node_a, node_b) = deployment.nodes
            if node_a.hostname != self.NODE_A:
                # They came out of the set backwards.
                node_a, node_b = node_b, node_a
            self.assertEqual(
                (frozenset({existing_manifestation}), frozenset()),
                (node_a.other_manifestations, node_b.other_manifestations)
            )

        posting.addCallback(failed)
        return posting

    def test_dataset_id_collision_different_node(self):
        """
        If the value for the ``dataset_id`` in the request body is already
        assigned to an existing dataset on a node other than the indicated
        primary, the response is an error indicating the collision and the
        dataset is not added to the desired configuration.
        """
        return self._dataset_id_collision_test(self.NODE_B)

    def test_dataset_id_collision_same_node(self):
        """
        If the value for the ``dataset_id`` in the request body is already
        assigned to an existing dataset on the indicated primary, the response
        is an error indicating the collision and the dataset is not added to
        the desired configuration.
        """
        return self._dataset_id_collision_test(self.NODE_A)

    def test_dataset_id_collision_different_case(self):
        """
        If the value for the ``dataset_id`` in the request body differs only in
        alphabetic case from a ``dataset_id`` assigned to an existing dataset,
        the response is an error indicating the collision and the dataset is
        not added to the desired configuration.
        """
        return self._dataset_id_collision_test(self.NODE_A, unicode.title)

    def test_unknown_primary_node(self):
        """
        If a ``POST`` request made to the endpoint indicates a non-existent
        node as the location of the primary manifestation, the configuration is
        unchanged and an error response is returned to the client.
        """
        return self.assertResult(
            b"POST", b"/datasets", {u"primary": self.NODE_A},
            BAD_REQUEST, {
                u"description":
                    u"The provided primary node is not part of the cluster."
            }
        )
    test_unknown_primary_node.todo = (
        "See FLOC-1278.  Make this pass by inspecting cluster state "
        "instead of desired configuration to determine whether a node is "
        "valid or not."
    )

    def test_minimal_create_dataset(self):
        """
        If a ``POST`` request made to the endpoint includes just the minimum
        information necessary to create a new dataset (an identifier of the
        node on which to place its primary manifestation) then the desired
        configuration is updated to include a new unattached manifestation of
        the new dataset with a newly generated dataset identifier and a
        description of the new dataset is returned in a success response to the
        client.
        """
        creating = self.assertResponseCode(
            b"POST", b"/datasets", {u"primary": self.NODE_A},
            CREATED)
        creating.addCallback(readBody)
        creating.addCallback(loads)

        def got_result(result):
            result = result[u"result"]
            dataset_id = result.pop(u"dataset_id")
            self.assertEqual(
                {u"primary": self.NODE_A, u"metadata": {}}, result
            )
            deployment = self.persistence_service.get()
            self.assertEqual({dataset_id}, set(get_dataset_ids(deployment)))
        creating.addCallback(got_result)

        return creating

    def test_create_ignores_other_nodes(self):
        """
        Nodes in the configuration other than the one specified as the primary
        for the new dataset have their configuration left alone by the
        operation.
        """
        saving = self.persistence_service.save(Deployment(nodes={
            Node(hostname=self.NODE_A)
        }))

        def saved(ignored):
            return self.assertResponseCode(
                b"POST", b"/datasets", {u"primary": self.NODE_B}, CREATED
            )
        saving.addCallback(saved)

        def created(ignored):
            deployment = self.persistence_service.get()
            (node_a,) = (
                node
                for node
                in deployment.nodes
                if node.hostname == self.NODE_A
            )
            self.assertEqual(
                # No state, just like it started.
                Node(hostname=self.NODE_A),
                node_a
            )
        saving.addCallback(created)
        return saving

    def test_create_generates_different_dataset_ids(self):
        """
        If two ``POST`` requests are made to create two different datasets,
        each dataset created is assigned a distinct ``dataset_id``.
        """
        creating = gatherResults([
            self.assertResponseCode(
                b"POST", b"/datasets", {u"primary": self.NODE_A}, CREATED
            ).addCallback(readBody).addCallback(loads),
            self.assertResponseCode(
                b"POST", b"/datasets", {u"primary": self.NODE_A}, CREATED
            ).addCallback(readBody).addCallback(loads),
        ])

        def created(datasets):
            first = datasets[0][u"result"]
            second = datasets[1][u"result"]
            self.assertNotEqual(first[u"dataset_id"], second[u"dataset_id"])
        creating.addCallback(created)
        return creating

    def test_create_with_metadata(self):
        """
        Metadata included with the creation of a dataset is included in the
        persisted configuration and response body.
        """
        dataset_id = unicode(uuid4())
        metadata = {u"foo": u"bar", u"baz": u"quux"}
        dataset = {
            u"primary": self.NODE_A,
            u"dataset_id": dataset_id,
            u"metadata": metadata,
        }
        creating = self.assertResult(
            b"POST", b"/datasets", dataset, CREATED, dataset
        )

        def created(ignored):
            deployment = self.persistence_service.get()
            self.assertEqual(
                Deployment(nodes=frozenset({
                    Node(
                        hostname=self.NODE_A,
                        other_manifestations=frozenset({
                            Manifestation(
                                dataset=Dataset(
                                    dataset_id=dataset_id,
                                    metadata=pmap(metadata)
                                ),
                                primary=True
                            )
                        })
                    )
                })),
                deployment
            )
        creating.addCallback(created)
        return creating

    def test_create_with_maximum_size(self):
        """
        A maximum size included with the creation of a dataset is included in
        the persisted configuration and response body.
        """
        dataset_id = unicode(uuid4())
        maximum_size = 1024 * 1024 * 1024 * 42
        dataset = {
            u"primary": self.NODE_A,
            u"dataset_id": dataset_id,
            u"maximum_size": maximum_size,
        }
        response = dataset.copy()
        response[u"metadata"] = {}
        creating = self.assertResult(
            b"POST", b"/datasets", dataset, CREATED, response
        )

        def created(ignored):
            deployment = self.persistence_service.get()
            self.assertEqual(
                Deployment(nodes=frozenset({
                    Node(
                        hostname=self.NODE_A,
                        other_manifestations=frozenset({
                            Manifestation(
                                dataset=Dataset(
                                    dataset_id=dataset_id,
                                    maximum_size=maximum_size
                                ),
                                primary=True
                            )
                        })
                    )
                })),
                deployment
            )
        creating.addCallback(created)
        return creating


def get_dataset_ids(deployment):
    """
    Get an iterator of all of the ``dataset_id`` values on all nodes in the
    given deployment.

    :param Deployment deployment: The deployment to inspect.

    :return: An iterator of ``unicode`` giving the unique identifiers of all of
        the datasets.
    """
    for node in deployment.nodes:
        for manifestation in node.manifestations():
            yield manifestation.dataset.dataset_id

RealTestsCreateDataset, MemoryTestsCreateDataset = buildIntegrationTests(
    CreateDatasetTestsMixin, "CreateDataset", _build_app)


class CreateAPIServiceTests(SynchronousTestCase):
    """
    Tests for ``create_api_service``.
    """
    def test_returns_service(self):
        """
        ``create_api_service`` returns an object providing ``IService``.
        """
        reactor = MemoryReactor()
        endpoint = TCP4ServerEndpoint(reactor, 6789)
        verifyObject(IService, create_api_service(None, None, endpoint))

    def test_listens_endpoint(self):
        """
        ``create_api_service`` returns a service that listens using the given
        endpoint with a HTTP server.
        """
        reactor = MemoryReactor()
        endpoint = TCP4ServerEndpoint(reactor, 6789)
        service = create_api_service(None, None, endpoint)
        self.addCleanup(service.stopService)
        service.startService()
        server = reactor.tcpServers[0]
        port = server[0]
        factory = server[1].__class__
        self.assertEqual((port, factory), (6789, Site))<|MERGE_RESOLUTION|>--- conflicted
+++ resolved
@@ -23,11 +23,7 @@
 from twisted.python.filepath import FilePath
 
 from ...restapi.testtools import (
-<<<<<<< HEAD
-    buildIntegrationTests, loads)
-=======
-    buildIntegrationTests, dumps, loads, goodResult, badResult)
->>>>>>> fafec3d3
+    buildIntegrationTests, dumps, loads)
 
 from .. import Dataset, Manifestation, Node, Deployment
 from ..httpapi import DatasetAPIUserV1, create_api_service
@@ -98,27 +94,11 @@
 
         :return Deferred: Fires when test is done.
         """
-<<<<<<< HEAD
-        requesting = self.agent.request(method, path)
-
-        def got_response(response):
-            self.assertTrue(response.code < 300)
-            return readBody(response)
-        requesting.addCallback(got_response)
-        requesting.addCallback(lambda body: self.assertEqual(
-            expected_good_result, loads(body)))
-=======
-        if expected_code // 100 in (4, 5):
-            result_wrapper = badResult
-        else:
-            result_wrapper = goodResult
-
         requesting = self.assertResponseCode(
             method, path, request_body, expected_code)
         requesting.addCallback(readBody)
         requesting.addCallback(lambda body: self.assertEqual(
-            result_wrapper(expected_result), loads(body)))
->>>>>>> fafec3d3
+            expected_result, loads(body)))
         return requesting
 
 
@@ -284,7 +264,6 @@
         creating.addCallback(loads)
 
         def got_result(result):
-            result = result[u"result"]
             dataset_id = result.pop(u"dataset_id")
             self.assertEqual(
                 {u"primary": self.NODE_A, u"metadata": {}}, result
@@ -342,8 +321,8 @@
         ])
 
         def created(datasets):
-            first = datasets[0][u"result"]
-            second = datasets[1][u"result"]
+            first = datasets[0]
+            second = datasets[1]
             self.assertNotEqual(first[u"dataset_id"], second[u"dataset_id"])
         creating.addCallback(created)
         return creating
