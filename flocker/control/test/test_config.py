--- conflicted
+++ resolved
@@ -71,246 +71,6 @@
 }
 
 
-<<<<<<< HEAD
-=======
-class ApplicationsToFlockerYAMLTests(SynchronousTestCase):
-    """
-    Tests for ``applications_to_flocker_yaml``.
-    """
-    def test_not_fig_yaml(self):
-        """
-        Parsed YAML returned by ``applications_to_flocker_yaml`` is
-        identified as non-fig by ``FigConfiguration.is_valid_format``.
-        """
-        config = {
-            'version': 1,
-            'applications': {
-                'postgres':
-                    {'image': 'sample/postgres'}
-            }
-        }
-        applications = FlockerConfiguration(config).applications()
-        yaml = applications_to_flocker_yaml(applications)
-        parsed = safe_load(yaml)
-        parser = FigConfiguration(parsed)
-        self.assertFalse(parser.is_valid_format())
-
-    def test_valid_flocker_yaml(self):
-        """
-        Parsed YAML returned by `applications_to_flocker_yaml`` is
-        validated by ``Configuration.is_valid_format``.
-        """
-        config = {
-            'version': 1,
-            'applications': {
-                'postgres':
-                    {'image': 'sample/postgres'}
-            }
-        }
-        applications = FlockerConfiguration(config).applications()
-        yaml = applications_to_flocker_yaml(applications)
-        parsed = safe_load(yaml)
-        parser = FlockerConfiguration(parsed)
-        self.assertTrue(parser.is_valid_format())
-
-    def test_applications_from_converted_flocker(self):
-        """
-        Parsed YAML returned by ``applications_to_flocker_yaml`` is
-        translated to a ``dict`` of ``Application`` instances by
-        ``FlockerConfiguration.applications``.
-        """
-        config = {
-            'version': 1,
-            'applications': {
-                'postgres':
-                    {'image': 'sample/postgres'}
-            }
-        }
-        applications = FlockerConfiguration(config).applications()
-        yaml = applications_to_flocker_yaml(applications)
-        parsed = safe_load(yaml)
-        parser = FlockerConfiguration(parsed)
-        expected = {
-            'postgres': Application(
-                name='postgres',
-                image=DockerImage(repository='sample/postgres', tag='latest'),
-                ports=frozenset(),
-                links=frozenset(),
-                environment=None,
-                volume=None
-            )
-        }
-        applications = parser.applications()
-        self.assertEqual(applications, expected)
-
-    def test_has_version(self):
-        """
-        The YAML returned by ``applications_to_flocker_yaml`` contains
-        a version entry.
-        """
-        config = {
-            'version': 1,
-            'applications': {
-                'postgres':
-                    {'image': 'sample/postgres'}
-            }
-        }
-        applications = FlockerConfiguration(config).applications()
-        yaml = applications_to_flocker_yaml(applications)
-        parsed = safe_load(yaml)
-        self.assertTrue('version' in parsed)
-
-    def test_has_applications(self):
-        """
-        The YAML returned by ``applications_to_flocker_yaml`` contains
-        an applications entry.
-        """
-        config = {
-            'version': 1,
-            'applications': {
-                'postgres':
-                    {'image': 'sample/postgres'}
-            }
-        }
-        applications = FlockerConfiguration(config).applications()
-        yaml = applications_to_flocker_yaml(applications)
-        parsed = safe_load(yaml)
-        self.assertTrue('applications' in parsed)
-
-    def test_has_image(self):
-        """
-        The YAML for a single application entry returned by
-        ``applications_to_flocker_yaml`` contains an image entry
-        that holds the image name in image:tag format.
-        """
-        config = {
-            'version': 1,
-            'applications': {
-                'postgres':
-                    {'image': 'sample/postgres'}
-            }
-        }
-        applications = FlockerConfiguration(config).applications()
-        yaml = applications_to_flocker_yaml(applications)
-        parsed = safe_load(yaml)
-        self.assertEqual(
-            parsed['applications']['postgres']['image'],
-            'sample/postgres:latest'
-        )
-
-    def test_has_links(self):
-        """
-        The YAML for a single application entry returned by
-        ``applications_to_flocker_yaml`` contains a links entry.
-        """
-        config = {
-            'version': 1,
-            'applications': {
-                'wordpress': {
-                    'environment': {'WORDPRESS_ADMIN_PASSWORD': 'admin'},
-                    'volume': {'mountpoint': '/var/www/wordpress'},
-                    'image': 'sample/wordpress',
-                    'ports': [{'internal': 80, 'external': 8080}],
-                    'links': [
-                        {'alias': 'db', 'local_port': 3306,
-                         'remote_port': 3306},
-                        {'alias': 'db', 'local_port': 3307,
-                         'remote_port': 3307}
-                    ],
-                },
-                'mysql': {
-                    'image': 'sample/mysql',
-                    'ports': [
-                        {'internal': 3306, 'external': 3306},
-                        {'internal': 3307, 'external': 3307}
-                    ],
-                }
-            }
-        }
-        expected_links = [
-            {'alias': 'db', 'local_port': 3306, 'remote_port': 3306},
-            {'alias': 'db', 'local_port': 3307, 'remote_port': 3307}
-        ]
-        applications = FlockerConfiguration(config).applications()
-        yaml = applications_to_flocker_yaml(applications)
-        parsed = safe_load(yaml)
-        self.assertEqual(
-            parsed['applications']['wordpress']['links'],
-            expected_links
-        )
-
-    def test_has_ports(self):
-        """
-        The YAML for a single application entry returned by
-        ``applications_to_flocker_yaml`` contains a ports entry,
-        mapping ports to the format used by Flocker.
-        """
-        config = {
-            'version': 1,
-            'applications': {
-                'postgres':
-                    {'image': 'sample/postgres',
-                     'ports': [{'internal': 5432, 'external': 5433}]}
-            }
-        }
-        applications = FlockerConfiguration(config).applications()
-        yaml = applications_to_flocker_yaml(applications)
-        parsed = safe_load(yaml)
-        self.assertEqual(
-            parsed['applications']['postgres']['ports'],
-            [{'external': 5433, 'internal': 5432}]
-        )
-
-    def test_has_environment(self):
-        """
-        The YAML for a single application entry returned by
-        ``applications_to_flocker_yaml`` contains an environment entry.
-        """
-        config = {
-            'version': 1,
-            'applications': {
-                'postgres': {
-                    'image': 'sample/postgres',
-                    'ports': [{'internal': 5432, 'external': 5432}],
-                    'environment': {'PGSQL_USER_PASSWORD': 'clusterhq'},
-                }
-            }
-        }
-        applications = FlockerConfiguration(config).applications()
-        yaml = applications_to_flocker_yaml(applications)
-        parsed = safe_load(yaml)
-        self.assertEqual(
-            parsed['applications']['postgres']['environment'],
-            {'PGSQL_USER_PASSWORD': 'clusterhq'}
-        )
-
-    def test_has_volume(self):
-        """
-        The YAML for a single application entry returned by
-        ``applications_to_flocker_yaml`` contains a volume entry
-        that matches the Flocker-format.
-        """
-        config = {
-            'version': 1,
-            'applications': {
-                'postgres': {
-                    'image': 'sample/postgres',
-                    'ports': [{'internal': 5432, 'external': 5432}],
-                    'volume': {'mountpoint': '/var/lib/data'},
-                }
-            }
-        }
-        applications = FlockerConfiguration(config).applications()
-        yaml = applications_to_flocker_yaml(applications)
-        parsed = safe_load(yaml)
-        self.assertEqual(
-            parsed['applications']['postgres']['volume'],
-            {'mountpoint': '/var/lib/data',
-             'dataset_id': dataset_id_from_name('postgres')}
-        )
-
-
->>>>>>> 0bebe5b9
 class ApplicationsFromFigConfigurationTests(SynchronousTestCase):
     """
     Tests for ``Configuration._applications_from_configuration``.
