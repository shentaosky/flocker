--- conflicted
+++ resolved
@@ -87,13 +87,10 @@
             'flocker-control = flocker.control.script:flocker_control_main',
             'flocker-ca = flocker.ca._script:flocker_ca_main',
             'flocker = flocker.cli.script:flocker_cli_main',
-<<<<<<< HEAD
             'flocker-docker-plugin = ' +
             'flocker.dockerplugin._script:docker_plugin_main',
-=======
-            'flocker-diagnostics '
-            '= flocker.node.script:flocker_diagnostics_main',
->>>>>>> a6b11ef3
+            'flocker-diagnostics = ' +
+            'flocker.node.script:flocker_diagnostics_main',
         ],
     },
 
