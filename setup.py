--- conflicted
+++ resolved
@@ -71,13 +71,10 @@
         'flocker.control': ['schema/*.yml'],
         # These files are used by the Docker plugin API:
         'flocker.dockerplugin': ['schema/*.yml'],
-<<<<<<< HEAD
         # Used by persistence service tests.
         'flocker.control.test': ['configurations/*.json'],
-=======
         # Configuration schema, used to detect need for upgrade code:
         'flocker.control.test': ['persisted_model.json'],
->>>>>>> 0134b3ec
     },
 
     entry_points={
