--- conflicted
+++ resolved
@@ -102,11 +102,7 @@
     ssh-add \$HOME/.ssh/id_rsa
 
   run_acceptance_tests: &run_acceptance_tests
-<<<<<<< HEAD
-    'v/bin/python admin/run-acceptance-tests --distribution centos-7 --provider aws --dataset-backend aws --branch \$TRIGGERED_BRANCH --build-server http://build.clusterhq.com --config-file /tmp/acceptance.yaml'
-=======
-    '/tmp/v/bin/python admin/run-acceptance-tests --distribution centos-7 --provider aws --dataset-backend aws --branch \$(echo \$GIT_BRANCH | cut -f 2 -d "/") --build-server http://build.clusterhq.com --config-file /tmp/acceptance.yaml'
->>>>>>> 0b9a17a5
+    '/tmp/v/bin/python admin/run-acceptance-tests --distribution centos-7 --provider aws --dataset-backend aws --branch \$TRIGGERED_BRANCH --build-server http://build.clusterhq.com --config-file /tmp/acceptance.yaml'
 
   check_version: &check_version |
     export FLOCKER_VERSION=\$(/tmp/v/bin/python setup.py --version)
